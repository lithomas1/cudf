/*
 * Copyright (c) 2019, NVIDIA CORPORATION.
 *
 * Licensed under the Apache License, Version 2.0 (the "License");
 * you may not use this file except in compliance with the License.
 * You may obtain a copy of the License at
 *
 *     http://www.apache.org/licenses/LICENSE-2.0
 *
 * Unless required by applicable law or agreed to in writing, software
 * distributed under the License is distributed on an "AS IS" BASIS,
 * WITHOUT WARRANTIES OR CONDITIONS OF ANY KIND, either express or implied.
 * See the License for the specific language governing permissions and
 * limitations under the License.
 */

#include <cudf/detail/iterator.cuh>                // include iterator header
#include <iterator/transform_unary_functions.cuh>  //for meanvar

#include <bitset>
#include <cstdint>
#include <iostream>
#include <numeric>
#include <random>

#include <tests/utilities/base_fixture.hpp>
#include <tests/utilities/cudf_gmock.hpp>
#include <gmock/gmock.h>
#include <tests/utilities/type_lists.hpp>
#include <tests/utilities/column_wrapper.hpp>

#include <thrust/equal.h>
#include <thrust/transform.h>
#include <thrust/functional.h>

// for reduction tests
#include <cub/device/device_reduce.cuh>
#include <thrust/device_vector.h>

// ---------------------------------------------------------------------------

template <typename T>
T random_int(T min, T max)
{
  static unsigned seed = 13377331;
  static std::mt19937 engine{seed};
  static std::uniform_int_distribution<T> uniform{min, max};

  return uniform(engine);
}

bool random_bool()
{
  static unsigned seed = 13377331;
  static std::mt19937 engine{seed};
  static std::uniform_int_distribution<int> uniform{0, 1};

  return static_cast<bool>(uniform(engine));
}

template <typename T>
std::ostream& operator<<(std::ostream& os, cudf::meanvar<T> const& rhs)
{
  return os << "[" << rhs.value <<
               ", " << rhs.value_squared << 
               ", " << rhs.count << "] ";
};

auto strings_to_string_views(std::vector<std::string>& input_strings) {
  auto all_valid =
    cudf::test::make_counting_transform_iterator(0, [](auto i) { return true; });
  std::vector<char> chars;
  std::vector<int32_t> offsets;
  std::tie(chars, offsets) = 
    cudf::test::detail::make_chars_and_offsets(
      input_strings.begin(), input_strings.end(), all_valid);
  thrust::device_vector<char> dev_chars(chars);
  char* c_start = thrust::raw_pointer_cast(dev_chars.data());

 // calculate the expected value by CPU. (but contains device pointers)
  std::vector<cudf::string_view> replaced_array(input_strings.size());
  std::transform(thrust::counting_iterator<size_t>(0),
                 thrust::counting_iterator<size_t>(replaced_array.size()),
                 replaced_array.begin(), [c_start, offsets](auto i) {
                   return cudf::string_view(c_start + offsets[i],
                                            offsets[i + 1] - offsets[i]);
                 });
  return std::make_tuple(std::move(dev_chars), replaced_array);
}

// ---------------------------------------------------------------------------

template <typename T>
struct IteratorTest : public cudf::test::BaseFixture
{
  // iterator test case which uses cub
  template <typename InputIterator, typename T_output>
  void iterator_test_cub(T_output expected, InputIterator d_in, int num_items)
  {
    T_output init{0};
    thrust::device_vector<T_output> dev_result(1, init);

    void* d_temp_storage = NULL;
    size_t temp_storage_bytes = 0;

    cub::DeviceReduce::Reduce(d_temp_storage, temp_storage_bytes, d_in,
                              dev_result.begin(), num_items,
                              thrust::minimum<T_output>{},
                              init);
    // Allocate temporary storage
    RMM_TRY(RMM_ALLOC(&d_temp_storage, temp_storage_bytes, 0));

    // Run reduction
    cub::DeviceReduce::Reduce(d_temp_storage, temp_storage_bytes, d_in,
                              dev_result.begin(), num_items,
                              thrust::minimum<T_output>{},
                              init);

    evaluate(expected, dev_result, "cub test");
  }

  // iterator test case which uses thrust
  template <typename InputIterator, typename T_output>
  void iterator_test_thrust(std::vector<T_output>& expected, InputIterator d_in, int num_items) 
  {
    InputIterator d_in_last = d_in + num_items;
    EXPECT_EQ(thrust::distance(d_in, d_in_last), num_items);
    thrust::device_vector<T_output> dev_expected(expected);

    // Can't use this because time_point make_pair bug in libcudacxx
    // bool result = thrust::equal(thrust::device, d_in, d_in_last, dev_expected.begin());
    bool result = thrust::transform_reduce(thrust::device,
        thrust::make_zip_iterator(thrust::make_tuple(d_in, dev_expected.begin())),
        thrust::make_zip_iterator(thrust::make_tuple(d_in_last, dev_expected.end())),
        [] __device__(auto it) { return (thrust::get<0>(it)) == T_output(thrust::get<1>(it)); },
        true,
        thrust::logical_and<bool>());
    #ifndef NDEBUG
    thrust::device_vector<bool> vec(expected.size(), false);
    thrust::transform(thrust::device,
        thrust::make_zip_iterator(thrust::make_tuple(d_in, dev_expected.begin())),
        thrust::make_zip_iterator(thrust::make_tuple(d_in_last, dev_expected.end())),
        vec.begin(),
        [] __device__(auto it) { return (thrust::get<0>(it)) == T_output(thrust::get<1>(it)); }
        );
    thrust::copy(vec.begin(), vec.end(), std::ostream_iterator<bool>(std::cout, " "));
    std::cout<<std::endl;
    #endif

    EXPECT_TRUE(result) << "thrust test";
  }

  template <typename T_output>
  void evaluate(T_output expected, thrust::device_vector<T_output>& dev_result, const char* msg = nullptr) 
  {
    thrust::host_vector<T_output> hos_result(dev_result);

    EXPECT_EQ(expected, hos_result[0]) << msg;
    std::cout << "Done: expected <" << msg << "> = "
      //<< hos_result[0] //TODO uncomment after time_point ostream operator<< 
      << std::endl;
  }

  template <typename T_output>
  void values_equal_test(std::vector<T_output>& expected, const cudf::column_device_view& col)
  {
    if (col.nullable()) {
      auto it_dev = cudf::experimental::detail::make_null_replacement_iterator(col, T_output{0});
      iterator_test_thrust(expected, it_dev, col.size());
    } else {
      auto it_dev = col.begin<T_output>();
      iterator_test_thrust(expected, it_dev, col.size());
    }
  }
};

using TestingTypes = cudf::test::AllTypes;

TYPED_TEST_CASE(IteratorTest, TestingTypes);

// tests for non-null iterator (pointer of device array)
TYPED_TEST(IteratorTest, non_null_iterator) {
  using T = TypeParam;
  std::vector<T> hos_array({0, 6, 0, -14, 13, 64, -13, -20, 45});
  thrust::device_vector<T> dev_array(hos_array);

  // calculate the expected value by CPU.
  std::vector<T> replaced_array(hos_array);

  // driven by iterator as a pointer of device array.
  // FIXME: compilation error for cudf::experimental::bool8
  // auto it_dev = dev_array.begin();
  // this->iterator_test_thrust(replaced_array, it_dev, dev_array.size());
  // this->iterator_test_cub(expected_value, it_dev, dev_array.size());

  // test column input
  cudf::test::fixed_width_column_wrapper<T> w_col(hos_array.begin(),
                                                  hos_array.end());
  this->values_equal_test(replaced_array, *cudf::column_device_view::create(w_col));
}

// Tests for null input iterator (column with null bitmap)
// Actually, we can use cub for reduction with nulls without creating custom
// kernel or multiple steps. We may accelarate the reduction for a column using
// cub
TYPED_TEST(IteratorTest, null_iterator) {
  using T = TypeParam;
  T init = T{0};
  // data and valid arrays
  std::vector<T> host_values({0, 6, 0, -14, 13, 64, -13, -20, 45});
  std::vector<bool> host_bools({1, 1, 0, 1, 1, 1, 0, 1, 1});

  // create a column with bool vector
  cudf::test::fixed_width_column_wrapper<T> w_col(host_values.begin(), host_values.end(),
                                                  host_bools.begin());
  auto d_col = cudf::column_device_view::create(w_col);

  // calculate the expected value by CPU.
  std::vector<T> replaced_array(host_values.size());
  std::transform(host_values.begin(), host_values.end(), host_bools.begin(),
                 replaced_array.begin(),
                 [&](T x, bool b) { return (b) ? x : init; });
  T expected_value =
      *std::min_element(replaced_array.begin(), replaced_array.end());
  // TODO uncomment after time_point ostream operator<<
  // std::cout << "expected <null_iterator> = " << expected_value << std::endl;

  // GPU test
  auto it_dev = cudf::experimental::detail::make_null_replacement_iterator(*d_col, T{0});
  this->iterator_test_cub(expected_value, it_dev, d_col->size());
  this->values_equal_test(replaced_array, *d_col);
}

// Tests up cast reduction with null iterator.
// The up cast iterator will be created by transform_iterator and
// cudf::experimental::detail::make_null_replacement_iterator(col, T{0})
TYPED_TEST(IteratorTest, null_iterator_upcast) {
  const int column_size{1000};
  using T = int8_t;
  using T_upcast = int64_t;
  T init{0};

  // data and valid arrays
  std::vector<T> host_values(column_size);
  std::generate(host_values.begin(), host_values.end(),
                []() { return static_cast<T>(random_int<T>(-128, 127)); });
  std::vector<bool> host_bools(column_size);
  std::generate(host_bools.begin(), host_bools.end(),
                []() { return static_cast<bool>(random_bool()); });

  cudf::test::fixed_width_column_wrapper<T> w_col(host_values.begin(), host_values.end(),
                                                  host_bools.begin());
  auto d_col = cudf::column_device_view::create(w_col);

  // calculate the expected value by CPU.
  std::vector<T> replaced_array(d_col->size());
  std::transform(host_values.begin(), host_values.end(), host_bools.begin(),
                 replaced_array.begin(),
                 [&](T x, bool b) { return (b) ? x : init; });
  T_upcast expected_value =
      *std::min_element(replaced_array.begin(), replaced_array.end());
  // std::cout << "expected <null_iterator> = " << expected_value << std::endl;

  // GPU test
  auto it_dev = cudf::experimental::detail::make_null_replacement_iterator(*d_col, T{0});
  auto it_dev_upcast =
      thrust::make_transform_iterator(it_dev, thrust::identity<T_upcast>());
  this->iterator_test_thrust(replaced_array, it_dev_upcast, d_col->size());
  this->iterator_test_cub(expected_value, it_dev, d_col->size());
}

// Tests for square input iterator using helper strcut
// `cudf::transformer_squared<T, T_upcast>` The up cast iterator will be created
// by make_transform_iterator(
//        cudf::experimental::detail::make_null_replacement_iterator(col, T{0}), 
//        cudf::detail::transformer_squared<T_upcast>)
TYPED_TEST(IteratorTest, null_iterator_square) {
  const int column_size{1000};
  using T = int8_t;
  using T_upcast = int64_t;
  T init{0};
  cudf::transformer_squared<T_upcast> transformer{};

  // data and valid arrays
  std::vector<T> host_values(column_size);
  std::generate(host_values.begin(), host_values.end(),
                []() { return static_cast<T>(random_int(-128, 128)); });
  std::vector<bool> host_bools(column_size);
  std::generate(host_bools.begin(), host_bools.end(),
                []() { return static_cast<bool>(random_bool()); });

  cudf::test::fixed_width_column_wrapper<T> w_col(host_values.begin(), host_values.end(),
                                                  host_bools.begin());
  auto d_col = cudf::column_device_view::create(w_col);

  // calculate the expected value by CPU.
  std::vector<T_upcast> replaced_array(d_col->size());
  std::transform(host_values.begin(), host_values.end(), host_bools.begin(),
                 replaced_array.begin(),
                 [&](T x, bool b) { return (b) ? x * x : init; });
  T_upcast expected_value =
      *std::min_element(replaced_array.begin(), replaced_array.end());
  // std::cout << "expected <null_iterator> = " << expected_value << std::endl;

  // GPU test
  auto it_dev = cudf::experimental::detail::make_null_replacement_iterator(*d_col, T{0});
  auto it_dev_upcast = thrust::make_transform_iterator(it_dev, thrust::identity<T_upcast>());
  auto it_dev_squared = thrust::make_transform_iterator(it_dev_upcast, transformer);
  this->iterator_test_thrust(replaced_array, it_dev_squared, d_col->size());
  this->iterator_test_cub(expected_value, it_dev_squared, d_col->size());
}

TYPED_TEST(IteratorTest, large_size_reduction) {
  using T = TypeParam;

  const int column_size{1000000};
  const T init{0};

  // data and valid arrays
  std::vector<T> host_values(column_size);
  std::generate(host_values.begin(), host_values.end(),
                []() { return static_cast<T>(random_int(-128, 128)); });
  std::vector<bool> host_bools(column_size);
  std::generate(host_bools.begin(), host_bools.end(),
                []() { return static_cast<bool>(random_bool()); });

  cudf::test::fixed_width_column_wrapper<TypeParam> w_col(
      host_values.begin(), host_values.end(), host_bools.begin());
  auto d_col = cudf::column_device_view::create(w_col);

  // calculate by cudf::reduce
  std::vector<T> replaced_array(d_col->size());
  std::transform(host_values.begin(), host_values.end(), host_bools.begin(),
                 replaced_array.begin(),
                 [&](T x, bool b) { return (b) ? x : init; });
  T expected_value = *std::min_element(replaced_array.begin(), replaced_array.end());
  // std::cout << "expected <null_iterator> = " << expected_value << std::endl;

  // GPU test
  auto it_dev = cudf::experimental::detail::make_null_replacement_iterator(*d_col, init);
  this->iterator_test_thrust(replaced_array, it_dev, d_col->size());
  this->iterator_test_cub(expected_value, it_dev, d_col->size());
}

// Transformers and Operators for pair_iterator test
template<typename ElementType>
struct transformer_pair_meanvar
{
    using ResultType = thrust::pair<cudf::meanvar<ElementType>, bool>;

    CUDA_HOST_DEVICE_CALLABLE
    ResultType operator()(thrust::pair<ElementType, bool> const& pair)
    {
        ElementType v = pair.first;
<<<<<<< HEAD
        return {{v, v*v, (pair.second)? 1 : 0 }, pair.second};
=======
        return {{v, static_cast<ElementType>(v*v), (pair.second)? 1 : 0 }, pair.second};
>>>>>>> 360793e3
    };
};

struct sum_if_not_null {
  template <typename T>
  CUDA_HOST_DEVICE_CALLABLE thrust::pair<T, bool> operator()( const thrust::pair<T, bool>& lhs, const thrust::pair<T, bool>& rhs) {
    if (lhs.second & rhs.second)
      return {lhs.first+rhs.first, true};
    else if (lhs.second)
      return {lhs};
    else 
      return {rhs};
  }
};

template <typename T>
struct PairIteratorTest : public cudf::test::BaseFixture {};
TYPED_TEST_CASE(PairIteratorTest, cudf::test::NumericTypes);
// TODO: enable this test also at __CUDACC_DEBUG__
// This test causes fatal compilation error only at device debug mode.
// Workaround: exclude this test only at device debug mode.
#if !defined(__CUDACC_DEBUG__)
// This test computes `count`, `sum`, `sum_of_squares` at a single reduction call.
// It would be useful for `var`, `std` operation
TYPED_TEST(PairIteratorTest, mean_var_output) {
  using T = TypeParam;
  using T_output = cudf::meanvar<T>;
  transformer_pair_meanvar<T> transformer{};

  const int column_size{5000};
  const T init{0};

  // data and valid arrays
  std::vector<T> host_values(column_size);
  std::generate(host_values.begin(), host_values.end(),
                []() { return static_cast<T>(random_int(-128, 128)); });

  std::vector<bool> host_bools(column_size);
  std::generate(host_bools.begin(), host_bools.end(),
                []() { return static_cast<bool>(random_bool()); });

  cudf::test::fixed_width_column_wrapper<TypeParam> w_col(
      host_values.begin(), host_values.end(), host_bools.begin());
  auto d_col = cudf::column_device_view::create(w_col);

  // calculate expected values by CPU
  T_output expected_value;

  expected_value.count = d_col->size() - d_col->null_count();

  std::vector<T> replaced_array(d_col->size());
  std::transform(host_values.begin(), host_values.end(), host_bools.begin(),
                 replaced_array.begin(),
                 [&](T x, bool b) { return (b) ? static_cast<T>(x) : init; });

  expected_value.count = d_col->size() - d_col->null_count();
  expected_value.value = std::accumulate(replaced_array.begin(),
                                         replaced_array.end(), T{0});
  expected_value.value_squared =
      std::accumulate(replaced_array.begin(), replaced_array.end(), T{0},
                      [](T acc, T i) { return acc + i * i; });

  std::cout << "expected <mixed_output> = " << expected_value << std::endl;

  // GPU test
  auto it_dev = cudf::experimental::detail::make_pair_iterator<T, true>(*d_col);
  auto it_dev_squared = thrust::make_transform_iterator(it_dev, transformer);
  auto result = thrust::reduce( it_dev_squared, it_dev_squared+ d_col->size(), thrust::make_pair(T_output{}, true), sum_if_not_null{} );
  EXPECT_EQ(expected_value, result.first) << "pair iterator reduction sum";
}
#endif

TYPED_TEST(IteratorTest, error_handling) {
  using T = TypeParam;
  std::vector<T> hos_array({0, 6, 0, -14, 13, 64, -13, -20, 45});
  std::vector<bool> host_bools({1, 1, 0, 1, 1, 1, 0, 1, 1});

  cudf::test::fixed_width_column_wrapper<T> w_col_no_null(hos_array.begin(),
                                                          hos_array.end());
  cudf::test::fixed_width_column_wrapper<T> w_col_null(hos_array.begin(),
                                                       hos_array.end(),
                                                       host_bools.begin());
  auto d_col_no_null = cudf::column_device_view::create(w_col_no_null);
  auto d_col_null = cudf::column_device_view::create(w_col_null);

  // expects error: data type mismatch
  if (!(std::is_same<T, double>::value)) {
    CUDF_EXPECT_THROW_MESSAGE((d_col_null->begin<double>()),
                              "the data type mismatch");
  }
  // expects error: data type mismatch
  if (!(std::is_same<T, float>::value)) {
    CUDF_EXPECT_THROW_MESSAGE((cudf::experimental::detail::make_null_replacement_iterator(*d_col_null, float{0})),
                              "the data type mismatch");
  }

  CUDF_EXPECT_THROW_MESSAGE((cudf::experimental::detail::make_null_replacement_iterator(*d_col_no_null, T{0})),
                            "Unexpected non-nullable column.");

  CUDF_EXPECT_THROW_MESSAGE((d_col_null->begin<T>()),
                            "Unexpected column with nulls.");

  CUDF_EXPECT_THROW_MESSAGE((cudf::experimental::detail::make_pair_iterator<T, true>(*d_col_no_null)),
                            "Unexpected non-nullable column.");
  CUDF_EXPECT_NO_THROW((cudf::experimental::detail::make_pair_iterator<T, false>(*d_col_null)));
  CUDF_EXPECT_NO_THROW((cudf::experimental::detail::make_pair_iterator<T, true>(*d_col_null)));

  //scalar iterator
  using ScalarType = cudf::experimental::scalar_type_t<T>;
  std::unique_ptr<cudf::scalar> s(new ScalarType{T{1}, false});
  CUDF_EXPECT_THROW_MESSAGE((cudf::experimental::detail::make_scalar_iterator<T>(*s)),
                            "the scalar value must be valid");
<<<<<<< HEAD
  CUDF_EXPECT_NO_THROW((cudf::experimental::detail::make_scalar_pair_iterator<T>(*s)));
=======
  CUDF_EXPECT_NO_THROW((cudf::experimental::detail::make_pair_iterator<T>(*s)));
>>>>>>> 360793e3
  // expects error: data type mismatch
  if (!(std::is_same<T, double>::value)) {
    CUDF_EXPECT_THROW_MESSAGE((cudf::experimental::detail::make_scalar_iterator<double>(*s)),
                              "the data type mismatch");
<<<<<<< HEAD
    CUDF_EXPECT_THROW_MESSAGE((cudf::experimental::detail::make_scalar_pair_iterator<double>(*s)),
=======
    CUDF_EXPECT_THROW_MESSAGE((cudf::experimental::detail::make_pair_iterator<double>(*s)),
>>>>>>> 360793e3
                              "the data type mismatch");
  }
}

struct StringIteratorTest :  public IteratorTest<cudf::string_view> { 
};

TEST_F(StringIteratorTest, string_view_null_iterator ) {
  using T = cudf::string_view;
  // T init = T{"", 0};
  std::string zero("zero");
  // the char data has to be in GPU
  thrust::device_vector<char> initmsg(zero.begin(), zero.end());
  T init = T{initmsg.data().get(), int(initmsg.size())};

  // data and valid arrays
  std::vector<std::string> host_values({"one", "two", "three", "four", "five", "six", "eight", "nine"});
  std::vector<bool> host_bools({1, 1, 0, 1, 1, 1, 0, 1, 1});

  // replace nulls in CPU
  std::vector<std::string> replaced_strings(host_values.size());
  std::transform(host_values.begin(), host_values.end(), host_bools.begin(),
                 replaced_strings.begin(),
                 [zero](auto s, auto b) { return b ? s : zero; });

  thrust::device_vector<char> dev_chars;
  std::vector<T> replaced_array(host_values.size());
  std::tie(dev_chars, replaced_array) = strings_to_string_views(replaced_strings);

  // create a column with bool vector
  cudf::test::strings_column_wrapper w_col(host_values.begin(), host_values.end(),
                                           host_bools.begin());
  auto d_col = cudf::column_device_view::create(w_col);
 
  // GPU test
  auto it_dev = cudf::experimental::detail::make_null_replacement_iterator(*d_col, init);
  this->iterator_test_thrust(replaced_array, it_dev, host_values.size());
  // this->values_equal_test(replaced_array, *d_col); //string_view{0} is invalid
}

TEST_F(StringIteratorTest, string_view_no_null_iterator ) {
  using T = cudf::string_view;
  // T init = T{"", 0};
  std::string zero("zero");
  // the char data has to be in GPU
  thrust::device_vector<char> initmsg(zero.begin(), zero.end());
  T init = T{initmsg.data().get(), int(initmsg.size())};

  // data array
  std::vector<std::string> host_values({"one", "two", "three", "four", "five", "six", "eight", "nine"});

  thrust::device_vector<char> dev_chars;
  std::vector<T> all_array(host_values.size());
  std::tie(dev_chars, all_array) = strings_to_string_views(host_values);

  // create a column with bool vector
  cudf::test::strings_column_wrapper w_col(host_values.begin(), host_values.end());
  auto d_col = cudf::column_device_view::create(w_col);
 
  // GPU test
  auto it_dev = d_col->begin<T>();
  this->iterator_test_thrust(all_array, it_dev, host_values.size());
}

TYPED_TEST(IteratorTest, nonull_pair_iterator) {
  using T = TypeParam;
  // data and valid arrays
  std::vector<T> host_values({0, 6, 0, -14, 13, 64, -13, -20, 45});

  // create a column
  cudf::test::fixed_width_column_wrapper<T> w_col(host_values.begin(), host_values.end());
  auto d_col = cudf::column_device_view::create(w_col);
 
  // calculate the expected value by CPU.
  std::vector<thrust::pair<T,bool> > replaced_array(host_values.size());
  std::transform(host_values.begin(), host_values.end(), 
                 replaced_array.begin(),
                 [](auto s) { return thrust::make_pair(s, true); });

  // GPU test
  auto it_dev = cudf::experimental::detail::make_pair_iterator<T, false>(*d_col);
  this->iterator_test_thrust(replaced_array, it_dev, host_values.size());
}

TYPED_TEST(IteratorTest, null_pair_iterator) {
  using T = TypeParam;
  // data and valid arrays
  std::vector<T> host_values({0, 6, 0, -14, 13, 64, -13, -20, 45});
  std::vector<bool> host_bools({1, 1, 0, 1, 1, 1, 0, 1, 1});

  // create a column with bool vector
  cudf::test::fixed_width_column_wrapper<T> w_col(host_values.begin(), host_values.end(),
                                           host_bools.begin());
  auto d_col = cudf::column_device_view::create(w_col);
 
  // calculate the expected value by CPU.
  std::vector<thrust::pair<T,bool> > value_and_validity(host_values.size());
  std::transform(host_values.begin(), host_values.end(), host_bools.begin(),
                 value_and_validity.begin(),
                 [](auto s, auto b) { return thrust::pair<T, bool>{s, b}; });
  std::vector<thrust::pair<T,bool> > value_all_valid(host_values.size());
  std::transform(host_values.begin(), host_values.end(), host_bools.begin(),
                 value_all_valid.begin(),
                 [](auto s, auto b) { return thrust::pair<T, bool>{s, true}; });

  // GPU test
  auto it_dev = cudf::experimental::detail::make_pair_iterator<T, true>(*d_col);
  this->iterator_test_thrust(value_and_validity, it_dev, host_values.size());

  auto it_hasnonull_dev = cudf::experimental::detail::make_pair_iterator<T, false>(*d_col);
  this->iterator_test_thrust(value_all_valid, it_hasnonull_dev, host_values.size());
  
  auto itb_dev = cudf::experimental::detail::make_validity_iterator(*d_col);
  this->iterator_test_thrust(host_bools, itb_dev, host_values.size());
}

TYPED_TEST(IteratorTest, scalar_iterator) {
  using T = TypeParam;
  T init = static_cast<T>(random_int(-128, 128));
  // data and valid arrays
  std::vector<T> host_values(100, init);
  std::vector<bool> host_bools(100, true);

  // create a scalar
  using ScalarType = cudf::experimental::scalar_type_t<T>;
  std::unique_ptr<cudf::scalar> s(new ScalarType{init, true});
 
  // calculate the expected value by CPU.
  std::vector<thrust::pair<T,bool> > value_and_validity(host_values.size());
  std::transform(host_values.begin(), host_values.end(), host_bools.begin(),
                 value_and_validity.begin(),
                 [](auto v, auto b) { return thrust::pair<T, bool>{v, b}; });

  // GPU test
  auto it_dev = cudf::experimental::detail::make_scalar_iterator<T>(*s);
  this->iterator_test_thrust(host_values, it_dev, host_values.size());

<<<<<<< HEAD
  auto it_pair_dev = cudf::experimental::detail::make_scalar_pair_iterator<T>(*s);
=======
  auto it_pair_dev = cudf::experimental::detail::make_pair_iterator<T>(*s);
>>>>>>> 360793e3
  this->iterator_test_thrust(value_and_validity, it_pair_dev, host_values.size());
}

TYPED_TEST(IteratorTest, null_scalar_iterator) {
  using T = TypeParam;
  T init = static_cast<T>(random_int(-128, 128));
  // data and valid arrays
  std::vector<T> host_values(100, init);
  std::vector<bool> host_bools(100, true);

  // create a scalar
  using ScalarType = cudf::experimental::scalar_type_t<T>;
  std::unique_ptr<cudf::scalar> s(new ScalarType{init, true});
 
  // calculate the expected value by CPU.
  std::vector<thrust::pair<T,bool> > value_and_validity(host_values.size());
  std::transform(host_values.begin(), host_values.end(), host_bools.begin(),
                 value_and_validity.begin(),
                 [](auto v, auto b) { return thrust::pair<T, bool>{v, b}; });

  // GPU test
<<<<<<< HEAD
  auto it_pair_dev = cudf::experimental::detail::make_scalar_pair_iterator<T>(*s);
=======
  auto it_pair_dev = cudf::experimental::detail::make_pair_iterator<T>(*s);
>>>>>>> 360793e3
  this->iterator_test_thrust(value_and_validity, it_pair_dev, host_values.size());
}<|MERGE_RESOLUTION|>--- conflicted
+++ resolved
@@ -352,11 +352,7 @@
     ResultType operator()(thrust::pair<ElementType, bool> const& pair)
     {
         ElementType v = pair.first;
-<<<<<<< HEAD
-        return {{v, v*v, (pair.second)? 1 : 0 }, pair.second};
-=======
         return {{v, static_cast<ElementType>(v*v), (pair.second)? 1 : 0 }, pair.second};
->>>>>>> 360793e3
     };
 };
 
@@ -469,20 +465,12 @@
   std::unique_ptr<cudf::scalar> s(new ScalarType{T{1}, false});
   CUDF_EXPECT_THROW_MESSAGE((cudf::experimental::detail::make_scalar_iterator<T>(*s)),
                             "the scalar value must be valid");
-<<<<<<< HEAD
-  CUDF_EXPECT_NO_THROW((cudf::experimental::detail::make_scalar_pair_iterator<T>(*s)));
-=======
   CUDF_EXPECT_NO_THROW((cudf::experimental::detail::make_pair_iterator<T>(*s)));
->>>>>>> 360793e3
   // expects error: data type mismatch
   if (!(std::is_same<T, double>::value)) {
     CUDF_EXPECT_THROW_MESSAGE((cudf::experimental::detail::make_scalar_iterator<double>(*s)),
                               "the data type mismatch");
-<<<<<<< HEAD
-    CUDF_EXPECT_THROW_MESSAGE((cudf::experimental::detail::make_scalar_pair_iterator<double>(*s)),
-=======
     CUDF_EXPECT_THROW_MESSAGE((cudf::experimental::detail::make_pair_iterator<double>(*s)),
->>>>>>> 360793e3
                               "the data type mismatch");
   }
 }
@@ -620,11 +608,7 @@
   auto it_dev = cudf::experimental::detail::make_scalar_iterator<T>(*s);
   this->iterator_test_thrust(host_values, it_dev, host_values.size());
 
-<<<<<<< HEAD
-  auto it_pair_dev = cudf::experimental::detail::make_scalar_pair_iterator<T>(*s);
-=======
   auto it_pair_dev = cudf::experimental::detail::make_pair_iterator<T>(*s);
->>>>>>> 360793e3
   this->iterator_test_thrust(value_and_validity, it_pair_dev, host_values.size());
 }
 
@@ -646,10 +630,6 @@
                  [](auto v, auto b) { return thrust::pair<T, bool>{v, b}; });
 
   // GPU test
-<<<<<<< HEAD
-  auto it_pair_dev = cudf::experimental::detail::make_scalar_pair_iterator<T>(*s);
-=======
   auto it_pair_dev = cudf::experimental::detail::make_pair_iterator<T>(*s);
->>>>>>> 360793e3
   this->iterator_test_thrust(value_and_validity, it_pair_dev, host_values.size());
 }