/*
 * Copyright (c) 2018-2019, NVIDIA CORPORATION.
 *
 * Licensed under the Apache License, Version 2.0 (the "License");
 * you may not use this file except in compliance with the License.
 * You may obtain a copy of the License at
 *
 *     http://www.apache.org/licenses/LICENSE-2.0
 *
 * Unless required by applicable law or agreed to in writing, software
 * distributed under the License is distributed on an "AS IS" BASIS,
 * WITHOUT WARRANTIES OR CONDITIONS OF ANY KIND, either express or implied.
 * See the License for the specific language governing permissions and
 * limitations under the License.
 */

#include <cudf/cudf.h>
#include <utilities/cudf_utils.h>
#include <cudf/copying.hpp>
#include <utilities/bit_util.cuh>
#include <utilities/type_dispatcher.hpp>

#include <cudf/table.hpp>
#include <string/nvcategory_util.hpp>

#include <algorithm>

#include <thrust/gather.h>
#include <table/device_table.cuh>

#include <cub/cub.cuh>
#include <utilities/column_utils.hpp>
#include <utilities/cuda_utils.hpp>
#include <string/nvcategory_util.hpp>
#include <nvstrings/NVCategory.h>
#include <nvstrings/NVStrings.h>
using bit_mask::bit_mask_t;
<<<<<<< HEAD

namespace cudf {
namespace detail {

constexpr int warp_size = 32;
  
NVCategory * combine_column_categories(gdf_column * input_columns[],int num_columns){
  NVCategory * combined_category = static_cast<NVCategory *>(input_columns[0]->dtype_info.category);

    for(int column_index = 1; column_index < num_columns; column_index++){
      NVCategory * temp = combined_category;
      if(input_columns[column_index]->size > 0){
        combined_category = combined_category->merge_and_remap(
            * static_cast<NVCategory *>(
                input_columns[column_index]->dtype_info.category));
        if(column_index > 1){
          NVCategory::destroy(temp);
        }
      }
    }
    if(combined_category == static_cast<NVCategory *>(input_columns[0]->dtype_info.category)){
      return combined_category->copy();
    }else{
      return combined_category;
    }
}
=======

namespace cudf {
namespace detail {
>>>>>>> d3abd60a

constexpr int warp_size = 32;
  
/**---------------------------------------------------------------------------*
 * @brief Function object to check if an index is within the bounds [begin,
 * end).
 *
 *---------------------------------------------------------------------------**/
struct bounds_checker {
  gdf_index_type const begin;
  gdf_index_type const end;

  __device__ bounds_checker(gdf_index_type begin_, gdf_index_type end_)
      : begin{begin_}, end{end_} {}

  __device__ __forceinline__ bool operator()(gdf_index_type const index) {
    return ((index >= begin) && (index < end));
  }
};

<<<<<<< HEAD
using CountType = gdf_size_type;
template <class BitType, int lane = 0>
__device__ __inline__ CountType single_lane_reduce(BitType f) {
  static __shared__ CountType smem[warp_size];

  int lane_id = (threadIdx.x % warp_size);
  int warp_id = (threadIdx.x / warp_size);

  // Assuming one lane of each warp holds the value that we want to perform
  // reduction
  if (lane_id == lane) {
    smem[warp_id] = __popc(f);
  }
  __syncthreads();

  if (warp_id == 0) {
    // Here I am assuming maximum block size is 1024 and 1024 / 32 = 32
    // so one single warp is enough to do the reduction over different warps
    f = (lane_id < (blockDim.x / warp_size)) ? smem[lane_id] : 0;

    __shared__ typename cub::WarpReduce<CountType>::TempStorage temp_storage;
    f = cub::WarpReduce<CountType>(temp_storage).Sum(f);
  }

  return f;
=======
/**
 * @brief for each warp in the block do a reduction (summation) of the 
 * `__popc(bit_mask)` on a certain lane (default is lane 0).
 * @param[in] bit_mask The bit_mask to be reduced.
 * @return[out] result of each block is returned in thread 0.
 */
template <class bit_mask_type, int lane = 0>
__device__ __inline__ gdf_size_type single_lane_reduce(bit_mask_type bit_mask) {
  static __shared__ gdf_size_type smem[warp_size];

  int lane_id = (threadIdx.x % warp_size);
  int warp_id = (threadIdx.x / warp_size);

  // Assuming one lane of each warp holds the value that we want to perform
  // reduction
  if (lane_id == lane) {
    smem[warp_id] = __popc(bit_mask);
  }
  __syncthreads();

  if (warp_id == 0) {
    // Here I am assuming maximum block size is 1024 and 1024 / 32 = 32
    // so one single warp is enough to do the reduction over different warps
    bit_mask = (lane_id < (blockDim.x / warp_size)) ? smem[lane_id] : 0;

    __shared__ typename cub::WarpReduce<gdf_size_type>::TempStorage temp_storage;
    bit_mask = cub::WarpReduce<gdf_size_type>(temp_storage).Sum(bit_mask);
  }

  return bit_mask;
>>>>>>> d3abd60a
}

template <bool check_bounds>
__global__ void gather_bitmask_kernel(const bit_mask_t* const* source_valid,
                                      gdf_size_type num_source_rows,
                                      const gdf_index_type* gather_map,
                                      bit_mask_t** destination_valid,
                                      gdf_size_type num_destination_rows,
                                      gdf_size_type* d_count,
                                      gdf_size_type num_columns) {
  for (gdf_index_type i = 0; i < num_columns; i++) {
<<<<<<< HEAD
    const bit_mask_t* source_valid_col = source_valid[i];
    bit_mask_t* destination_valid_col = destination_valid[i];
=======
    const bit_mask_t* __restrict__ source_valid_col = source_valid[i];
    bit_mask_t* __restrict__ destination_valid_col = destination_valid[i];
>>>>>>> d3abd60a

    const bool src_has_nulls = source_valid_col != nullptr;
    const bool dest_has_nulls = destination_valid_col != nullptr;

    if (dest_has_nulls) {
      gdf_index_type destination_row_base = blockIdx.x * blockDim.x;

      gdf_size_type valid_count_accumulate = 0;

      while (destination_row_base < num_destination_rows) {
        gdf_index_type destination_row = destination_row_base + threadIdx.x;

        const bool thread_active = destination_row < num_destination_rows;
        gdf_index_type source_row =
            thread_active ? gather_map[destination_row] : 0;

        const uint32_t active_threads =
            __ballot_sync(0xffffffff, thread_active);

        bool source_bit_is_valid;
        if (check_bounds) {
          if (0 <= source_row && source_row < num_source_rows) {
            source_bit_is_valid =
                src_has_nulls ? bit_mask::is_valid(source_valid_col, source_row)
                              : true;
          } else {
            // If gather_map does not include this row we should just keep the
            // original value,
            source_bit_is_valid =
                bit_mask::is_valid(destination_valid_col, destination_row);
          }
        } else {
          source_bit_is_valid =
              src_has_nulls ? bit_mask::is_valid(source_valid_col, source_row)
                            : true;
        }

        // Use ballot to find all valid bits in this warp and create the output
        // bitmask element
        const uint32_t valid_warp =
            __ballot_sync(active_threads, source_bit_is_valid);

        const gdf_index_type valid_index =
            cudf::util::detail::bit_container_index<bit_mask_t>(
                destination_row);
        // Only one thread writes output
        if (0 == threadIdx.x % warp_size && thread_active) {
          destination_valid_col[valid_index] = valid_warp;
        }
        valid_count_accumulate += single_lane_reduce(valid_warp);

        destination_row_base += blockDim.x * gridDim.x;
      }
      if (threadIdx.x == 0) {
        atomicAdd(d_count + i, valid_count_accumulate);
      }
    }
  }
}

/**---------------------------------------------------------------------------*
 * @brief Function object for gathering a type-erased
 * gdf_column. To be used with the cudf::type_dispatcher.
 *
 *---------------------------------------------------------------------------**/
struct column_gatherer {
  /**---------------------------------------------------------------------------*
   * @brief Type-dispatched function to gather from one column to another based
   * on a `gather_map`.
   *
   * @tparam ColumnType Dispatched type for the column being gathered
   * @param source_column The column to gather from
   * @param gather_map Array of indices that maps source elements to destination
   * elements
   * @param destination_column The column to gather into
   * @param check_bounds Optionally perform bounds checking on the values of
   * `gather_map`
   * @param stream Optional CUDA stream on which to execute kernels
   *---------------------------------------------------------------------------**/
  template <typename ColumnType>
  void operator()(gdf_column const* source_column,
                  gdf_index_type const gather_map[],
                  gdf_column* destination_column, bool check_bounds,
                  cudaStream_t stream, bool merge_nvstring_category = false) {
<<<<<<< HEAD
    ColumnType const* const source_data{
=======
    ColumnType const* source_data{
>>>>>>> d3abd60a
        static_cast<ColumnType const*>(source_column->data)};
    ColumnType* destination_data{
        static_cast<ColumnType*>(destination_column->data)};

    gdf_size_type const num_destination_rows{destination_column->size};

    // If gathering in-place or scattering nvstring 
    // (in which case the merge_nvstring_category should be set to true) allocate 
    // temporary buffers to hold intermediate results
    bool const merge_category = std::is_same<ColumnType, nvstring_category>::value && merge_nvstring_category;
    bool const in_place = !merge_category && (source_data == destination_data);
<<<<<<< HEAD
    
    if(merge_category){
      // merge the categories.
      gdf_column temp_src = cudf::copy(*source_column);
      gdf_column copy_src = cudf::copy(*source_column);
      gdf_column temp_dest = cudf::copy(*destination_column);
      gdf_column copy_dest = cudf::copy(*destination_column);
=======
      
    gdf_column temp_src {};
    gdf_column copy_src {};
    gdf_column temp_dest {};
    gdf_column copy_dest {};
    
    if(merge_category){
      // merge the categories.
      temp_src = cudf::copy(*source_column);
      copy_src = cudf::copy(*source_column);
      temp_dest = cudf::copy(*destination_column);
      copy_dest = cudf::copy(*destination_column);
>>>>>>> d3abd60a
      gdf_column* input_columns[2] = {&temp_src, &temp_dest};
      gdf_column* output_columns[2] = {&copy_src, &copy_dest};
      
      CUDF_EXPECTS(GDF_SUCCESS ==
        sync_column_categories(input_columns, output_columns, 2),
        "Failed to synchronize NVCategory");

<<<<<<< HEAD
      if (check_bounds) {
        thrust::gather_if(rmm::exec_policy(stream)->on(stream), gather_map,
                        gather_map + num_destination_rows, gather_map,
                        static_cast<ColumnType*>(copy_src.data), static_cast<ColumnType*>(copy_dest.data),
                        bounds_checker{0, source_column->size});
      } else {
        thrust::gather(rmm::exec_policy(stream)->on(stream), gather_map,
                     gather_map + num_destination_rows, static_cast<ColumnType*>(copy_src.data),
                     static_cast<ColumnType*>(copy_dest.data));
      }
      
      CUDF_EXPECTS(GDF_SUCCESS ==
        clear_column_categories(&copy_dest, destination_column), "Failed to clear NVCategory");

      gdf_column_free(&temp_src);
      gdf_column_free(&copy_src);
      gdf_column_free(&temp_dest);
      gdf_column_free(&copy_dest);
      return;
=======
      source_data = static_cast<ColumnType*>(copy_src.data);
      destination_data = static_cast<ColumnType*>(copy_dest.data);
>>>>>>> d3abd60a
    }

    if (in_place) {
      RMM_TRY(RMM_ALLOC(&destination_data,
                        sizeof(ColumnType) * num_destination_rows, stream));
    }
<<<<<<< HEAD
=======
    
>>>>>>> d3abd60a
    if (check_bounds) {
      thrust::gather_if(rmm::exec_policy(stream)->on(stream), gather_map,
                        gather_map + num_destination_rows, gather_map,
                        source_data, destination_data,
                        bounds_checker{0, source_column->size});
    } else {
      thrust::gather(rmm::exec_policy(stream)->on(stream), gather_map,
                     gather_map + num_destination_rows, source_data,
                     destination_data);
    }

    if(merge_category){     
      
      CUDF_EXPECTS(GDF_SUCCESS ==
        clear_column_categories(copy_dest, *destination_column), "Failed to clear NVCategory");

      gdf_column_free(&temp_src);
      gdf_column_free(&copy_src);
      gdf_column_free(&temp_dest);
      gdf_column_free(&copy_dest);
    
    }

    // Copy temporary buffers used for in-place gather to destination column
    if (in_place) {
      thrust::copy(rmm::exec_policy(stream)->on(stream), destination_data,
                   destination_data + num_destination_rows,
                   static_cast<ColumnType*>(destination_column->data));
      RMM_TRY(RMM_FREE(destination_data, stream));
    }

    CHECK_STREAM(stream);
  }
};

void gather(table const* source_table, gdf_index_type const gather_map[],
            table* destination_table, bool check_bounds, bool merge_nvstring_category) {
  CUDF_EXPECTS(nullptr != source_table, "source table is null");
  CUDF_EXPECTS(nullptr != destination_table, "destination table is null");

  // If the destination is empty, return immediately as there is nothing to
  // gather
  if (0 == destination_table->num_rows()) {
    return;
  }

  CUDF_EXPECTS(nullptr != gather_map, "gather_map is null");
  CUDF_EXPECTS(source_table->num_columns() == destination_table->num_columns(),
               "Mismatched number of columns");
  const gdf_size_type n_cols = source_table->num_columns();

  // We create (n_cols+1) streams for the (n_cols+1) kernels we are gonna
  // launch.
<<<<<<< HEAD
  std::vector<util::cuda::scoped_stream> v_stream(n_cols + 1);
=======
  std::vector<util::cuda::scoped_stream> v_stream(n_cols);
>>>>>>> d3abd60a

  for (gdf_size_type i = 0; i < n_cols; i++) {
    // Perform sanity checks
    gdf_column* dest_col = destination_table->get_column(i);
    const gdf_column* src_col = source_table->get_column(i);

    CUDF_EXPECTS(src_col->dtype == dest_col->dtype, "Column type mismatch");
<<<<<<< HEAD

    // If source table has 0 rows it is okay to have null buffers
    CUDF_EXPECTS(src_col->data != nullptr || source_table->num_rows() == 0,
                 "Missing source data buffer.");
    CUDF_EXPECTS(dest_col->data != nullptr, "Missing source data buffer.");

    // The data gather for n columns will be put on the first n streams
    cudf::type_dispatcher(src_col->dtype, column_gatherer{}, src_col,
                          gather_map, dest_col, check_bounds, v_stream[i], merge_nvstring_category);

    const bool src_has_nulls = src_col->valid != nullptr;
    const bool dest_has_nulls = dest_col->valid != nullptr;
    // If the source column has a valid buffer, the destination column must also
    // have one
    CUDF_EXPECTS((src_has_nulls && dest_has_nulls) || (!src_has_nulls),
                 "Missing destination validity buffer");
  }

  // The bitmask operations will be put on the last stream.
  cudaStream_t bit_stream = v_stream[n_cols];

  // Allocate memory for bitmask reduction
  gdf_size_type* d_count_p;
  RMM_TRY(RMM_ALLOC(&d_count_p, sizeof(gdf_size_type) * n_cols, bit_stream));
  CUDA_TRY(cudaMemsetAsync(d_count_p, 0, sizeof(gdf_size_type) * n_cols,
                           bit_stream));

  std::vector<bit_mask_t*> h_bit_src(n_cols);
  std::vector<bit_mask_t*> h_bit_dest(n_cols);

  for (gdf_size_type i = 0; i < n_cols; i++) {
    const gdf_column* dest_col = destination_table->get_column(i);
    h_bit_src[i] =
        reinterpret_cast<bit_mask_t*>(source_table->get_column(i)->valid);
    // Allocate inplace buffer
    if (dest_col->valid != nullptr &&
        dest_col->valid == source_table->get_column(i)->valid) {
      gdf_size_type num_bitmask_elements =
          gdf_num_bitmask_elements(dest_col->size);
      RMM_TRY(RMM_ALLOC(&h_bit_dest[i], num_bitmask_elements, bit_stream));
    } else {
      h_bit_dest[i] = reinterpret_cast<bit_mask_t*>(dest_col->valid);
    }
  }

  // In the following we allocate the device array thats hold the valid
  // bits.
  bit_mask_t** d_bit_src;
  bit_mask_t** d_bit_dest;
  RMM_TRY(RMM_ALLOC(&d_bit_src, sizeof(bit_mask_t*) * n_cols, bit_stream));
  RMM_TRY(RMM_ALLOC(&d_bit_dest, sizeof(bit_mask_t*) * n_cols, bit_stream));

  CUDA_TRY(cudaMemcpyAsync(d_bit_src, h_bit_src.data(),
                           n_cols * sizeof(bit_mask_t*), cudaMemcpyHostToDevice,
                           bit_stream));
  CUDA_TRY(cudaMemcpyAsync(d_bit_dest, h_bit_dest.data(),
                           n_cols * sizeof(bit_mask_t*), cudaMemcpyHostToDevice,
                           bit_stream));

  auto f =
      check_bounds ? gather_bitmask_kernel<true> : gather_bitmask_kernel<false>;

  int gather_grid_size;
  int gather_block_size;
  CUDA_TRY(cudaOccupancyMaxPotentialBlockSize(&gather_grid_size,
                                              &gather_block_size, f));

  f<<<gather_grid_size, gather_block_size, 0, bit_stream>>>(
      d_bit_src, source_table->num_rows(), gather_map, d_bit_dest,
      destination_table->num_rows(), d_count_p, n_cols);

  std::vector<gdf_size_type> h_count(n_cols);
  CUDA_TRY(cudaMemcpyAsync(h_count.data(), d_count_p,
                           sizeof(gdf_size_type) * n_cols,
                           cudaMemcpyDeviceToHost, bit_stream));

  // We want to sync the bit_stream here since the null_count update has be
  // after the above memcpy is finished.
  CUDA_TRY(cudaStreamSynchronize(bit_stream));

  for (gdf_size_type i = 0; i < destination_table->num_columns(); i++) {
    gdf_column* dest_col = destination_table->get_column(i);
    if (dest_col->valid != nullptr) {
      // Free the inplace buffer
      if (dest_col->valid == source_table->get_column(i)->valid) {
        gdf_size_type num_bitmask_elements =
            gdf_num_bitmask_elements(dest_col->size);
        CUDA_TRY(cudaMemcpyAsync(dest_col->valid, h_bit_dest[i],
                                 num_bitmask_elements, cudaMemcpyDeviceToDevice,
                                 bit_stream));
        RMM_TRY(RMM_FREE(h_bit_dest[i], bit_stream));
      }
      dest_col->null_count = dest_col->size - h_count[i];
    } else {
      dest_col->null_count = 0;
    }
  }

  // Free the dynamically allocated buffers
  RMM_TRY(RMM_FREE(d_bit_src, bit_stream));
  RMM_TRY(RMM_FREE(d_bit_dest, bit_stream));
=======

    CUDF_EXPECTS(dest_col->data != nullptr, "Missing source data buffer.");

    // The data gather for n columns will be put on the first n streams
    cudf::type_dispatcher(src_col->dtype, column_gatherer{}, src_col,
                          gather_map, dest_col, check_bounds, v_stream[i], merge_nvstring_category);

    if(cudf::is_nullable(*src_col)){
       CUDF_EXPECTS(cudf::is_nullable(*dest_col), "Missing destination null mask.");
    }
  }

  rmm::device_vector<gdf_size_type> d_count_vec(n_cols, 0);

  std::vector<bit_mask_t*> h_bit_src(n_cols);
  std::vector<bit_mask_t*> h_bit_dest(n_cols);

  std::vector<rmm::device_vector<bit_mask_t>> vec_temp_bit(n_cols);

  // loop over each column, check if inplace and allocate buffer if true.
  for (gdf_size_type i = 0; i < n_cols; i++) {
    const gdf_column* dest_col = destination_table->get_column(i);
    h_bit_src[i] =
        reinterpret_cast<bit_mask_t*>(source_table->get_column(i)->valid);
    // Allocate inplace buffer
    if (cudf::is_nullable(*dest_col) &&
        dest_col->valid == source_table->get_column(i)->valid) {
      vec_temp_bit[i].resize(dest_col->size);
      h_bit_dest[i] = vec_temp_bit[i].data().get();
    } else {
      h_bit_dest[i] = reinterpret_cast<bit_mask_t*>(dest_col->valid);
    }
  }

  // In the following we allocate the device array thats hold the valid
  // bits.
  rmm::device_vector<bit_mask_t*> d_bit_src(n_cols);
  rmm::device_vector<bit_mask_t*> d_bit_dest(n_cols);
  CUDA_TRY(cudaMemcpy(d_bit_src.data().get(), h_bit_src.data(),
                        n_cols * sizeof(bit_mask_t*), cudaMemcpyHostToDevice));
  CUDA_TRY(cudaMemcpy(d_bit_dest.data().get(), h_bit_dest.data(),
                        n_cols * sizeof(bit_mask_t*), cudaMemcpyHostToDevice));

  auto bitmask_kernel =
      check_bounds ? gather_bitmask_kernel<true> : gather_bitmask_kernel<false>;

  int gather_grid_size;
  int gather_block_size;
  CUDA_TRY(cudaOccupancyMaxPotentialBlockSize(&gather_grid_size,
                                              &gather_block_size, bitmask_kernel));

  bitmask_kernel<<<gather_grid_size, gather_block_size>>>(
      d_bit_src.data().get(), source_table->num_rows(), gather_map, d_bit_dest.data().get(),
      destination_table->num_rows(), d_count_vec.data().get(), n_cols);

  std::vector<gdf_size_type> h_count(n_cols);
  CUDA_TRY(cudaMemcpy(h_count.data(), d_count_vec.data().get(),
                           sizeof(gdf_size_type) * n_cols,
                           cudaMemcpyDeviceToHost));

  // loop over each column, check if inplace and copy the result from the 
  // buffer back to destination if true.
  for (gdf_size_type i = 0; i < destination_table->num_columns(); i++) {
    gdf_column* dest_col = destination_table->get_column(i);
    if (is_nullable(*dest_col)) {
      // Copy temp buffer content back to column
      if (dest_col->valid == source_table->get_column(i)->valid) {
        gdf_size_type num_bitmask_elements =
            gdf_num_bitmask_elements(dest_col->size);
        CUDA_TRY(cudaMemcpy(dest_col->valid, h_bit_dest[i],
                                 num_bitmask_elements, cudaMemcpyDeviceToDevice));
      }
      dest_col->null_count = dest_col->size - h_count[i];
    } else {
      dest_col->null_count = 0;
    }
  }
>>>>>>> d3abd60a

  RMM_TRY(RMM_FREE(d_count_p, bit_stream));
}

}  // namespace detail

void gather(table const* source_table, gdf_index_type const gather_map[],
            table* destination_table) {
  detail::gather(source_table, gather_map, destination_table, false, false);
  nvcategory_gather_table(*source_table, *destination_table);
}

}  // namespace cudf<|MERGE_RESOLUTION|>--- conflicted
+++ resolved
@@ -35,38 +35,9 @@
 #include <nvstrings/NVCategory.h>
 #include <nvstrings/NVStrings.h>
 using bit_mask::bit_mask_t;
-<<<<<<< HEAD
 
 namespace cudf {
 namespace detail {
-
-constexpr int warp_size = 32;
-  
-NVCategory * combine_column_categories(gdf_column * input_columns[],int num_columns){
-  NVCategory * combined_category = static_cast<NVCategory *>(input_columns[0]->dtype_info.category);
-
-    for(int column_index = 1; column_index < num_columns; column_index++){
-      NVCategory * temp = combined_category;
-      if(input_columns[column_index]->size > 0){
-        combined_category = combined_category->merge_and_remap(
-            * static_cast<NVCategory *>(
-                input_columns[column_index]->dtype_info.category));
-        if(column_index > 1){
-          NVCategory::destroy(temp);
-        }
-      }
-    }
-    if(combined_category == static_cast<NVCategory *>(input_columns[0]->dtype_info.category)){
-      return combined_category->copy();
-    }else{
-      return combined_category;
-    }
-}
-=======
-
-namespace cudf {
-namespace detail {
->>>>>>> d3abd60a
 
 constexpr int warp_size = 32;
   
@@ -87,33 +58,6 @@
   }
 };
 
-<<<<<<< HEAD
-using CountType = gdf_size_type;
-template <class BitType, int lane = 0>
-__device__ __inline__ CountType single_lane_reduce(BitType f) {
-  static __shared__ CountType smem[warp_size];
-
-  int lane_id = (threadIdx.x % warp_size);
-  int warp_id = (threadIdx.x / warp_size);
-
-  // Assuming one lane of each warp holds the value that we want to perform
-  // reduction
-  if (lane_id == lane) {
-    smem[warp_id] = __popc(f);
-  }
-  __syncthreads();
-
-  if (warp_id == 0) {
-    // Here I am assuming maximum block size is 1024 and 1024 / 32 = 32
-    // so one single warp is enough to do the reduction over different warps
-    f = (lane_id < (blockDim.x / warp_size)) ? smem[lane_id] : 0;
-
-    __shared__ typename cub::WarpReduce<CountType>::TempStorage temp_storage;
-    f = cub::WarpReduce<CountType>(temp_storage).Sum(f);
-  }
-
-  return f;
-=======
 /**
  * @brief for each warp in the block do a reduction (summation) of the 
  * `__popc(bit_mask)` on a certain lane (default is lane 0).
@@ -144,7 +88,6 @@
   }
 
   return bit_mask;
->>>>>>> d3abd60a
 }
 
 template <bool check_bounds>
@@ -156,13 +99,8 @@
                                       gdf_size_type* d_count,
                                       gdf_size_type num_columns) {
   for (gdf_index_type i = 0; i < num_columns; i++) {
-<<<<<<< HEAD
-    const bit_mask_t* source_valid_col = source_valid[i];
-    bit_mask_t* destination_valid_col = destination_valid[i];
-=======
     const bit_mask_t* __restrict__ source_valid_col = source_valid[i];
     bit_mask_t* __restrict__ destination_valid_col = destination_valid[i];
->>>>>>> d3abd60a
 
     const bool src_has_nulls = source_valid_col != nullptr;
     const bool dest_has_nulls = destination_valid_col != nullptr;
@@ -247,11 +185,7 @@
                   gdf_index_type const gather_map[],
                   gdf_column* destination_column, bool check_bounds,
                   cudaStream_t stream, bool merge_nvstring_category = false) {
-<<<<<<< HEAD
-    ColumnType const* const source_data{
-=======
     ColumnType const* source_data{
->>>>>>> d3abd60a
         static_cast<ColumnType const*>(source_column->data)};
     ColumnType* destination_data{
         static_cast<ColumnType*>(destination_column->data)};
@@ -263,15 +197,6 @@
     // temporary buffers to hold intermediate results
     bool const merge_category = std::is_same<ColumnType, nvstring_category>::value && merge_nvstring_category;
     bool const in_place = !merge_category && (source_data == destination_data);
-<<<<<<< HEAD
-    
-    if(merge_category){
-      // merge the categories.
-      gdf_column temp_src = cudf::copy(*source_column);
-      gdf_column copy_src = cudf::copy(*source_column);
-      gdf_column temp_dest = cudf::copy(*destination_column);
-      gdf_column copy_dest = cudf::copy(*destination_column);
-=======
       
     gdf_column temp_src {};
     gdf_column copy_src {};
@@ -284,7 +209,6 @@
       copy_src = cudf::copy(*source_column);
       temp_dest = cudf::copy(*destination_column);
       copy_dest = cudf::copy(*destination_column);
->>>>>>> d3abd60a
       gdf_column* input_columns[2] = {&temp_src, &temp_dest};
       gdf_column* output_columns[2] = {&copy_src, &copy_dest};
       
@@ -292,40 +216,15 @@
         sync_column_categories(input_columns, output_columns, 2),
         "Failed to synchronize NVCategory");
 
-<<<<<<< HEAD
-      if (check_bounds) {
-        thrust::gather_if(rmm::exec_policy(stream)->on(stream), gather_map,
-                        gather_map + num_destination_rows, gather_map,
-                        static_cast<ColumnType*>(copy_src.data), static_cast<ColumnType*>(copy_dest.data),
-                        bounds_checker{0, source_column->size});
-      } else {
-        thrust::gather(rmm::exec_policy(stream)->on(stream), gather_map,
-                     gather_map + num_destination_rows, static_cast<ColumnType*>(copy_src.data),
-                     static_cast<ColumnType*>(copy_dest.data));
-      }
-      
-      CUDF_EXPECTS(GDF_SUCCESS ==
-        clear_column_categories(&copy_dest, destination_column), "Failed to clear NVCategory");
-
-      gdf_column_free(&temp_src);
-      gdf_column_free(&copy_src);
-      gdf_column_free(&temp_dest);
-      gdf_column_free(&copy_dest);
-      return;
-=======
       source_data = static_cast<ColumnType*>(copy_src.data);
       destination_data = static_cast<ColumnType*>(copy_dest.data);
->>>>>>> d3abd60a
     }
 
     if (in_place) {
       RMM_TRY(RMM_ALLOC(&destination_data,
                         sizeof(ColumnType) * num_destination_rows, stream));
     }
-<<<<<<< HEAD
-=======
     
->>>>>>> d3abd60a
     if (check_bounds) {
       thrust::gather_if(rmm::exec_policy(stream)->on(stream), gather_map,
                         gather_map + num_destination_rows, gather_map,
@@ -379,11 +278,7 @@
 
   // We create (n_cols+1) streams for the (n_cols+1) kernels we are gonna
   // launch.
-<<<<<<< HEAD
-  std::vector<util::cuda::scoped_stream> v_stream(n_cols + 1);
-=======
   std::vector<util::cuda::scoped_stream> v_stream(n_cols);
->>>>>>> d3abd60a
 
   for (gdf_size_type i = 0; i < n_cols; i++) {
     // Perform sanity checks
@@ -391,109 +286,6 @@
     const gdf_column* src_col = source_table->get_column(i);
 
     CUDF_EXPECTS(src_col->dtype == dest_col->dtype, "Column type mismatch");
-<<<<<<< HEAD
-
-    // If source table has 0 rows it is okay to have null buffers
-    CUDF_EXPECTS(src_col->data != nullptr || source_table->num_rows() == 0,
-                 "Missing source data buffer.");
-    CUDF_EXPECTS(dest_col->data != nullptr, "Missing source data buffer.");
-
-    // The data gather for n columns will be put on the first n streams
-    cudf::type_dispatcher(src_col->dtype, column_gatherer{}, src_col,
-                          gather_map, dest_col, check_bounds, v_stream[i], merge_nvstring_category);
-
-    const bool src_has_nulls = src_col->valid != nullptr;
-    const bool dest_has_nulls = dest_col->valid != nullptr;
-    // If the source column has a valid buffer, the destination column must also
-    // have one
-    CUDF_EXPECTS((src_has_nulls && dest_has_nulls) || (!src_has_nulls),
-                 "Missing destination validity buffer");
-  }
-
-  // The bitmask operations will be put on the last stream.
-  cudaStream_t bit_stream = v_stream[n_cols];
-
-  // Allocate memory for bitmask reduction
-  gdf_size_type* d_count_p;
-  RMM_TRY(RMM_ALLOC(&d_count_p, sizeof(gdf_size_type) * n_cols, bit_stream));
-  CUDA_TRY(cudaMemsetAsync(d_count_p, 0, sizeof(gdf_size_type) * n_cols,
-                           bit_stream));
-
-  std::vector<bit_mask_t*> h_bit_src(n_cols);
-  std::vector<bit_mask_t*> h_bit_dest(n_cols);
-
-  for (gdf_size_type i = 0; i < n_cols; i++) {
-    const gdf_column* dest_col = destination_table->get_column(i);
-    h_bit_src[i] =
-        reinterpret_cast<bit_mask_t*>(source_table->get_column(i)->valid);
-    // Allocate inplace buffer
-    if (dest_col->valid != nullptr &&
-        dest_col->valid == source_table->get_column(i)->valid) {
-      gdf_size_type num_bitmask_elements =
-          gdf_num_bitmask_elements(dest_col->size);
-      RMM_TRY(RMM_ALLOC(&h_bit_dest[i], num_bitmask_elements, bit_stream));
-    } else {
-      h_bit_dest[i] = reinterpret_cast<bit_mask_t*>(dest_col->valid);
-    }
-  }
-
-  // In the following we allocate the device array thats hold the valid
-  // bits.
-  bit_mask_t** d_bit_src;
-  bit_mask_t** d_bit_dest;
-  RMM_TRY(RMM_ALLOC(&d_bit_src, sizeof(bit_mask_t*) * n_cols, bit_stream));
-  RMM_TRY(RMM_ALLOC(&d_bit_dest, sizeof(bit_mask_t*) * n_cols, bit_stream));
-
-  CUDA_TRY(cudaMemcpyAsync(d_bit_src, h_bit_src.data(),
-                           n_cols * sizeof(bit_mask_t*), cudaMemcpyHostToDevice,
-                           bit_stream));
-  CUDA_TRY(cudaMemcpyAsync(d_bit_dest, h_bit_dest.data(),
-                           n_cols * sizeof(bit_mask_t*), cudaMemcpyHostToDevice,
-                           bit_stream));
-
-  auto f =
-      check_bounds ? gather_bitmask_kernel<true> : gather_bitmask_kernel<false>;
-
-  int gather_grid_size;
-  int gather_block_size;
-  CUDA_TRY(cudaOccupancyMaxPotentialBlockSize(&gather_grid_size,
-                                              &gather_block_size, f));
-
-  f<<<gather_grid_size, gather_block_size, 0, bit_stream>>>(
-      d_bit_src, source_table->num_rows(), gather_map, d_bit_dest,
-      destination_table->num_rows(), d_count_p, n_cols);
-
-  std::vector<gdf_size_type> h_count(n_cols);
-  CUDA_TRY(cudaMemcpyAsync(h_count.data(), d_count_p,
-                           sizeof(gdf_size_type) * n_cols,
-                           cudaMemcpyDeviceToHost, bit_stream));
-
-  // We want to sync the bit_stream here since the null_count update has be
-  // after the above memcpy is finished.
-  CUDA_TRY(cudaStreamSynchronize(bit_stream));
-
-  for (gdf_size_type i = 0; i < destination_table->num_columns(); i++) {
-    gdf_column* dest_col = destination_table->get_column(i);
-    if (dest_col->valid != nullptr) {
-      // Free the inplace buffer
-      if (dest_col->valid == source_table->get_column(i)->valid) {
-        gdf_size_type num_bitmask_elements =
-            gdf_num_bitmask_elements(dest_col->size);
-        CUDA_TRY(cudaMemcpyAsync(dest_col->valid, h_bit_dest[i],
-                                 num_bitmask_elements, cudaMemcpyDeviceToDevice,
-                                 bit_stream));
-        RMM_TRY(RMM_FREE(h_bit_dest[i], bit_stream));
-      }
-      dest_col->null_count = dest_col->size - h_count[i];
-    } else {
-      dest_col->null_count = 0;
-    }
-  }
-
-  // Free the dynamically allocated buffers
-  RMM_TRY(RMM_FREE(d_bit_src, bit_stream));
-  RMM_TRY(RMM_FREE(d_bit_dest, bit_stream));
-=======
 
     CUDF_EXPECTS(dest_col->data != nullptr, "Missing source data buffer.");
 
@@ -571,9 +363,7 @@
       dest_col->null_count = 0;
     }
   }
->>>>>>> d3abd60a
-
-  RMM_TRY(RMM_FREE(d_count_p, bit_stream));
+
 }
 
 }  // namespace detail
