/*
 * Copyright (c) 2019-2020, NVIDIA CORPORATION.
 *
 * Licensed under the Apache License, Version 2.0 (the "License");
 * you may not use this file except in compliance with the License.
 * You may obtain a copy of the License at
 *
 *     http://www.apache.org/licenses/LICENSE-2.0
 *
 * Unless required by applicable law or agreed to in writing, software
 * distributed under the License is distributed on an "AS IS" BASIS,
 * WITHOUT WARRANTIES OR CONDITIONS OF ANY KIND, either express or implied.
 * See the License for the specific language governing permissions and
 * limitations under the License.
 */

#include "group_reductions.hpp"
#include <groupby/common/utils.hpp>

#include <cudf/column/column.hpp>
#include <cudf/column/column_view.hpp>
#include <cudf/detail/groupby.hpp>
#include <cudf/detail/groupby/sort_helper.hpp>
#include <cudf/groupby.hpp>
#include <cudf/table/table.hpp>
#include <cudf/table/table_view.hpp>
#include <cudf/types.hpp>
#include <cudf/aggregation.hpp>
#include <cudf/detail/aggregation/aggregation.hpp>
#include <cudf/detail/aggregation/result_cache.hpp>
#include <cudf/column/column_factories.hpp>
#include <cudf/detail/binaryop.hpp>
#include <cudf/detail/unary.hpp>
#include <cudf/detail/gather.hpp>

#include <memory>
#include <utility>
#include <unordered_map>

namespace cudf {
namespace experimental {
namespace groupby {
namespace detail {

/**
 * @brief Functor to dispatch aggregation with
 * 
 * This functor is to be used with `aggregation_dispatcher` to compute the
 * appropriate aggregation. If the values on which to run the aggregation are
 * unchanged, then this functor should be re-used. This is because it stores
 * memoised sorted and/or grouped values and re-using will save on computation
 * of these values.
 */
struct store_result_functor {

  store_result_functor(
    size_type col_idx,
    column_view const& values,
    sort::sort_groupby_helper & helper,
    experimental::detail::result_cache & cache,
    cudaStream_t stream,
    rmm::mr::device_memory_resource* mr)
  : col_idx(col_idx),
    values(values),
    helper(helper),
    cache(cache),
    stream(stream),
    mr(mr)
  {}

  template <aggregation::Kind k>
  void operator()(std::unique_ptr<aggregation> const& agg) {}

 private:

  /**
   * @brief Get the grouped values
   * 
   * Computes the grouped values from @p values on first invocation and returns
   * the stored result on subsequent invocation
   */
  column_view get_grouped_values() {
    // TODO (dm): After implementing single pass mutli-agg, explore making a
    //            cache of all grouped value columns rather than one at a time
    if (grouped_values)
      return grouped_values->view();
    else if (sorted_values)
      // TODO (dm): When we implement scan, it wouldn't be ok to return sorted
      //            values when asked for grouped values. Change this then.
      return sorted_values->view();
    else
      grouped_values = helper.grouped_values(values);
    return grouped_values->view();
  };

  /**
   * @brief Get the grouped and sorted values
   * 
   * Computes the grouped and sorted (within each group) values from @p values 
   * on first invocation and returns the stored result on subsequent invocation
   */
  column_view get_sorted_values() {
    if (not sorted_values)
      sorted_values = helper.sorted_values(values);
    return sorted_values->view();
  };

 private:
  size_type col_idx; ///< Index of column in requests being operated on
  sort::sort_groupby_helper & helper; ///< Sort helper
  experimental::detail::result_cache & cache; ///< cache of results to store into
  column_view const& values; ///< Column of values to group and aggregate

  cudaStream_t stream; ///< CUDA stream on which to execute kernels 
  rmm::mr::device_memory_resource* mr; ///< Memory resource to allocate space for results

  std::unique_ptr<column> sorted_values; ///< Memoised grouped and sorted values
  std::unique_ptr<column> grouped_values; ///< Memoised grouped values
};

template <>
void store_result_functor::operator()<aggregation::COUNT_VALID>(
  std::unique_ptr<aggregation> const& agg)
{
  if (cache.has_result(col_idx, agg))
    return;

  cache.add_result(
      col_idx, agg,
      get_grouped_values().nullable()
          ? detail::group_count_valid(get_grouped_values(),
                                      helper.group_labels(),
                                      helper.num_groups(), mr, stream)
          : detail::group_count_all(helper.group_offsets(), 
                                    helper.num_groups(), mr, stream));
}

template <>
void store_result_functor::operator()<aggregation::COUNT_ALL>(
  std::unique_ptr<aggregation> const& agg)
{
  if (cache.has_result(col_idx, agg))
    return;

  cache.add_result(col_idx, agg, 
                  detail::group_count_all(helper.group_offsets(),
                            helper.num_groups(), mr, stream));
}

template <>
void store_result_functor::operator()<aggregation::SUM>(
  std::unique_ptr<aggregation> const& agg)
{
  if (cache.has_result(col_idx, agg))
    return;

  cache.add_result(col_idx, agg, 
                  detail::group_sum(get_grouped_values(), helper.num_groups(), 
                                    helper.group_labels(),
                                    mr, stream));
};

template <>
void store_result_functor::operator()<aggregation::ARGMAX>(
  std::unique_ptr<aggregation> const& agg)
{
  if (cache.has_result(col_idx, agg))
    return;

  cache.add_result(col_idx, agg, 
    detail::group_argmax(get_grouped_values(), helper.num_groups(), 
                         helper.group_labels(),
                         helper.key_sort_order(),
                         mr, stream));
};

template <>
void store_result_functor::operator()<aggregation::ARGMIN>(
  std::unique_ptr<aggregation> const& agg)
{
  if (cache.has_result(col_idx, agg))
    return;

  cache.add_result(col_idx, agg, 
    detail::group_argmin(get_grouped_values(), helper.num_groups(), 
                         helper.group_labels(),
                         helper.key_sort_order(),
                         mr, stream));
};

template <>
void store_result_functor::operator()<aggregation::MIN>(
  std::unique_ptr<aggregation> const& agg)
{
  if (cache.has_result(col_idx, agg))
    return;

  auto result = [&](){
    if (cudf::is_fixed_width(values.type())) {
      return detail::group_min(get_grouped_values(), helper.num_groups(), 
                               helper.group_labels(),
                               mr, stream);
    } else {
      auto argmin_agg = make_argmin_aggregation();
      operator()<aggregation::ARGMIN>(argmin_agg);
      column_view argmin_result = cache.get_result(col_idx, argmin_agg);

<<<<<<< HEAD
      if (argmin_result.nullable()) {
        // We make a view of ARGMIN result without a null mask and gather using
        // this mask. The values in data buffer of ARGMIN result corresponding 
        // to null values was initialized to ARGMIN_SENTINEL which is an out of 
        // bounds index value and causes the gathered value to be null.
        column_view null_removed_map(data_type(type_to_id<size_type>()),
          argmin_result.size(), 
          static_cast<void const*>(argmin_result.template data<size_type>()));
        auto transformed_result = experimental::detail::gather(
          table_view({values}), null_removed_map, false, true, false, mr, stream);
        return std::move(transformed_result->release()[0]);
      }
      else {
        auto transformed_result = experimental::detail::gather(
          table_view({values}), argmin_result, false, false, false, mr, stream);
        return std::move(transformed_result->release()[0]);
      }
=======
      // We make a view of ARGMIN result without a null mask and gather using
      // this mask. The values in data buffer of ARGMIN result corresponding 
      // to null values was initialized to ARGMIN_SENTINEL which is an out of 
      // bounds index value and causes the gathered value to be null.
      column_view null_removed_map(data_type(type_to_id<size_type>()),
        argmin_result.size(), 
        static_cast<void const*>(argmin_result.template data<size_type>()));
      auto transformed_result = experimental::detail::gather(table_view({values}),
        null_removed_map, false, argmin_result.nullable(), false, mr, stream);
      return std::move(transformed_result->release()[0]);
>>>>>>> 8bbc9f75
    }
  }();

  cache.add_result(col_idx, agg, std::move(result));
};

template <>
void store_result_functor::operator()<aggregation::MAX>(
  std::unique_ptr<aggregation> const& agg)
{
  if (cache.has_result(col_idx, agg))
    return;

  auto result = [&](){
    if (cudf::is_fixed_width(values.type())) {
      return detail::group_max(get_grouped_values(), helper.num_groups(), 
                               helper.group_labels(),
                               mr, stream);
    } else {
      auto argmax_agg = make_argmax_aggregation();
      operator()<aggregation::ARGMAX>(argmax_agg);
      column_view argmax_result = cache.get_result(col_idx, argmax_agg);

<<<<<<< HEAD
      if (argmax_result.nullable()) {
        // We make a view of ARGMAX result without a null mask and gather using
        // this mask. The values in data buffer of ARGMAX result corresponding 
        // to null values was initialized to ARGMAX_SENTINEL which is an out of 
        // bounds index value and causes the gathered value to be null.
        column_view null_removed_map(data_type(type_to_id<size_type>()),
          argmax_result.size(), 
          static_cast<void const*>(argmax_result.template data<size_type>()));
        auto transformed_result = experimental::detail::gather(
          table_view({values}), null_removed_map, false, true, false, mr, stream);
        return std::move(transformed_result->release()[0]);
      }
      else {
        auto transformed_result = experimental::detail::gather(
          table_view({values}), argmax_result, false, false, false, mr, stream);
        return std::move(transformed_result->release()[0]);
      }
=======
      // We make a view of ARGMAX result without a null mask and gather using
      // this mask. The values in data buffer of ARGMAX result corresponding 
      // to null values was initialized to ARGMAX_SENTINEL which is an out of 
      // bounds index value and causes the gathered value to be null.
      column_view null_removed_map(data_type(type_to_id<size_type>()),
        argmax_result.size(), 
        static_cast<void const*>(argmax_result.template data<size_type>()));
      auto transformed_result = experimental::detail::gather(table_view({values}),
        null_removed_map, false, argmax_result.nullable(), false, mr, stream);
      return std::move(transformed_result->release()[0]);
>>>>>>> 8bbc9f75
    }
  }();

  cache.add_result(col_idx, agg, std::move(result));
};

template <>
void store_result_functor::operator()<aggregation::MEAN>(
  std::unique_ptr<aggregation> const& agg)
{
  if (cache.has_result(col_idx, agg))
    return;

  auto sum_agg = make_sum_aggregation();
  auto count_agg = make_count_aggregation();
  operator()<aggregation::SUM>(sum_agg);
  operator()<aggregation::COUNT_VALID>(count_agg);
  column_view sum_result = cache.get_result(col_idx, sum_agg);
  column_view count_result = cache.get_result(col_idx, count_agg);

  // TODO (dm): Special case for timestamp. Add target_type_impl for it.
  //            Blocked until we support operator+ on timestamps
  auto result = cudf::experimental::detail::binary_operation(
    sum_result, count_result, binary_operator::DIV, 
    cudf::experimental::detail::target_type(
      values.type(), aggregation::MEAN),
    mr, stream);
  cache.add_result(col_idx, agg, std::move(result));
};

template <>
void store_result_functor::operator()<aggregation::VARIANCE>(
  std::unique_ptr<aggregation> const& agg)
{
  if (cache.has_result(col_idx, agg))
    return;

  auto var_agg =
    static_cast<experimental::detail::std_var_aggregation const*>(agg.get());
  auto mean_agg = make_mean_aggregation();
  auto count_agg = make_count_aggregation();
  operator()<aggregation::MEAN>(mean_agg);
  operator()<aggregation::COUNT_VALID>(count_agg);
  column_view mean_result = cache.get_result(col_idx, mean_agg);
  column_view group_sizes = cache.get_result(col_idx, count_agg);

  auto result = detail::group_var(get_grouped_values(), mean_result, 
                          group_sizes, helper.group_labels(),
                          var_agg->_ddof, mr, stream);
  cache.add_result(col_idx, agg, std::move(result));
};

template <>
void store_result_functor::operator()<aggregation::STD>(
  std::unique_ptr<aggregation> const& agg)
{
  if (cache.has_result(col_idx, agg))
    return;

  auto std_agg =
    static_cast<experimental::detail::std_var_aggregation const*>(agg.get());
  auto var_agg = make_variance_aggregation(std_agg->_ddof);
  operator()<aggregation::VARIANCE>(var_agg);
  column_view var_result = cache.get_result(col_idx, var_agg);

  auto result = experimental::detail::unary_operation(
    var_result, experimental::unary_op::SQRT, mr, stream);
  cache.add_result(col_idx, agg, std::move(result));
};

template <>
void store_result_functor::operator()<aggregation::QUANTILE>(
  std::unique_ptr<aggregation> const& agg)
{
  if (cache.has_result(col_idx, agg))
    return;

  auto count_agg = make_count_aggregation();
  operator()<aggregation::COUNT_VALID>(count_agg);
  column_view group_sizes = cache.get_result(col_idx, count_agg);
  auto quantile_agg =
    static_cast<experimental::detail::quantile_aggregation const*>(agg.get());

  auto result = detail::group_quantiles(
    get_sorted_values(), group_sizes, helper.group_offsets(), helper.num_groups(),
    quantile_agg->_quantiles, quantile_agg->_interpolation, mr, stream);
  cache.add_result(col_idx, agg, std::move(result));
};

template <>
void store_result_functor::operator()<aggregation::MEDIAN>(
  std::unique_ptr<aggregation> const& agg)
{
  if (cache.has_result(col_idx, agg))
    return;

  auto count_agg = make_count_aggregation();
  operator()<aggregation::COUNT_VALID>(count_agg);
  column_view group_sizes = cache.get_result(col_idx, count_agg);

  auto result = detail::group_quantiles(
    get_sorted_values(), group_sizes, helper.group_offsets(), helper.num_groups(),
    {0.5}, interpolation::LINEAR, mr, stream);
  cache.add_result(col_idx, agg, std::move(result));
};

template <>
void store_result_functor::operator()<aggregation::NUNIQUE>(
  std::unique_ptr<aggregation> const& agg)
{
  if (cache.has_result(col_idx, agg))
    return;

  auto nunique_agg =
    static_cast<experimental::detail::nunique_aggregation const*>(agg.get());

  auto result = detail::group_nunique(get_sorted_values(),
                            helper.group_labels(),
                            helper.num_groups(), 
                            helper.group_offsets(),
                            nunique_agg->_include_nulls,
                            mr, stream);
  cache.add_result(col_idx, agg, std::move(result));
};

template <>
void store_result_functor::operator()<aggregation::NTH_ELEMENT>(
  std::unique_ptr<aggregation> const& agg)
{
  if (cache.has_result(col_idx, agg))
    return;
    
  auto nth_element_agg =
    static_cast<experimental::detail::nth_element_aggregation const*>(agg.get());

  auto count_agg = make_count_aggregation(nth_element_agg->_include_nulls);
  if(count_agg->kind==aggregation::COUNT_VALID)
    operator()<aggregation::COUNT_VALID>(count_agg);
  else if (count_agg->kind==aggregation::COUNT_ALL)
    operator()<aggregation::COUNT_ALL>(count_agg);
  else
    CUDF_FAIL("Wrong count aggregation kind");
  column_view group_sizes = cache.get_result(col_idx, count_agg);

  cache.add_result(col_idx, agg, 
                  detail::group_nth_element(get_grouped_values(),
                            group_sizes,
                            helper.group_labels(),
                            helper.group_offsets(),
                            helper.num_groups(), 
                            nth_element_agg->n,
                            nth_element_agg->_include_nulls,
                            mr, stream));
}
}  // namespace detail

// Sort-based groupby
std::pair<std::unique_ptr<table>, std::vector<aggregation_result>> 
groupby::sort_aggregate(
    std::vector<aggregation_request> const& requests,
    cudaStream_t stream, rmm::mr::device_memory_resource* mr)
{
  // We're going to start by creating a cache of results so that aggs that
  // depend on other aggs will not have to be recalculated. e.g. mean depends on
  // sum and count. std depends on mean and count
  experimental::detail::result_cache cache(requests.size());
  
  for (size_t i = 0; i < requests.size(); i++) {
    auto store_functor = detail::store_result_functor(i, requests[i].values,
                                    helper(), cache, stream, mr);
    for (size_t j = 0; j < requests[i].aggregations.size(); j++) {
      // TODO (dm): single pass compute all supported reductions
      experimental::detail::aggregation_dispatcher(
        requests[i].aggregations[j]->kind,
        store_functor,
        requests[i].aggregations[j]);
    }
  }  
  
  auto results = detail::extract_results(requests, cache);
  
  return std::make_pair(helper().unique_keys(mr, stream),
                        std::move(results));
}
}  // namespace groupby
}  // namespace experimental
}  // namespace cudf<|MERGE_RESOLUTION|>--- conflicted
+++ resolved
@@ -205,25 +205,6 @@
       operator()<aggregation::ARGMIN>(argmin_agg);
       column_view argmin_result = cache.get_result(col_idx, argmin_agg);
 
-<<<<<<< HEAD
-      if (argmin_result.nullable()) {
-        // We make a view of ARGMIN result without a null mask and gather using
-        // this mask. The values in data buffer of ARGMIN result corresponding 
-        // to null values was initialized to ARGMIN_SENTINEL which is an out of 
-        // bounds index value and causes the gathered value to be null.
-        column_view null_removed_map(data_type(type_to_id<size_type>()),
-          argmin_result.size(), 
-          static_cast<void const*>(argmin_result.template data<size_type>()));
-        auto transformed_result = experimental::detail::gather(
-          table_view({values}), null_removed_map, false, true, false, mr, stream);
-        return std::move(transformed_result->release()[0]);
-      }
-      else {
-        auto transformed_result = experimental::detail::gather(
-          table_view({values}), argmin_result, false, false, false, mr, stream);
-        return std::move(transformed_result->release()[0]);
-      }
-=======
       // We make a view of ARGMIN result without a null mask and gather using
       // this mask. The values in data buffer of ARGMIN result corresponding 
       // to null values was initialized to ARGMIN_SENTINEL which is an out of 
@@ -234,7 +215,6 @@
       auto transformed_result = experimental::detail::gather(table_view({values}),
         null_removed_map, false, argmin_result.nullable(), false, mr, stream);
       return std::move(transformed_result->release()[0]);
->>>>>>> 8bbc9f75
     }
   }();
 
@@ -258,25 +238,6 @@
       operator()<aggregation::ARGMAX>(argmax_agg);
       column_view argmax_result = cache.get_result(col_idx, argmax_agg);
 
-<<<<<<< HEAD
-      if (argmax_result.nullable()) {
-        // We make a view of ARGMAX result without a null mask and gather using
-        // this mask. The values in data buffer of ARGMAX result corresponding 
-        // to null values was initialized to ARGMAX_SENTINEL which is an out of 
-        // bounds index value and causes the gathered value to be null.
-        column_view null_removed_map(data_type(type_to_id<size_type>()),
-          argmax_result.size(), 
-          static_cast<void const*>(argmax_result.template data<size_type>()));
-        auto transformed_result = experimental::detail::gather(
-          table_view({values}), null_removed_map, false, true, false, mr, stream);
-        return std::move(transformed_result->release()[0]);
-      }
-      else {
-        auto transformed_result = experimental::detail::gather(
-          table_view({values}), argmax_result, false, false, false, mr, stream);
-        return std::move(transformed_result->release()[0]);
-      }
-=======
       // We make a view of ARGMAX result without a null mask and gather using
       // this mask. The values in data buffer of ARGMAX result corresponding 
       // to null values was initialized to ARGMAX_SENTINEL which is an out of 
@@ -287,7 +248,6 @@
       auto transformed_result = experimental::detail::gather(table_view({values}),
         null_removed_map, false, argmax_result.nullable(), false, mr, stream);
       return std::move(transformed_result->release()[0]);
->>>>>>> 8bbc9f75
     }
   }();
 
