--- conflicted
+++ resolved
@@ -151,13 +151,7 @@
 
 } // namespace
 
-<<<<<<< HEAD
-} // namespace
-
-uint8_t* get_character_flags_table()
-=======
 const character_flags_table_type* get_character_flags_table()
->>>>>>> 9e62cdb2
 {
     std::lock_guard<std::mutex> guard(g_flags_table_mutex);
     if( !d_character_flags_table )
@@ -172,16 +166,15 @@
 {
 
 std::mutex g_case_table_mutex;
-static uint16_t* d_character_case_table = nullptr;
+static character_cases_table_type* d_character_case_table = nullptr;
 
 }
 
-const uint16_t* get_character_case_table()
+const character_cases_table_type* get_character_case_table()
 {
     std::lock_guard<std::mutex> guard(g_case_table_mutex);
     if( !d_character_case_table )
     {
-        // leave this out of RMM since it is never freed
         RMM_TRY(RMM_ALLOC(&d_character_case_table,sizeof(g_character_case_table),0));
         CUDA_TRY(cudaMemcpy(d_character_case_table,g_character_case_table,sizeof(g_character_case_table),cudaMemcpyHostToDevice));
     }
