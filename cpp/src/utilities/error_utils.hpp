#ifndef ERRORUTILS_HPP
#define ERRORUTILS_HPP

#include <cuda.h>
#include <cuda_runtime_api.h>
#include <iostream>
#include <stdexcept>

#define RMM_TRY(x) \
  if ((x) != RMM_SUCCESS) return GDF_MEMORYMANAGER_ERROR;

#define RMM_TRY_CUDAERROR(x) \
  if ((x) != RMM_SUCCESS) return cudaPeekAtLastError();

<<<<<<< HEAD
#define CUDA_CHECK_LAST() CUDA_TRY(cudaPeekAtLastError())

/**---------------------------------------------------------------------------*
 * @brief DEPRECATED error checking macro that verifies a condition evaluates to
 * true or returns an error-code.
 * 
 * This macro is considered DEPRECATED and should not be used.
 * 
=======
/**---------------------------------------------------------------------------*
 * @brief DEPRECATED error checking macro that verifies a condition evaluates to
 * true or returns an error-code.
 *
 * This macro is considered DEPRECATED and should not be used in any new
 * features.
 *
>>>>>>> 30c38000
 * Instead, CUDF_EXPECTS() should be used.
 *
 *---------------------------------------------------------------------------**/
#define GDF_REQUIRE(F, S) \
  if (!(F)) return (S);

namespace cudf {
/**---------------------------------------------------------------------------*
 * @brief Exception thrown when logical precondition is violated.
 *
 * This exception should not be thrown directly and is instead thrown by the
 * CUDF_EXPECTS macro.
 *
 *---------------------------------------------------------------------------**/
struct logic_error : public std::logic_error {
  logic_error(char const* const message) : std::logic_error(message) {}

  // TODO Add an error code member? This would be useful for translating an
  // exception to an error code in a pure-C API
};
/**---------------------------------------------------------------------------*
 * @brief Exception thrown when a CUDA error is encountered.
 *
 *---------------------------------------------------------------------------**/
struct cuda_error : public std::runtime_error {
  cuda_error(std::string const& message) : std::runtime_error(message) {}
};
}  // namespace cudf

#define STRINGIFY_DETAIL(x) #x
#define CUDF_STRINGIFY(x) STRINGIFY_DETAIL(x)

/**---------------------------------------------------------------------------*
 * @brief Error checking macro that throws an exception when a condition is
 * violated.
 * 
 * Example usage:
 * 
 * @code
 * CUDF_EXPECTS(lhs->dtype == rhs->dtype, "Column type mismatch");
 * @endcode
 *
 * Example usage:
 *
 * @code
 * CUDF_EXPECTS(lhs->dtype == rhs->dtype, "Column type mismatch");
 * @endcode
 *
 * @param[in] cond Expression that evaluates to true or false
 * @param[in] reason String literal description of the reason that cond is
 * expected to be true
 * @throw cudf::logic_error if the condition evaluates to false.
 *---------------------------------------------------------------------------**/
#define CUDF_EXPECTS(cond, reason)                           \
  (!!(cond))                                                 \
      ? static_cast<void>(0)                                 \
      : throw cudf::logic_error("cuDF failure at: " __FILE__ \
                                ":" CUDF_STRINGIFY(__LINE__) ": " reason)

namespace cudf {
namespace detail {

inline void throw_cuda_error(cudaError_t error, const char* file,
                             unsigned int line) {
  throw cudf::cuda_error(
      std::string{"CUDA error encountered at: " + std::string{file} + ":" +
                  std::to_string(line) + ": " + std::to_string(error) + " " +
                  cudaGetErrorName(error) + " " + cudaGetErrorString(error)});
}

inline void check_stream(cudaStream_t stream, const char* file,
                         unsigned int line) {
  cudaError_t error{cudaSuccess};
  error = cudaStreamSynchronize(stream);
  if (cudaSuccess != error) {
    throw_cuda_error(error, file, line);
  }

  error = cudaGetLastError();
  if (cudaSuccess != error) {
    throw_cuda_error(error, file, line);
  }
}
}  // namespace detail
}  // namespace cudf

/**---------------------------------------------------------------------------*
 * @brief Error checking macro for CUDA runtime API functions.
 *
 * Invokes a CUDA runtime API function call, if the call does not return
 * cudaSuccess, throws an exception detailing the CUDA error that occurred.
 *
 * This macro supersedes GDF_REQUIRE and should be preferred in all instances.
 * GDF_REQUIRE should be considered deprecated.
 *
 *---------------------------------------------------------------------------**/
#define CUDA_TRY(call)                                            \
  do {                                                            \
    cudaError_t const status = (call);                            \
    if (cudaSuccess != status) {                                  \
      cudf::detail::throw_cuda_error(status, __FILE__, __LINE__); \
    }                                                             \
  } while (0);
#endif

#define CUDA_CHECK_LAST() CUDA_TRY(cudaPeekAtLastError())

/**---------------------------------------------------------------------------*
 * @brief Debug macro to synchronize a stream and check for CUDA errors
 *
 * In a non-release build, this macro will synchronize the specified stream, and
 * check for any CUDA errors returned from cudaGetLastError. If an error is
 * reported, an exception is thrown detailing the CUDA error that occurred.
 *
 * The intent of this macro is to provide a mechanism for synchronous and
 * deterministic execution for debugging asynchronous CUDA execution. It should
 * be used after any asynchronous CUDA call, e.g., cudaMemcpyAsync, or an
 * asynchronous kernel launch.
 *
 * Similar to assert(), it is only present in non-Release builds.
 *
 *---------------------------------------------------------------------------**/
#ifndef NDEBUG
#define CHECK_STREAM(stream) \
  cudf::detail::check_stream((stream), __FILE__, __LINE__)
#else
#define CHECK_STREAM(stream) static_cast<void>(0)
#endif<|MERGE_RESOLUTION|>--- conflicted
+++ resolved
@@ -12,16 +12,6 @@
 #define RMM_TRY_CUDAERROR(x) \
   if ((x) != RMM_SUCCESS) return cudaPeekAtLastError();
 
-<<<<<<< HEAD
-#define CUDA_CHECK_LAST() CUDA_TRY(cudaPeekAtLastError())
-
-/**---------------------------------------------------------------------------*
- * @brief DEPRECATED error checking macro that verifies a condition evaluates to
- * true or returns an error-code.
- * 
- * This macro is considered DEPRECATED and should not be used.
- * 
-=======
 /**---------------------------------------------------------------------------*
  * @brief DEPRECATED error checking macro that verifies a condition evaluates to
  * true or returns an error-code.
@@ -29,7 +19,6 @@
  * This macro is considered DEPRECATED and should not be used in any new
  * features.
  *
->>>>>>> 30c38000
  * Instead, CUDF_EXPECTS() should be used.
  *
  *---------------------------------------------------------------------------**/
