/*
 * Copyright (c) 2019, NVIDIA CORPORATION.
 *
 * Licensed under the Apache License, Version 2.0 (the "License");
 * you may not use this file except in compliance with the License.
 * You may obtain a copy of the License at
 *
 *     http://www.apache.org/licenses/LICENSE-2.0
 *
 * Unless required by applicable law or agreed to in writing, software
 * distributed under the License is distributed on an "AS IS" BASIS,
 * WITHOUT WARRANTIES OR CONDITIONS OF ANY KIND, either express or implied.
 * See the License for the specific language governing permissions and
 * limitations under the License.
 */

#include <cudf/null_mask.hpp>
#include <cudf/detail/null_mask.hpp>
#include <cudf/column/column_device_view.cuh>
#include <cudf/table/table_view.hpp>
#include <cudf/utilities/bit.hpp>
#include <cudf/utilities/error.hpp>
#include <cudf/detail/utilities/integer_utils.hpp>
#include <cudf/detail/utilities/cuda.cuh>
#include <cudf/detail/null_mask.hpp>
#include <cudf/detail/nvtx/ranges.hpp>


#include <thrust/copy.h>
#include <thrust/device_ptr.h>
#include <thrust/extrema.h>
#include <thrust/binary_search.h>
#include <cub/cub.cuh>
#include <rmm/device_buffer.hpp>
#include <rmm/device_scalar.hpp>
#include <rmm/thrust_rmm_allocator.h>

#include <algorithm>
#include <numeric>
#include <type_traits>

namespace cudf {

size_type state_null_count(mask_state state, size_type size) {
  switch (state) {
    case mask_state::UNALLOCATED:
      return 0;
    case mask_state::UNINITIALIZED:
      return UNKNOWN_NULL_COUNT;
    case mask_state::ALL_NULL:
      return size;
    case mask_state::ALL_VALID:
      return 0;
    default:
      CUDF_FAIL("Invalid null mask state.");
  }
}

// Computes required allocation size of a bitmask
std::size_t bitmask_allocation_size_bytes(size_type number_of_bits,
                                          std::size_t padding_boundary) {
  CUDF_EXPECTS(padding_boundary > 0, "Invalid padding boundary");
  auto necessary_bytes =
      cudf::util::div_rounding_up_safe<size_type>(number_of_bits, CHAR_BIT);

  auto padded_bytes =
      padding_boundary * cudf::util::div_rounding_up_safe<size_type>(
                             necessary_bytes, padding_boundary);
  return padded_bytes;
}

// Computes number of *actual* bitmask_type elements needed
size_type num_bitmask_words(size_type number_of_bits) {
  return cudf::util::div_rounding_up_safe<size_type>(
      number_of_bits, detail::size_in_bits<bitmask_type>());
}

// Create a device_buffer for a null mask
rmm::device_buffer create_null_mask(size_type size, mask_state state,
                                    cudaStream_t stream,
                                    rmm::mr::device_memory_resource *mr) {
  size_type mask_size{0};

  if (state != mask_state::UNALLOCATED) {
    mask_size = bitmask_allocation_size_bytes(size);
  }

  rmm::device_buffer mask(mask_size, stream, mr);

  if (state != mask_state::UNINITIALIZED) {
    uint8_t fill_value = (state == mask_state::ALL_VALID) ? 0xff : 0x00;
    CUDA_TRY(cudaMemsetAsync(static_cast<bitmask_type *>(mask.data()),
                             fill_value, mask_size, stream));
  }

  return mask;
}

__global__ void set_null_mask_kernel(bitmask_type *__restrict__ destination,
                                     size_type begin_bit, size_type end_bit,
                                     bool valid,
                                     size_type number_of_mask_words) {
  auto x = destination + word_index(begin_bit);
  const auto last_word = word_index(end_bit) - word_index(begin_bit);
  bitmask_type fill_value = (valid == true) ? 0xffffffff : 0x00;

  for (size_type destination_word_index = threadIdx.x + blockIdx.x * blockDim.x;
       destination_word_index < number_of_mask_words;
       destination_word_index += blockDim.x * gridDim.x) {
    if (destination_word_index == 0 || destination_word_index == last_word) {
      bitmask_type mask = ~bitmask_type{0};
      if (destination_word_index == 0) {
        mask = ~(set_least_significant_bits(intra_word_index(begin_bit)));
      }
      if (destination_word_index == last_word) {
        mask = mask & set_least_significant_bits(intra_word_index(end_bit));
      }
      x[destination_word_index] = (valid == true)
                                      ? x[destination_word_index] | mask
                                      : x[destination_word_index] & ~mask;
    } else {
      x[destination_word_index] = fill_value;
    }
  }
}

//Set pre-allocated null mask of given bit range [begin_bit, end_bit)
//to valid, if valid==true,
//or null, otherwise;
void set_null_mask(bitmask_type *bitmask, size_type begin_bit,
                   size_type end_bit, bool valid, cudaStream_t stream) {
  CUDF_FUNC_RANGE();
  CUDF_EXPECTS(begin_bit >= 0, "Invalid range.");
  CUDF_EXPECTS(begin_bit < end_bit, "Invalid bit range.");
  if (bitmask != nullptr) {
    auto number_of_mask_words = num_bitmask_words(end_bit) - 
        begin_bit / detail::size_in_bits<bitmask_type>();
    cudf::experimental::detail::grid_1d config(number_of_mask_words, 256);
    set_null_mask_kernel<<<config.num_blocks, config.num_threads_per_block, 0,
                           stream>>>(static_cast<bitmask_type *>(bitmask),
                                     begin_bit, end_bit, valid,
                                     number_of_mask_words);
    CHECK_CUDA(stream);
  }
}

namespace {

/**---------------------------------------------------------------------------*
 * @brief Counts the number of non-zero bits in a bitmask in the range
 * `[first_bit_index, last_bit_index]`.
 *
 * Expects `0 <= first_bit_index <= last_bit_index`.
 *
 * @param[in] bitmask The bitmask whose non-zero bits will be counted.
 * @param[in] first_bit_index The index (inclusive) of the first bit to count
 * @param[in] last_bit_index The index (inclusive) of the last bit to count
 * @param[out] global_count The number of non-zero bits in the specified range
 *---------------------------------------------------------------------------**/
template <size_type block_size>
__global__ void count_set_bits_kernel(bitmask_type const *bitmask,
                                      size_type first_bit_index,
                                      size_type last_bit_index,
                                      size_type *global_count) {
  constexpr auto const word_size{detail::size_in_bits<bitmask_type>()};

  auto const first_word_index{word_index(first_bit_index)};
  auto const last_word_index{word_index(last_bit_index)};
  auto const tid = threadIdx.x + blockIdx.x * blockDim.x;
  auto thread_word_index = tid + first_word_index;
  size_type thread_count{0};

  // First, just count the bits in all words
  while (thread_word_index <= last_word_index) {
    thread_count += __popc(bitmask[thread_word_index]);
    thread_word_index += blockDim.x * gridDim.x;
  }

  // Subtract any slack bits counted from the first and last word
  // Two threads handle this -- one for first word, one for last
  if (tid < 2) {
    bool const first{tid == 0};
    bool const last{not first};

    size_type bit_index = (first) ? first_bit_index : last_bit_index;
    size_type word_index = (first) ? first_word_index : last_word_index;

    size_type num_slack_bits = bit_index % word_size;
    if (last) {
      num_slack_bits = word_size - num_slack_bits - 1;
    }

    if (num_slack_bits > 0) {
      bitmask_type word = bitmask[word_index];
      auto slack_mask = (first) ? set_least_significant_bits(num_slack_bits)
                                : set_most_significant_bits(num_slack_bits);

      thread_count -= __popc(word & slack_mask);
    }
  }

  using BlockReduce = cub::BlockReduce<size_type, block_size>;
  __shared__ typename BlockReduce::TempStorage temp_storage;
  size_type block_count{BlockReduce(temp_storage).Sum(thread_count)};

  if (threadIdx.x == 0) {
    atomicAdd(global_count, block_count);
  }
}

/**
 * @brief Convenience function to get offset word from a bitmask
 * 
 * @see copy_offset_bitmask
 * @see offset_bitmask_and
 */
__device__ bitmask_type get_mask_offset_word(
  bitmask_type const *__restrict__ source,
  size_type destination_word_index,
  size_type source_begin_bit,
  size_type source_end_bit)
{
  size_type source_word_index = destination_word_index + word_index(source_begin_bit);
  bitmask_type curr_word = source[source_word_index];
  bitmask_type next_word = 0;
  if ((word_index(source_begin_bit) != 0) &&
      (word_index(source_end_bit) >
        word_index(source_begin_bit +
          destination_word_index * detail::size_in_bits<bitmask_type>()))) {
    next_word = source[source_word_index + 1];
  }
  return __funnelshift_r(curr_word, next_word, source_begin_bit);
}

/**
 * For each range `[first_bit_indices[i], last_bit_indices[i])`
 * (where 0 <= i < `num_ranges`), count the number of bits set outside the range
 * in the boundary words (i.e. words that include either
 * `first_bit_indices[i]'th` bit or `(last_bit_indices[i] - 1)'th` bit) and
 * subtract the count from the range's null count.
 *
 * Expects `0 <= first_bit_indices[i] <= last_bit_indices[i]`.
 *
 * @param[in] bitmask The bitmask whose non-zero bits outside the range in the
 * boundary words will be counted.
 * @param[in] num_ranges The number of ranges
 * @param[in] first_bit_indices The indices (inclusive) of the first bit in each
 * range
 * @param[in] last_bit_indices The indices (exclusive) of the last bit in each
 * range
 * @param[in,out] null_counts The number of non-zero bits in each range to be
 * updated
 */
template <typename OffsetIterator, typename OutputIterator>
__global__ void subtract_set_bits_range_boundaries_kerenel(
    bitmask_type const* bitmask,
    size_type num_ranges,
    OffsetIterator first_bit_indices,
    OffsetIterator last_bit_indices,
    OutputIterator null_counts) {
  constexpr size_type const
    word_size_in_bits{detail::size_in_bits<bitmask_type>()};

  cudf::size_type const tid = threadIdx.x + blockIdx.x * blockDim.x;
  cudf::size_type range_id = tid;

  while (range_id < num_ranges) {
    size_type const first_bit_index = *(first_bit_indices + range_id);
    size_type const last_bit_index = *(last_bit_indices + range_id);
    size_type delta = 0;
    size_type num_slack_bits = 0;

    // compute delta due to the preceding bits in the first word in the range

    num_slack_bits = intra_word_index(first_bit_index);
    if (num_slack_bits > 0) {
      bitmask_type word = bitmask[word_index(first_bit_index)];
      bitmask_type slack_mask = set_least_significant_bits(num_slack_bits);
      delta -= __popc(word & slack_mask);
    }

    // compute delta due to the following bits in the last word in the range

    num_slack_bits =
      (last_bit_index % word_size_in_bits) == 0 ?
        0 : word_size_in_bits - intra_word_index(last_bit_index);
    if (num_slack_bits > 0) {
      bitmask_type word = bitmask[word_index(last_bit_index)];
      bitmask_type slack_mask = set_most_significant_bits(num_slack_bits);
      delta -= __popc(word & slack_mask);
    }

    size_type updated_null_count = *(null_counts + range_id) + delta;
    *(null_counts + range_id) = updated_null_count;

    range_id += blockDim.x * gridDim.x;
  }
}

/**---------------------------------------------------------------------------*
 * @brief Copies the bits starting at the specified offset from a source
 * bitmask into the destination bitmask.
 *
 * Bit `i` in `destination` will be equal to bit `i + offset` from `source`.
 *
 * @param destination The mask to copy into
 * @param source The mask to copy from
 * @param source_begin_bit The offset into `source` from which to begin the copy
 * @param source_end_bit   The offset into `source` till which copying is done
 * @param number_of_mask_words The number of `cudf::bitmask_type` words to copy
 *---------------------------------------------------------------------------**/
// TODO: Also make binops test that uses offset in column_view
__global__ void copy_offset_bitmask(bitmask_type *__restrict__ destination,
                                    bitmask_type const *__restrict__ source,
                                    size_type source_begin_bit,
                                    size_type source_end_bit,
                                    size_type number_of_mask_words) {
  for (size_type destination_word_index = threadIdx.x + blockIdx.x * blockDim.x;
       destination_word_index < number_of_mask_words;
       destination_word_index += blockDim.x * gridDim.x) {
    destination[destination_word_index] =
      get_mask_offset_word(source, destination_word_index, source_begin_bit, source_end_bit);
  }
}

/**
 * @brief Computes the bitwise AND of an array of bitmasks
 * 
 * @param destination The bitmask to write result into
 * @param source Array of source mask pointers. All masks must be of same size
 * @param begin_bit Array of offsets into corresponding @p source masks. 
 *                  Must be same size as source array
 * @param num_sources Number of masks in @p source array
 * @param source_size Number of bits in each mask in @p source
 * @param number_of_mask_words The number of words of type bitmask_type to copy
 */
__global__ void offset_bitmask_and(bitmask_type *__restrict__ destination,
                                   bitmask_type const * const*__restrict__ source,
                                   size_type const* __restrict__ begin_bit,
                                   size_type num_sources, 
                                   size_type source_size,
                                   size_type number_of_mask_words) {
  for (size_type destination_word_index = threadIdx.x + blockIdx.x * blockDim.x;
       destination_word_index < number_of_mask_words;
       destination_word_index += blockDim.x * gridDim.x) {

    bitmask_type destination_word = ~bitmask_type{0}; // All bits 1
    for (size_type i = 0; i < num_sources; i++) {
      destination_word &= get_mask_offset_word(
        source[i], destination_word_index, begin_bit[i], begin_bit[i] + source_size);
    }

    destination[destination_word_index] = destination_word;
  }
}

// Bitwise AND of the masks
rmm::device_buffer bitmask_and(std::vector<bitmask_type const*> const& masks, 
                               std::vector<size_type> const& begin_bits,
                               size_type mask_size,
                               cudaStream_t stream,
                               rmm::mr::device_memory_resource *mr) {
  CUDF_EXPECTS(std::all_of(begin_bits.begin(), begin_bits.end(), 
                           [] (auto b) { return b >= 0; }),
               "Invalid range.");
  CUDF_EXPECTS(mask_size > 0, "Invalid bit range.");
  CUDF_EXPECTS(std::all_of(masks.begin(), masks.end(), 
                           [] (auto p) { return p != nullptr; }),
               "Mask pointer cannot be null");

  rmm::device_buffer dest_mask{};
  auto num_bytes = bitmask_allocation_size_bytes(mask_size);

  auto number_of_mask_words = num_bitmask_words(mask_size);

  dest_mask = rmm::device_buffer{num_bytes, stream, mr};

  rmm::device_vector<bitmask_type const *> d_masks(masks);
  rmm::device_vector<size_type> d_begin_bits(begin_bits);
  
  cudf::experimental::detail::grid_1d config(number_of_mask_words, 256);
  offset_bitmask_and<<<config.num_blocks, config.num_threads_per_block, 0,
                        stream>>>(
      static_cast<bitmask_type *>(dest_mask.data()), 
      d_masks.data().get(), d_begin_bits.data().get(),
      d_masks.size(), mask_size, number_of_mask_words);
  
  CHECK_CUDA(stream);

  return dest_mask;
}

// convert [first_bit_index,last_bit_index) to
// [first_word_index,last_word_index)
struct to_word_index : public thrust::unary_function<size_type, size_type> {
  const bool _inclusive = false;
  size_type const* const _d_bit_indices = nullptr;

  /**
   * @brief Constructor of a functor that converts bit indices to bitmask word
   * indices.
   *
   * @param[in] inclusive Flag that indicates whether bit indices are inclusive
   * or exclusive.
   * @param[in] d_bit_indices Pointer to an array of bit indices
   */
  __host__ to_word_index(bool inclusive, size_type const* d_bit_indices) :
      _inclusive(inclusive), _d_bit_indices(d_bit_indices) {}

  __device__ size_type operator()(const size_type& i) const {
    auto bit_index = _d_bit_indices[i];
    return word_index(bit_index) + ((_inclusive || intra_word_index(bit_index) == 0) ? 0 : 1);
  }
};

}  // namespace

namespace detail {
cudf::size_type count_set_bits(bitmask_type const *bitmask, size_type start,
                               size_type stop, cudaStream_t stream = 0) {
  if (nullptr == bitmask) {
    return 0;
  }

  CUDF_EXPECTS(start >= 0, "Invalid range.");
  CUDF_EXPECTS(start <= stop, "Invalid bit range.");

  std::size_t num_bits_to_count = stop - start;
  if (num_bits_to_count == 0) {
    return 0;
  }

  auto num_words = num_bitmask_words(num_bits_to_count);

  constexpr size_type block_size{256};

  cudf::experimental::detail::grid_1d grid(num_words, block_size);

  rmm::device_scalar<size_type> non_zero_count(0, stream);

  count_set_bits_kernel<block_size>
      <<<grid.num_blocks, grid.num_threads_per_block, 0, stream>>>(
          bitmask, start, stop - 1, non_zero_count.data());

  return non_zero_count.value();
}

cudf::size_type count_unset_bits(bitmask_type const *bitmask, size_type start,
                                 size_type stop, cudaStream_t stream = 0) {
  if (nullptr == bitmask) {
    return 0;
  }
  auto num_bits = (stop - start);
  return (num_bits - detail::count_set_bits(bitmask, start, stop, stream));
}

std::vector<size_type>
segmented_count_set_bits(bitmask_type const* bitmask,
                         std::vector<size_type> const& indices,
                         cudaStream_t stream) {
  CUDF_EXPECTS(indices.size() % 2 == 0, "Array of indices needs to have an even number of elements.");
  for (size_t i = 0; i < indices.size() / 2; i++) {
    auto begin = indices[i * 2];
    auto end = indices[i * 2 + 1];
    CUDF_EXPECTS(begin >= 0, "Starting index cannot be negative.");
    CUDF_EXPECTS(end >= begin, "End index cannot be smaller than the starting index.");
  }

  if (indices.size() == 0) {
    return std::vector<size_type>{};
  }
  else if (bitmask == nullptr) {
    std::vector<size_type> ret(indices.size() / 2);
    for (size_t i = 0; i < indices.size() / 2; i++) {
      ret[i] = indices[2 * i + 1] - indices[2 * i];
    }
    return ret;
  }

  size_type num_ranges = indices.size() / 2;
  thrust::host_vector<size_type> h_first_indices(num_ranges);
  thrust::host_vector<size_type> h_last_indices(num_ranges);
  thrust::stable_partition_copy(
    thrust::seq, std::begin(indices), std::end(indices),
    thrust::make_counting_iterator(0),
    h_first_indices.begin(), h_last_indices.begin(),
    [](auto i) { return (i % 2) == 0; }
  );

  rmm::device_vector<size_type> d_first_indices = h_first_indices;
  rmm::device_vector<size_type> d_last_indices = h_last_indices;
  rmm::device_vector<size_type> d_null_counts(num_ranges, 0);

  auto word_num_set_bits =
    thrust::make_transform_iterator(
      thrust::make_counting_iterator(0),
      [bitmask] __device__ (auto i) {
        return static_cast<size_type>(__popc(bitmask[i]));
      });
  auto first_word_indices =
    thrust::make_transform_iterator(
      thrust::make_counting_iterator(0),
      // We cannot use lambda as cub::DeviceSegmentedReduce::Sum() requires
      // first_word_indices and last_word_indices to have the same type.
      to_word_index(true, d_first_indices.data().get()));
  auto last_word_indices =
    thrust::make_transform_iterator(
      thrust::make_counting_iterator(0),
      // We cannot use lambda as cub::DeviceSegmentedReduce::Sum() requires
      // first_word_indices and last_word_indices to have the same type.
      to_word_index(false, d_last_indices.data().get()));

  // first allocate temporary memroy

  size_t temp_storage_bytes{0};
  CUDA_TRY(cub::DeviceSegmentedReduce::Sum(
    nullptr, temp_storage_bytes,
    word_num_set_bits, d_null_counts.begin(), num_ranges,
    first_word_indices, last_word_indices,
    stream)
  );
  rmm::device_buffer d_temp_storage(temp_storage_bytes, stream);

  // second perform segmented reduction

  CUDA_TRY(cub::DeviceSegmentedReduce::Sum(
    d_temp_storage.data(), temp_storage_bytes,
    word_num_set_bits, d_null_counts.begin(), num_ranges,
    first_word_indices, last_word_indices,
    stream)
  );

  CHECK_CUDA(stream);

  // third adjust counts in segement boundaries (if segments are not
  // word-aligned)

  constexpr size_type block_size{256};

  cudf::experimental::detail::grid_1d grid(num_ranges, block_size);

  subtract_set_bits_range_boundaries_kerenel
    <<<grid.num_blocks, grid.num_threads_per_block, 0, stream>>>(
      bitmask, num_ranges, d_first_indices.begin(), d_last_indices.begin(),
      d_null_counts.begin());

  CHECK_CUDA(stream);

  std::vector<size_type> ret(num_ranges);
  CUDA_TRY(cudaMemcpyAsync(ret.data(), d_null_counts.data().get(),
                           num_ranges * sizeof(size_type),
                           cudaMemcpyDeviceToHost, stream));

  CUDA_TRY(cudaStreamSynchronize(stream));  // now ret is valid.

  return ret;
}

std::vector<size_type>
segmented_count_unset_bits(bitmask_type const* bitmask,
                           std::vector<size_type> const& indices,
                           cudaStream_t stream) {
  if (indices.size() == 0) {
    return std::vector<size_type>{};
  }
  else if (bitmask == nullptr) {
    return std::vector<size_type>(indices.size() / 2, 0);
  }

  auto ret = segmented_count_set_bits(bitmask, indices, stream);
  for (size_t i = 0; i < ret.size(); i++) {
    auto begin = indices[i * 2];
    auto end = indices[i * 2 + 1];
    ret[i] = (end - begin) - ret[i];
  }

  return ret;
}

}  // namespace detail

// Count non-zero bits in the specified range
cudf::size_type count_set_bits(bitmask_type const *bitmask, size_type start,
                               size_type stop) {
  CUDF_FUNC_RANGE();
  return detail::count_set_bits(bitmask, start, stop);
}

// Count zero bits in the specified range
cudf::size_type count_unset_bits(bitmask_type const *bitmask, size_type start,
                                 size_type stop) {
  CUDF_FUNC_RANGE();
  return detail::count_unset_bits(bitmask, start, stop);
}

// Count non-zero bits in the specified ranges
std::vector<size_type>
segmented_count_set_bits(bitmask_type const *bitmask,
                         std::vector<size_type> const& indices) {
  CUDF_FUNC_RANGE();
  return detail::segmented_count_set_bits(bitmask, indices, 0);
}

// Count zero bits in the specified ranges
std::vector<size_type>
segmented_count_unset_bits(bitmask_type const *bitmask,
                           std::vector<size_type> const& indices) {
  CUDF_FUNC_RANGE();
  return detail::segmented_count_unset_bits(bitmask, indices, 0);
}

// Create a bitmask from a specific range
rmm::device_buffer copy_bitmask(bitmask_type const *mask, size_type begin_bit,
                                size_type end_bit, cudaStream_t stream,
                                rmm::mr::device_memory_resource *mr) {
  CUDF_FUNC_RANGE();
  CUDF_EXPECTS(begin_bit >= 0, "Invalid range.");
  CUDF_EXPECTS(begin_bit <= end_bit, "Invalid bit range.");
  rmm::device_buffer dest_mask{};
  auto num_bytes = bitmask_allocation_size_bytes(end_bit - begin_bit);
  if ((mask == nullptr) || (num_bytes == 0)) {
    return dest_mask;
  }
  if (begin_bit == 0) {
    dest_mask = rmm::device_buffer{static_cast<void const *>(mask), num_bytes,
                                   stream, mr};
  } else {
    auto number_of_mask_words = num_bitmask_words(end_bit - begin_bit);
    dest_mask = rmm::device_buffer{num_bytes, stream, mr};
    cudf::experimental::detail::grid_1d config(number_of_mask_words, 256);
    copy_offset_bitmask<<<config.num_blocks, config.num_threads_per_block, 0,
                          stream>>>(
        static_cast<bitmask_type *>(dest_mask.data()), mask, begin_bit, end_bit,
        number_of_mask_words);
    CHECK_CUDA(stream);
  }
  return dest_mask;
}

// Create a bitmask from a column view
rmm::device_buffer copy_bitmask(column_view const &view, cudaStream_t stream,
                                rmm::mr::device_memory_resource *mr) {
  rmm::device_buffer null_mask{};
  if (view.nullable()) {
    null_mask = copy_bitmask(view.null_mask(), view.offset(),
                             view.offset() + view.size(), stream, mr);
  }
  return null_mask;
}

<<<<<<< HEAD
=======
// Create a bitmask from a vector of column views
rmm::device_buffer concatenate_masks(std::vector<column_view> const &views,
                                     rmm::mr::device_memory_resource *mr,
                                     cudaStream_t stream) {
  CUDF_FUNC_RANGE();
  rmm::device_buffer null_mask{};
  bool has_nulls = std::any_of(views.begin(), views.end(),
                     [](const column_view col) { return col.has_nulls(); });
  if (has_nulls) {
   size_type total_element_count =
     std::accumulate(views.begin(), views.end(), 0,
         [](auto accumulator, auto const& v) { return accumulator + v.size(); });
    null_mask = create_null_mask(total_element_count, mask_state::UNINITIALIZED, stream, mr);

    detail::concatenate_masks(
        views, static_cast<bitmask_type *>(null_mask.data()), stream);
  }

  return null_mask;
}

>>>>>>> e1747166
// Returns the bitwise AND of the null masks of all columns in the table view
rmm::device_buffer bitmask_and(table_view const& view,
                               rmm::mr::device_memory_resource *mr,
                               cudaStream_t stream) {
  CUDF_FUNC_RANGE();
  rmm::device_buffer null_mask{};
  if (view.num_rows() == 0 or view.num_columns() == 0) {
    return null_mask;
  }

  std::vector<bitmask_type const*> masks;
  std::vector<size_type> offsets;
  for (auto &&col : view) {
    if (col.nullable()) {
      masks.push_back(col.null_mask());
      offsets.push_back(col.offset());
    }
  }
  
  if (masks.size() > 0) {
    return bitmask_and(masks, offsets, view.num_rows(), stream, mr);
  }
  
  return null_mask;
}

}  // namespace cudf<|MERGE_RESOLUTION|>--- conflicted
+++ resolved
@@ -648,30 +648,6 @@
   return null_mask;
 }
 
-<<<<<<< HEAD
-=======
-// Create a bitmask from a vector of column views
-rmm::device_buffer concatenate_masks(std::vector<column_view> const &views,
-                                     rmm::mr::device_memory_resource *mr,
-                                     cudaStream_t stream) {
-  CUDF_FUNC_RANGE();
-  rmm::device_buffer null_mask{};
-  bool has_nulls = std::any_of(views.begin(), views.end(),
-                     [](const column_view col) { return col.has_nulls(); });
-  if (has_nulls) {
-   size_type total_element_count =
-     std::accumulate(views.begin(), views.end(), 0,
-         [](auto accumulator, auto const& v) { return accumulator + v.size(); });
-    null_mask = create_null_mask(total_element_count, mask_state::UNINITIALIZED, stream, mr);
-
-    detail::concatenate_masks(
-        views, static_cast<bitmask_type *>(null_mask.data()), stream);
-  }
-
-  return null_mask;
-}
-
->>>>>>> e1747166
 // Returns the bitwise AND of the null masks of all columns in the table view
 rmm::device_buffer bitmask_and(table_view const& view,
                                rmm::mr::device_memory_resource *mr,
