--- conflicted
+++ resolved
@@ -37,12 +37,8 @@
 
 namespace cudf {
 namespace transformation {
-<<<<<<< HEAD
 
 /**
-=======
-/**---------------------------------------------------------------------------*
->>>>>>> cfb1f6b6
  * @brief Computes output valid mask for op between a column and a scalar
  *
  * @param out_null_coun[out] number of nulls in output
