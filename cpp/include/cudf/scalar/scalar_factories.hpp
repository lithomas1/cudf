--- conflicted
+++ resolved
@@ -24,11 +24,7 @@
 /**
  * @brief Construct scalar with uninitialized storage to hold a value of the
  * specified numeric `data_type`.
-<<<<<<< HEAD
- * 
-=======
  *
->>>>>>> 46b5410d
  * @throws std::bad_alloc if device memory allocation fails
  * @throws cudf::logic_error if `type` is not a numeric type
  *
@@ -45,11 +41,7 @@
 /**
  * @brief Construct scalar with uninitialized storage to hold a value of the
  * specified timestamp `data_type`.
-<<<<<<< HEAD
- * 
-=======
  *
->>>>>>> 46b5410d
  * @throws std::bad_alloc if device memory allocation fails
  * @throws cudf::logic_error if `type` is not a timestamp type
  *
@@ -66,11 +58,7 @@
 /**
  * @brief Construct scalar with uninitialized storage to hold a value of the
  * specified fixed-width `data_type`.
-<<<<<<< HEAD
- * 
-=======
  *
->>>>>>> 46b5410d
  * @throws std::bad_alloc if device memory allocation fails
  * @throws cudf::logic_error if `type` is not a fixed-width type
  *
