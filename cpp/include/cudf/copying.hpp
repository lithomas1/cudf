--- conflicted
+++ resolved
@@ -675,9 +675,6 @@
   column_view const& boolean_mask,
   rmm::mr::device_memory_resource* mr = rmm::mr::get_default_resource());
 
-<<<<<<< HEAD
-/** @} */  // end of group
-=======
 /**
  * @brief Get the element at specified index from a column
  *
@@ -696,6 +693,6 @@
   size_type index,
   rmm::mr::device_memory_resource* mr = rmm::mr::get_default_resource());
 
->>>>>>> 1046eed3
+/** @} */  // end of group
 }  // namespace experimental
 }  // namespace cudf