#=============================================================================
# Copyright (c) 2018-2019, NVIDIA CORPORATION.
#
# Licensed under the Apache License, Version 2.0 (the "License");
# you may not use this file except in compliance with the License.
# You may obtain a copy of the License at
#
#     http://www.apache.org/licenses/LICENSE-2.0
#
# Unless required by applicable law or agreed to in writing, software
# distributed under the License is distributed on an "AS IS" BASIS,
# WITHOUT WARRANTIES OR CONDITIONS OF ANY KIND, either express or implied.
# See the License for the specific language governing permissions and
# limitations under the License.
#=============================================================================
cmake_minimum_required(VERSION 3.12 FATAL_ERROR)

project(CUDA_DATAFRAME VERSION 0.11.0 LANGUAGES C CXX CUDA)

if(NOT CMAKE_CUDA_COMPILER)
  message(SEND_ERROR "CMake cannot locate a CUDA compiler")
endif(NOT CMAKE_CUDA_COMPILER)

###################################################################################################
# - build type ------------------------------------------------------------------------------------

# Set a default build type if none was specified
set(DEFAULT_BUILD_TYPE "Release")

if(NOT CMAKE_BUILD_TYPE AND NOT CMAKE_CONFIGURATION_TYPES)
  message(STATUS "Setting build type to '${DEFAULT_BUILD_TYPE}' since none specified.")
  set(CMAKE_BUILD_TYPE "${DEFAULT_BUILD_TYPE}" CACHE
      STRING "Choose the type of build." FORCE)
  # Set the possible values of build type for cmake-gui
  set_property(CACHE CMAKE_BUILD_TYPE PROPERTY STRINGS
    "Debug" "Release" "MinSizeRel" "RelWithDebInfo")
endif(NOT CMAKE_BUILD_TYPE AND NOT CMAKE_CONFIGURATION_TYPES)

###################################################################################################
# - compiler options ------------------------------------------------------------------------------

set(CMAKE_CXX_STANDARD 14)
set(CMAKE_C_COMPILER $ENV{CC})
set(CMAKE_CXX_COMPILER $ENV{CXX})
set(CMAKE_CXX_STANDARD_REQUIRED ON)

set(CMAKE_CUDA_STANDARD 14)
set(CMAKE_CUDA_STANDARD_REQUIRED ON)

if(CMAKE_COMPILER_IS_GNUCXX)
    set(CMAKE_CXX_FLAGS "${CMAKE_CXX_FLAGS} -Werror")

    option(CMAKE_CXX11_ABI "Enable the GLIBCXX11 ABI" ON)
    if(CMAKE_CXX11_ABI)
        message(STATUS "CUDF: Enabling the GLIBCXX11 ABI")
    else()
        message(STATUS "CUDF: Disabling the GLIBCXX11 ABI")
        set(CMAKE_C_FLAGS "${CMAKE_C_FLAGS} -D_GLIBCXX_USE_CXX11_ABI=0")
        set(CMAKE_CXX_FLAGS "${CMAKE_CXX_FLAGS} -D_GLIBCXX_USE_CXX11_ABI=0")
        set(CMAKE_CUDA_FLAGS "${CMAKE_CUDA_FLAGS} -Xcompiler -D_GLIBCXX_USE_CXX11_ABI=0")
    endif(CMAKE_CXX11_ABI)
endif(CMAKE_COMPILER_IS_GNUCXX)

if(CMAKE_CUDA_COMPILER_VERSION)
  # Compute the version. from  CMAKE_CUDA_COMPILER_VERSION
  string(REGEX REPLACE "([0-9]+)\\.([0-9]+).*" "\\1" CUDA_VERSION_MAJOR ${CMAKE_CUDA_COMPILER_VERSION})
  string(REGEX REPLACE "([0-9]+)\\.([0-9]+).*" "\\2" CUDA_VERSION_MINOR ${CMAKE_CUDA_COMPILER_VERSION})
  set(CUDA_VERSION "${CUDA_VERSION_MAJOR}.${CUDA_VERSION_MINOR}" CACHE STRING "Version of CUDA as computed from nvcc.")
  mark_as_advanced(CUDA_VERSION)
endif()

message(STATUS "CUDA_VERSION_MAJOR: ${CUDA_VERSION_MAJOR}")
message(STATUS "CUDA_VERSION_MINOR: ${CUDA_VERSION_MINOR}")
message(STATUS "CUDA_VERSION: ${CUDA_VERSION}")

# Always set this convenience variable
set(CUDA_VERSION_STRING "${CUDA_VERSION}")

# Auto-detect available GPU compute architectures
set(GPU_ARCHS "ALL" CACHE STRING
  "List of GPU architectures (semicolon-separated) to be compiled for. Pass 'ALL' if you want to compile for all supported GPU architectures. Empty string means to auto-detect the GPUs on the current system")

if("${GPU_ARCHS}" STREQUAL "")
  include(cmake/EvalGpuArchs.cmake)
  evaluate_gpu_archs(GPU_ARCHS)
endif()

if("${GPU_ARCHS}" STREQUAL "ALL")
  set(GPU_ARCHS "60")
  if((CUDA_VERSION_MAJOR EQUAL 9) OR (CUDA_VERSION_MAJOR GREATER 9))
    set(GPU_ARCHS "${GPU_ARCHS};70")
  endif()
  if((CUDA_VERSION_MAJOR EQUAL 10) OR (CUDA_VERSION_MAJOR GREATER 10))
    set(GPU_ARCHS "${GPU_ARCHS};75")
  endif()
endif()
message("GPU_ARCHS = ${GPU_ARCHS}")

foreach(arch ${GPU_ARCHS})
  set(CMAKE_CUDA_FLAGS "${CMAKE_CUDA_FLAGS} -gencode arch=compute_${arch},code=sm_${arch}")
endforeach()

list(GET GPU_ARCHS -1 ptx)
set(CMAKE_CUDA_FLAGS "${CMAKE_CUDA_FLAGS} -gencode arch=compute_${ptx},code=compute_${ptx}")

set(CMAKE_CUDA_FLAGS "${CMAKE_CUDA_FLAGS} --expt-extended-lambda --expt-relaxed-constexpr")

# set warnings as errors
# TODO: remove `no-maybe-unitialized` used to suppress warnings in rmm::exec_policy
set(CMAKE_CUDA_FLAGS "${CMAKE_CUDA_FLAGS} -Werror cross-execution-space-call -Xcompiler -Wall,-Werror")

# Option to enable line info in CUDA device compilation to allow introspection when profiling / memchecking
option(CMAKE_CUDA_LINEINFO "Enable the -lineinfo option for nvcc (useful for cuda-memcheck / profiler" OFF)
if(CMAKE_CUDA_LINEINFO)
    set(CMAKE_CUDA_FLAGS "${CMAKE_CUDA_FLAGS} -lineinfo")
endif(CMAKE_CUDA_LINEINFO)

# Debug options
if(CMAKE_BUILD_TYPE MATCHES Debug)
    message(STATUS "Building with debugging flags")
    set(CMAKE_CUDA_FLAGS "${CMAKE_CUDA_FLAGS} -G -Xcompiler -rdynamic")
endif(CMAKE_BUILD_TYPE MATCHES Debug)

# To apply RUNPATH to transitive dependencies (this is a temporary solution)
set(CMAKE_SHARED_LINKER_FLAGS "-Wl,--disable-new-dtags")
set(CMAKE_EXE_LINKER_FLAGS "-Wl,--disable-new-dtags")

# Build options
option(BUILD_SHARED_LIBS "Build shared libraries" ON)
option(BUILD_TESTS "Configure CMake to build tests" ON)
option(BUILD_BENCHMARKS "Configure CMake to build (google) benchmarks" OFF)

###################################################################################################
# - cmake modules ---------------------------------------------------------------------------------

set(CMAKE_MODULE_PATH "${CMAKE_CURRENT_SOURCE_DIR}/cmake/Modules/" ${CMAKE_MODULE_PATH})

include(FeatureSummary)
include(CheckIncludeFiles)
include(CheckLibraryExists)

###################################################################################################
# - conda environment -----------------------------------------------------------------------------

if("$ENV{CONDA_BUILD}" STREQUAL "1")
    set(CMAKE_SYSTEM_PREFIX_PATH "$ENV{BUILD_PREFIX};$ENV{PREFIX};${CMAKE_SYSTEM_PREFIX_PATH}")
    set(CONDA_INCLUDE_DIRS "$ENV{BUILD_PREFIX}/include" "$ENV{PREFIX}/include")
    set(CONDA_LINK_DIRS "$ENV{BUILD_PREFIX}/lib" "$ENV{PREFIX}/lib")
    message(STATUS "Conda build detected, CMAKE_SYSTEM_PREFIX_PATH set to: ${CMAKE_SYSTEM_PREFIX_PATH}")
elseif(DEFINED ENV{CONDA_PREFIX})
    set(CMAKE_SYSTEM_PREFIX_PATH "$ENV{CONDA_PREFIX};${CMAKE_SYSTEM_PREFIX_PATH}")
    set(CONDA_INCLUDE_DIRS "$ENV{CONDA_PREFIX}/include")
    set(CONDA_LINK_DIRS "$ENV{CONDA_PREFIX}/lib")
    message(STATUS "Conda environment detected, CMAKE_SYSTEM_PREFIX_PATH set to: ${CMAKE_SYSTEM_PREFIX_PATH}")
endif("$ENV{CONDA_BUILD}" STREQUAL "1")

###################################################################################################
# - find arrow ------------------------------------------------------------------------------------

message(STATUS "BUILDING ARROW")
include(ConfigureArrow)

if(ARROW_FOUND)
    message(STATUS "Apache Arrow found in ${ARROW_INCLUDE_DIR}")
else()
    message(FATAL_ERROR "Apache Arrow not found, please check your settings.")
endif(ARROW_FOUND)

###################################################################################################
# - find zlib -------------------------------------------------------------------------------------

find_package(ZLIB REQUIRED)

message(STATUS "ZLIB: ZLIB_LIBRARIES set to ${ZLIB_LIBRARIES}")
message(STATUS "ZLIB: ZLIB_INCLUDE_DIRS set to ${ZLIB_INCLUDE_DIRS}")

if(ZLIB_FOUND)
    message(STATUS "ZLib found in ${ZLIB_INCLUDE_DIRS}")
else()
    message(FATAL_ERROR "ZLib not found, please check your settings.")
endif(ZLIB_FOUND)

###################################################################################################
# - find boost ------------------------------------------------------------------------------------

# Don't look for a CMake configuration file
set(Boost_NO_BOOST_CMAKE ON)

find_package(
    Boost REQUIRED MODULE
    COMPONENTS filesystem
)

message(STATUS "BOOST: Boost_LIBRARIES set to ${Boost_LIBRARIES}")
message(STATUS "BOOST: Boost_INCLUDE_DIRS set to ${Boost_INCLUDE_DIRS}")

if(Boost_FOUND)
    message(STATUS "Boost found in ${Boost_INCLUDE_DIRS}")
else()
    message(FATAL_ERROR "Boost not found, please check your settings.")
endif(Boost_FOUND)

###################################################################################################
# - RMM -------------------------------------------------------------------------------------------

find_path(RMM_INCLUDE "rmm"
          HINTS "$ENV{RMM_ROOT}/include")

find_library(RMM_LIBRARY "rmm"
             HINTS "$ENV{RMM_ROOT}/lib" "$ENV{RMM_ROOT}/build")

message(STATUS "RMM: RMM_LIBRARY set to ${RMM_LIBRARY}")
message(STATUS "RMM: RMM_INCLUDE set to ${RMM_INCLUDE}")

add_library(rmm SHARED IMPORTED ${RMM_LIBRARY})
if(RMM_INCLUDE AND RMM_LIBRARY)
    set_target_properties(rmm PROPERTIES IMPORTED_LOCATION ${RMM_LIBRARY})
endif(RMM_INCLUDE AND RMM_LIBRARY)

###################################################################################################
# - DLPACK -------------------------------------------------------------------------------------------

find_path(
    DLPACK_INCLUDE "dlpack"
    HINTS "$ENV{DLPACK_ROOT}/include"
)

message(STATUS "DLPACK: DLPACK_INCLUDE set to ${DLPACK_INCLUDE}")

###################################################################################################
# - jitify ----------------------------------------------------------------------------------------

option(JITIFY_USE_CACHE "Use a file cache for JIT compiled kernels" ON)
if(JITIFY_USE_CACHE)
    message(STATUS "Using file cache for JIT compiled kernels")
    add_definitions("-DJITIFY_USE_CACHE -DCUDF_VERSION=${CMAKE_PROJECT_VERSION}")
endif(JITIFY_USE_CACHE)

###################################################################################################
# - add gtest -------------------------------------------------------------------------------------

if(BUILD_TESTS)
    include(CTest)
    include(ConfigureGoogleTest)

    if(GTEST_FOUND)
        message(STATUS "Google C++ Testing Framework (Google Test) found in ${GTEST_ROOT}")
        include_directories(${GTEST_INCLUDE_DIR})
        add_subdirectory(${CMAKE_SOURCE_DIR}/tests)
        add_subdirectory(${CMAKE_SOURCE_DIR}/custrings/tests)
    else()
        message(AUTHOR_WARNING "Google C++ Testing Framework (Google Test) not found: automated tests are disabled.")
    endif(GTEST_FOUND)
endif(BUILD_TESTS)

message(STATUS "CUDF_TEST_LIST set to: ${CUDF_TEST_LIST}")
message(STATUS "NVSTRINGS_TEST_LIST set to: ${NVSTRINGS_TEST_LIST}")

###################################################################################################
# - add google benchmark --------------------------------------------------------------------------

if(BUILD_BENCHMARKS)

  include(ConfigureGoogleBenchmark)

  if(GBENCH_FOUND)
    message(STATUS "Google C++ Benchmarking Framework (Google Benchmark) found in ${GBENCH_ROOT}")
    include_directories(${GBENCH_INCLUDE_DIR})
    add_subdirectory(${CMAKE_SOURCE_DIR}/benchmarks)
  else()
    message(AUTHOR_WARNING "Google C++ Benchmarking Framework (Google Benchmark) not found: automated tests are disabled.")
  endif(GBENCH_FOUND)

endif(BUILD_BENCHMARKS)

###################################################################################################
# - include paths ---------------------------------------------------------------------------------

if(CMAKE_CUDA_TOOLKIT_INCLUDE_DIRECTORIES)
	include_directories("${CMAKE_CUDA_TOOLKIT_INCLUDE_DIRECTORIES}")
endif(CMAKE_CUDA_TOOLKIT_INCLUDE_DIRECTORIES)

include_directories("${CMAKE_BINARY_DIR}/include"
                    "${CMAKE_SOURCE_DIR}/include"
                    "${CMAKE_SOURCE_DIR}/src"
                    "${CMAKE_SOURCE_DIR}/thirdparty/cub"
                    "${CMAKE_SOURCE_DIR}/thirdparty/jitify"
                    "${CMAKE_SOURCE_DIR}/thirdparty/libcudacxx/include"
                    "${ARROW_INCLUDE_DIR}"
                    "${FLATBUFFERS_INCLUDE_DIR}"
                    "${ZLIB_INCLUDE_DIRS}"
                    "${Boost_INCLUDE_DIRS}"
                    "${RMM_INCLUDE}"
                    "${DLPACK_INCLUDE}")

if(CONDA_INCLUDE_DIRS)
    include_directories("${CONDA_INCLUDE_DIRS}")
endif(CONDA_INCLUDE_DIRS)

###################################################################################################
# - library paths ---------------------------------------------------------------------------------

link_directories("${CMAKE_CUDA_IMPLICIT_LINK_DIRECTORIES}" # CMAKE_CUDA_IMPLICIT_LINK_DIRECTORIES is an undocumented/unsupported variable containing the link directories for nvcc
                 "${CMAKE_BINARY_DIR}/lib"
                 "${CMAKE_BINARY_DIR}"
                 "${FLATBUFFERS_LIBRARY_DIR}"
                 "${GTEST_LIBRARY_DIR}"
                 "${RMM_LIBRARY}")

if(CONDA_LINK_DIRS)
    link_directories("${CONDA_LINK_DIRS}")
endif(CONDA_LINK_DIRS)

###################################################################################################
# - library targets -------------------------------------------------------------------------------

add_library(libNVStrings
            custrings/strings/NVStrings.cu
            custrings/strings/NVStringsImpl.cu
            custrings/strings/array.cu
            custrings/strings/attrs.cu
            custrings/strings/case.cu
            custrings/strings/combine.cu
            custrings/strings/convert.cu
            custrings/strings/count.cu
            custrings/strings/datetime.cu
            custrings/strings/extract.cu
            custrings/strings/extract_record.cu
            custrings/strings/find.cu
            custrings/strings/findall.cu
            custrings/strings/findall_record.cu
            custrings/strings/modify.cu
            custrings/strings/pad.cu
            custrings/strings/replace.cu
            custrings/strings/replace_backref.cu
            custrings/strings/replace_multi.cu
            custrings/strings/split.cu
            custrings/strings/strip.cu
            custrings/strings/substr.cu
            custrings/strings/urlencode.cu
            custrings/util.cu
            custrings/regex/regexec.cpp
            custrings/regex/regcomp.cpp)

add_library(libNVCategory
            custrings/category/NVCategory.cu
            custrings/category/numeric_category.cu
            custrings/category/numeric_category_int.cu
            custrings/category/numeric_category_long.cu
            custrings/category/numeric_category_float.cu
            custrings/category/numeric_category_double.cu)

add_library(libNVText
            custrings/text/NVText.cu
            custrings/text/edit_distance.cu
            custrings/text/ngram.cu
            custrings/text/stemmer.cu
            custrings/text/tokens.cu
            custrings/util.cu)

add_library(cudf
            src/comms/ipc/ipc.cpp
            src/column/legacy/column.cpp
            src/column/legacy/context.cpp
            src/table/legacy/table.cpp
            src/strings/nvcategory_util.cpp
            src/join/legacy/joining.cu
            src/orderby/legacy/orderby.cu
            src/predicates/legacy/is_sorted.cu
            src/sort/is_sorted.cu
            src/sort/legacy/digitize.cu
            src/groupby/hash/legacy/groupby.cu
            src/groupby/sort/legacy/sort_helper.cu
            src/groupby/sort/legacy/groupby.cu
            src/groupby/legacy/groupby_without_aggregation.cu
            src/groupby/common/legacy/aggregation_requests.cpp
            src/rolling/legacy/rolling.cu
            src/rolling/legacy/jit/code/kernel.cpp
            src/rolling/legacy/jit/code/operation.cpp
            src/rolling/legacy/jit/util/type.cpp
            src/binaryop/legacy/binaryop.cpp
            src/binaryop/legacy/compiled/binary_ops.cu
            src/binaryop/legacy/jit/code/kernel.cpp
            src/binaryop/legacy/jit/code/operation.cpp
            src/binaryop/legacy/jit/code/traits.cpp
            src/binaryop/legacy/jit/util/operator.cpp
            src/binaryop/legacy/jit/util/type.cpp
            src/jit/legacy/type.cpp
            src/jit/parser.cpp
            src/jit/cache.cpp
            src/jit/launcher.cpp
            src/transform/legacy/transform.cpp
            src/transform/jit/code/kernel.cpp
            src/transform/legacy/nans_to_nulls.cu
            src/transform/transform.cpp
            src/bitmask/legacy/bitmask_ops.cu
            src/stream_compaction/legacy/apply_boolean_mask.cu
            src/stream_compaction/legacy/drop_nulls.cu
            src/stream_compaction/legacy/drop_duplicates.cu
            src/datetime/legacy/datetime_ops.cu
            src/datetime/datetime_util.cpp
            src/hash/legacy/hashing.cu
            src/quantiles/quantiles.cu
            src/quantiles/group_quantiles.cu
            src/reductions/legacy/reductions.cu
            src/reductions/legacy/min.cu
            src/reductions/legacy/max.cu
            src/reductions/legacy/any.cu
            src/reductions/legacy/all.cu
            src/reductions/legacy/sum.cu
            src/reductions/legacy/product.cu
            src/reductions/legacy/sum_of_squares.cu
            src/reductions/legacy/mean.cu
            src/reductions/legacy/var.cu
            src/reductions/legacy/std.cu
            src/reductions/legacy/group_std.cu
            src/reductions/legacy/scan.cu
            src/replace/legacy/replace.cu
	    src/replace/replace.cu
            src/reshape/stack.cu
            src/transpose/transpose.cu
            src/transpose/legacy/transpose.cu
            src/merge/legacy/merge.cu
            src/unary/null_ops.cu
            src/unary/legacy/math_ops.cu
            src/unary/legacy/cast_ops.cu
            src/unary/legacy/null_ops.cu
            src/io/legacy/cuio_common.cpp
            src/io/legacy/io_functions.cpp
            src/io/convert/csr/legacy/cudf_to_csr.cu
            src/io/convert/dlpack/legacy/cudf_dlpack.cpp
            src/io/avro/legacy/avro_reader_impl.cu
            src/io/avro/avro_gpu.cu
            src/io/avro/avro.cpp
            src/io/csv/legacy/csv_reader_impl.cu
            src/io/csv/legacy/csv_writer.cu
            src/io/csv/legacy/csv_gpu.cu
            src/io/json/legacy/json_reader_impl.cu
            src/io/orc/legacy/orc_reader_impl.cu
            src/io/orc/legacy/orc_writer_impl.cu
            src/io/orc/orc.cpp
            src/io/orc/timezone.cpp
            src/io/orc/stripe_data.cu
            src/io/orc/stripe_init.cu
            src/io/orc/stripe_enc.cu
            src/io/orc/dict_enc.cu
            src/io/parquet/page_data.cu
            src/io/parquet/page_hdr.cu
            src/io/parquet/legacy/parquet_reader_impl.cu
            src/io/parquet/parquet.cpp
            src/io/comp/cpu_unbz2.cpp
            src/io/comp/uncomp.cpp
            src/io/comp/brotli_dict.cpp
            src/io/comp/debrotli.cu
            src/io/comp/snap.cu
            src/io/comp/unsnap.cu
            src/io/comp/gpuinflate.cu
            src/io/utilities/datasource.cpp
            src/io/utilities/legacy/parsing_utils.cu
            src/utilities/legacy/cuda_utils.cu
            src/utilities/column_utils.cpp
	    src/copying/gather.cu
            src/utilities/legacy/error_utils.cpp
            src/utilities/nvtx/nvtx_utils.cpp
            src/utilities/nvtx/legacy/nvtx_utils.cpp
            src/copying/copy.cpp
            src/copying/slice.cpp
            src/copying/split.cpp
            src/copying/legacy/copy.cpp
            src/copying/legacy/gather.cu
            src/copying/legacy/scatter.cu
            src/copying/legacy/slice.cu
            src/copying/legacy/split.cu
            src/bitmask/legacy/legacy_bitmask.cpp
            src/copying/legacy/copy_range.cu
            src/filling/legacy/fill.cu
            src/filling/legacy/repeat.cu
            src/filling/legacy/tile.cu
            src/search/legacy/search.cu
            src/column/column.cu
            src/column/column_view.cpp
            src/column/column_device_view.cu
            src/column/column_factories.cpp
            src/table/table_view.cpp
            src/table/table_device_view.cu
            src/table/table.cpp
            src/bitmask/null_mask.cu
            src/sort/sort.cu
            src/column/legacy/interop.cpp
            src/strings/attributes.cu
            src/strings/case.cu
            src/strings/char_types/char_types.cu
            src/strings/combine.cu
            src/strings/convert/convert_integers.cu
            src/strings/convert/convert_booleans.cu
            src/strings/convert/convert_floats.cu
            src/strings/copying/copying.cu
            src/strings/filling/fill.cu
            src/strings/find.cu
<<<<<<< HEAD
            src/strings/replace.cu
=======
            src/strings/padding.cu
>>>>>>> 37223853
            src/strings/strings_column_factories.cu
            src/strings/strings_column_view.cu
            src/strings/strings_scalar_factories.cpp
            src/strings/sorting/sorting.cu
            src/strings/substring.cu
            src/strings/utilities.cu
            src/scalar/scalar.cpp
            src/scalar/scalar_factories.cpp)

# Rename installation to proper names for later finding
set_target_properties(libNVStrings PROPERTIES OUTPUT_NAME "NVStrings")
set_target_properties(libNVCategory PROPERTIES OUTPUT_NAME "NVCategory")
set_target_properties(libNVText PROPERTIES OUTPUT_NAME "NVText")

# Override RPATH for cudf
set_target_properties(cudf PROPERTIES BUILD_RPATH "\$ORIGIN")

# Override RPATH for nvstrings
set_target_properties(libNVStrings PROPERTIES BUILD_RPATH "\$ORIGIN")
set_target_properties(libNVCategory PROPERTIES BUILD_RPATH "\$ORIGIN")
set_target_properties(libNVText PROPERTIES BUILD_RPATH "\$ORIGIN")

###################################################################################################
# - jitify ----------------------------------------------------------------------------------------

# Creates executable stringify and uses it to convert types.h to c-str for use in JIT code
add_executable(stringify "${CMAKE_SOURCE_DIR}/thirdparty/jitify/stringify.cpp")
execute_process(WORKING_DIRECTORY ${CMAKE_BINARY_DIR}
    COMMAND ${CMAKE_COMMAND} -E make_directory ${CMAKE_BINARY_DIR}/include)

add_custom_command(OUTPUT ${CMAKE_BINARY_DIR}/include/types.h.jit
                   WORKING_DIRECTORY ${CMAKE_CURRENT_SOURCE_DIR}/include
                   COMMAND ${CMAKE_BINARY_DIR}/stringify cudf/types.h > ${CMAKE_BINARY_DIR}/include/types.h.jit
                   COMMENT "Run stringify on header types.h to convert it to c-str for use in JIT compiled code"
                   DEPENDS stringify
                   MAIN_DEPENDENCY ${CMAKE_CURRENT_SOURCE_DIR}/include/cudf/types.h)

add_custom_command(OUTPUT ${CMAKE_BINARY_DIR}/include/types.hpp.jit
                   WORKING_DIRECTORY ${CMAKE_CURRENT_SOURCE_DIR}/include
                   COMMAND ${CMAKE_BINARY_DIR}/stringify cudf/types.hpp > ${CMAKE_BINARY_DIR}/include/types.hpp.jit
                   COMMENT "Run stringify on header types.hpp to convert it to c-str for use in JIT compiled code"
                   DEPENDS stringify
                   MAIN_DEPENDENCY ${CMAKE_CURRENT_SOURCE_DIR}/include/cudf/types.hpp)

add_custom_target(stringify_run DEPENDS
                  ${CMAKE_BINARY_DIR}/include/types.h.jit
                  ${CMAKE_BINARY_DIR}/include/types.hpp.jit)

add_dependencies(cudf stringify_run)

###################################################################################################
# - build options ---------------------------------------------------------------------------------

option(USE_NVTX "Build with NVTX support" ON)
if(USE_NVTX)
    message(STATUS "Using Nvidia Tools Extension")
    find_library(NVTX_LIBRARY nvToolsExt PATH ${CMAKE_CUDA_IMPLICIT_LINK_DIRECTORIES})
    target_link_libraries(cudf ${NVTX_LIBRARY})
    set(CMAKE_CXX_FLAGS "${CMAKE_CXX_FLAGS} -DUSE_NVTX")
endif(USE_NVTX)

option(HT_LEGACY_ALLOCATOR "Use the legacy allocator for hash tables" ON)
if(HT_LEGACY_ALLOCATOR)
    message(STATUS "Using legacy allocator for hash tables")
    set(CMAKE_CUDA_FLAGS "${CMAKE_CUDA_FLAGS} --define-macro HT_LEGACY_ALLOCATOR")
endif(HT_LEGACY_ALLOCATOR)

###################################################################################################
# - link libraries --------------------------------------------------------------------------------

# Get all the symbols from the Arrow CUDA Library for Cython
set(ARROW_CUDA_LIB_LINK -Wl,--whole-archive ${ARROW_CUDA_LIB} -Wl,--no-whole-archive)

# link targets for NVStrings
target_link_libraries(libNVStrings rmm cudart cuda)
target_link_libraries(libNVCategory libNVStrings rmm cudart cuda)
target_link_libraries(libNVText libNVStrings rmm cudart cuda)

# link targets for cuDF
target_link_libraries(cudf NVCategory NVStrings rmm ${ARROW_CUDA_LIB_LINK} ${ARROW_LIB} nvrtc cudart cuda ${ZLIB_LIBRARIES} ${Boost_LIBRARIES})

###################################################################################################
# - install targets -------------------------------------------------------------------------------

# install targets for NVStrings
install(TARGETS libNVStrings
        DESTINATION lib
        COMPONENT nvstrings)

install(TARGETS libNVCategory
        DESTINATION lib
        COMPONENT nvstrings)

install(TARGETS libNVText
        DESTINATION lib
        COMPONENT nvstrings)

install(DIRECTORY ${CMAKE_CURRENT_SOURCE_DIR}/include/nvstrings
        DESTINATION include
        COMPONENT nvstrings)

add_custom_target(nvstrings
                  DEPENDS libNVStrings libNVCategory libNVText)

# install targets for cuDF
install(TARGETS cudf
        DESTINATION lib
        COMPONENT cudf)
install(DIRECTORY ${CMAKE_CURRENT_SOURCE_DIR}/include/cudf
        DESTINATION include
        COMPONENT cudf)

add_custom_target(install_cudf
                  COMMAND "${CMAKE_COMMAND}" -DCOMPONENT=cudf -P "${CMAKE_BINARY_DIR}/cmake_install.cmake"
                  DEPENDS cudf)

if(BUILD_TESTS)
    add_dependencies(install_cudf cudftestutil)
endif(BUILD_TESTS)

add_custom_target(install_nvstrings
                  COMMAND "${CMAKE_COMMAND}" -DCOMPONENT=nvstrings -P "${CMAKE_BINARY_DIR}/cmake_install.cmake"
                  DEPENDS nvstrings)

add_custom_target(build_tests_cudf
                  DEPENDS ${CUDF_TEST_LIST})

add_custom_target(build_tests_nvstrings
                  DEPENDS ${NVSTRINGS_TEST_LIST})

add_custom_target(test_cudf
                  COMMAND ctest -E "NVSTRINGS"
                  DEPENDS build_tests_cudf)

add_custom_target(test_nvstrings
                  COMMAND ctest -R "NVSTRINGS"
                  DEPENDS build_tests_nvstrings)

###################################################################################################
# - make documentation ----------------------------------------------------------------------------

# doc targets for nvstrings
add_custom_command(OUTPUT NVSTRINGS_DOXYGEN
                   WORKING_DIRECTORY ${CMAKE_CURRENT_SOURCE_DIR}/custrings/doxygen
                   COMMAND doxygen Doxyfile
                   VERBATIM
)
add_custom_target(docs_nvstrings DEPENDS NVSTRINGS_DOXYGEN)

# doc targets for cuDF
add_custom_command(OUTPUT CUDF_DOXYGEN
                   WORKING_DIRECTORY ${CMAKE_CURRENT_SOURCE_DIR}/doxygen
                   COMMAND doxygen Doxyfile
                   VERBATIM)

add_custom_target(docs_cudf DEPENDS CUDF_DOXYGEN)<|MERGE_RESOLUTION|>--- conflicted
+++ resolved
@@ -497,11 +497,8 @@
             src/strings/copying/copying.cu
             src/strings/filling/fill.cu
             src/strings/find.cu
-<<<<<<< HEAD
+            src/strings/padding.cu
             src/strings/replace.cu
-=======
-            src/strings/padding.cu
->>>>>>> 37223853
             src/strings/strings_column_factories.cu
             src/strings/strings_column_view.cu
             src/strings/strings_scalar_factories.cpp
