/*
 * Copyright (c) 2019, NVIDIA CORPORATION.
 *
 * Licensed under the Apache License, Version 2.0 (the "License");
 * you may not use this file except in compliance with the License.
 * You may obtain a copy of the License at
 *
 *     http://www.apache.org/licenses/LICENSE-2.0
 *
 * Unless required by applicable law or agreed to in writing, software
 * distributed under the License is distributed on an "AS IS" BASIS,
 * WITHOUT WARRANTIES OR CONDITIONS OF ANY KIND, either express or implied.
 * See the License for the specific language governing permissions and
 * limitations under the License.
 */

#include <benchmark/benchmark.h>
#include <thrust/iterator/counting_iterator.h>
#include <cudf/column/column_factories.hpp>
#include <cudf/join.hpp>
#include <cudf/table/table.hpp>
#include <cudf/table/table_view.hpp>
#include <cudf/utilities/error.hpp>
#include <fixture/benchmark_fixture.hpp>
#include <synchronization/synchronization.hpp>
#include <tests/utilities/column_wrapper.hpp>
#include <vector>

#include "generate_input_tables.cuh"

template <typename key_type, typename payload_type>
class Join : public cudf::benchmark {
};

template <typename key_type, typename payload_type>
static void BM_join(benchmark::State &state)
{
  const cudf::size_type build_table_size{(cudf::size_type)state.range(0)};
  const cudf::size_type probe_table_size{(cudf::size_type)state.range(1)};
  const cudf::size_type rand_max_val{build_table_size * 2};
  const double selectivity             = 0.3;
  const bool is_build_table_key_unique = true;

  // Generate build and probe tables

<<<<<<< HEAD
  auto build_key_column = cudf::make_numeric_column(
    cudf::data_type(cudf::type_to_id<key_type>()), build_table_size);
  auto probe_key_column = cudf::make_numeric_column(
    cudf::data_type(cudf::type_to_id<key_type>()), probe_table_size);
=======
  auto build_key_column =
    cudf::make_numeric_column(cudf::data_type(cudf::type_to_id<key_type>()), build_table_size);
  auto probe_key_column =
    cudf::make_numeric_column(cudf::data_type(cudf::type_to_id<key_type>()), probe_table_size);
>>>>>>> 62dbd028

  generate_input_tables<key_type, cudf::size_type>(
    build_key_column->mutable_view().data<key_type>(),
    build_table_size,
    probe_key_column->mutable_view().data<key_type>(),
    probe_table_size,
    selectivity,
    rand_max_val,
    is_build_table_key_unique);

  auto payload_data_it = thrust::make_counting_iterator(0);
  cudf::test::fixed_width_column_wrapper<payload_type> build_payload_column(
    payload_data_it, payload_data_it + build_table_size);

  cudf::test::fixed_width_column_wrapper<payload_type> probe_payload_column(
    payload_data_it, payload_data_it + probe_table_size);

  CHECK_CUDA(0);

  cudf::table_view build_table({build_key_column->view(), build_payload_column});
  cudf::table_view probe_table({probe_key_column->view(), probe_payload_column});

  // Setup join parameters and result table

  std::vector<cudf::size_type> columns_to_join = {0};

  // Benchmark the inner join operation

  for (auto _ : state) {
    cuda_event_timer raii(state, true, 0);

    auto result = cudf::inner_join(
      probe_table, build_table, columns_to_join, columns_to_join, {{0, 0}});
  }
}

#define JOIN_BENCHMARK_DEFINE(name, key_type, payload_type)       \
  BENCHMARK_TEMPLATE_DEFINE_F(Join, name, key_type, payload_type) \
  (::benchmark::State & st) { BM_join<key_type, payload_type>(st); }

JOIN_BENCHMARK_DEFINE(join_32bit, int32_t, int32_t);
JOIN_BENCHMARK_DEFINE(join_64bit, int64_t, int64_t);

BENCHMARK_REGISTER_F(Join, join_32bit)
  ->Unit(benchmark::kMillisecond)
  ->Args({100'000, 100'000})
  ->Args({100'000, 400'000})
  ->Args({100'000, 1'000'000})
  ->Args({10'000'000, 10'000'000})
  ->Args({10'000'000, 40'000'000})
  ->Args({10'000'000, 100'000'000})
  ->Args({100'000'000, 100'000'000})
  ->Args({80'000'000, 240'000'000})
  ->UseManualTime();

BENCHMARK_REGISTER_F(Join, join_64bit)
  ->Unit(benchmark::kMillisecond)
  ->Args({50'000'000, 50'000'000})
  ->Args({40'000'000, 120'000'000})
  ->UseManualTime();<|MERGE_RESOLUTION|>--- conflicted
+++ resolved
@@ -43,17 +43,10 @@
 
   // Generate build and probe tables
 
-<<<<<<< HEAD
-  auto build_key_column = cudf::make_numeric_column(
-    cudf::data_type(cudf::type_to_id<key_type>()), build_table_size);
-  auto probe_key_column = cudf::make_numeric_column(
-    cudf::data_type(cudf::type_to_id<key_type>()), probe_table_size);
-=======
   auto build_key_column =
     cudf::make_numeric_column(cudf::data_type(cudf::type_to_id<key_type>()), build_table_size);
   auto probe_key_column =
     cudf::make_numeric_column(cudf::data_type(cudf::type_to_id<key_type>()), probe_table_size);
->>>>>>> 62dbd028
 
   generate_input_tables<key_type, cudf::size_type>(
     build_key_column->mutable_view().data<key_type>(),
@@ -85,8 +78,8 @@
   for (auto _ : state) {
     cuda_event_timer raii(state, true, 0);
 
-    auto result = cudf::inner_join(
-      probe_table, build_table, columns_to_join, columns_to_join, {{0, 0}});
+    auto result =
+      cudf::inner_join(probe_table, build_table, columns_to_join, columns_to_join, {{0, 0}});
   }
 }
 
