--- conflicted
+++ resolved
@@ -1,8 +1,4 @@
-<<<<<<< HEAD
-# Copyright (c) 2018, NVIDIA CORPORATION. All rights reserved.
-=======
 # Copyright (c) 2018, NVIDIA CORPORATION.
->>>>>>> 78a5ca8c
 
 from __future__ import print_function, division
 
