# cuDF 0.6.0 (Date TBD)

## New Features

- PR #760 Raise `FileNotFoundError` instead of `GDF_FILE_ERROR` in `read_csv` if the file does not exist
- PR #539 Add Python bindings for replace function
- PR #807 CSV Reader: Add byte_range parameter to specify the range in the input file to be read
- PR #857 Add Tail method for Series/DataFrame and update Head method to use iloc
- PR #858 Add series feature hashing support
- PR #871 CSV Reader: Add support for NA values, including user specified strings
- PR #893 Adds PyArrow based parquet readers / writers to Python, fix category dtype handling, fix arrow ingest buffer size issues
- PR #867 CSV Reader: Add support for ignoring blank lines and comment lines
- PR #887 Add Series digitize method
- PR #895 Add Series groupby
- PR #898 Add DataFrame.groupby(level=0) support
- PR #920 Add feather, JSON, HDF5 readers / writers from PyArrow / Pandas
- PR #888 CSV Reader: Add prefix parameter for column names, used when parsing without a header
- PR #939 Add ORC reader from PyArrow
- PR #918 Add Series.groupby(level=0) support
- PR #906 Add binary and comparison ops to DataFrame
- PR #958 Support unary and binary ops on indexes
- PR #964 Add `rename` method to `DataFrame`, `Series`, and `Index`
- PR #985 Add `Series.to_frame` method
- PR #985 Add `drop=` keyword to reset_index method
- PR #994 Remove references to pygdf
- PR #990 Add external series groupby support
- PR #988 Add top-level merge function to cuDF
- PR #992 Add comparison binaryops to DateTime columns
- PR #996 Replace relative path imports with absolute paths in tests
- PR #995 CSV Reader: Add index_col parameter to specify the column name or index to be used as row labels
- PR #1004 Add `from_gpu_matrix` method to DataFrame
- PR #997 Add property index setter
- PR #1007 Replace relative path imports with absolute paths in cudf
- PR #1013 select columns with df.columns
- PR #1016 Rename Series.unique_count() to nunique() to match pandas API
<<<<<<< HEAD
- PR #947 Prefixsum to handle nulls and float types

=======
- PR #1029 Remove rest of relative path imports
>>>>>>> 9736a391

## Improvements

- PR #730 Improve performance of `gdf_table` constructor
- PR #813 unified libcudf API functions by replacing gpu_ with gdf_
- PR #822 Add support for `__cuda_array_interface__` for ingest
- PR #756 Consolidate common helper functions from unordered map and multimap
- PR #753 Improve performance of groupby sum and average, especially for cases with few groups.
- PR #836 Add ingest support for arrow chunked arrays in Column, Series, DataFrame creation
- PR #763 Format doxygen comments for csv_read_arg struct
- PR #532 CSV Reader: Use type dispatcher instead of switch block
- PR #878 Add better indexing to Groupby
- PR #554 Add `empty` method and `is_monotonic` attribute to `Index`
- PR #909 CSV Reader: Avoid host->device->host copy for header row data
- PR #916 Improved unit testing and error checking for `gdf_column_concat`
- PR #941 Replace `numpy` call in `Series.hash_encode` with `numba`
- PR #943 Updated `count_nonzero_mask` to return `num_rows` when the mask is null
- PR #942 Added increment/decrement operators for wrapper types
- PR #966 Updated RMM submodule.
- PR #998 Add IO reader/writer modules to API docs, fix for missing cudf.Series docs
- PR #1017 concatenate along columns for Series and DataFrames
- PR #1002 Support indexing a dataframe with another boolean dataframe
- PR #1018 Better concatenation for Series and Dataframes

## Bug Fixes

- PR #821 Fix flake8 issues revealed by flake8 update
- PR #808 Resolved renamed `d_columns_valids` variable name
- PR #820 SCV Reader: fix the issue where reader adds additional rows when file uses \r\n as a line terminator
- PR #780 CSV Reader: Fix scientific notation parsing and null values for empty quotes
- PR #815 CSV Reader: Fix data parsing when tabs are present in the input CSV file
- PR #850 Fix bug where left joins where the left df has 0 rows causes a crash
- PR #861 Fix memory leak by preserving the boolean mask index
- PR #875 Handle unnamed indexes in to/from arrow functions
- PR #877 Fix ingest of 1 row arrow tables in from arrow function
- PR #876 Added missing `<type_traits>` include
- PR #889 Deleted test_rmm.py which has now moved to RMM repo
- PR #866 Merge v0.5.1 numpy ABI hotfix into 0.6
- PR #917 value_counts return int type on empty columns
- PR #611 Renamed `gdf_reduce_optimal_output_size()` -> `gdf_reduction_get_intermediate_output_size()`
- PR #923 fix index for negative slicing for cudf dataframe and series
- PR #927 CSV Reader: Fix category GDF_CATEGORY hashes not being computed properly
- PR #921 CSV Reader: Fix parsing errors with delim_whitespace, quotations in the header row, unnamed columns
- PR #933 Fix handling objects of all nulls in series creation
- PR #940 CSV Reader: Fix an issue where the last data row is missing when using byte_range
- PR #945 CSV Reader: Fix incorrect datetime64 when milliseconds or space separator are used
- PR #959 Groupby: Problem with column name lookup
- PR #950 Converting dataframe/recarry with non-contiguous arrays
- PR #963 CSV Reader: Fix another issue with missing data rows when using byte_range
- PR #999 Fix 0 sized kernel launches and empty sort_index exception
- PR #993 Fix dtype in selecting 0 rows from objects
- PR #1009 Fix performance regression in `to_pandas` method on DataFrame
- PR #1008 Remove custom dask communication approach
- PR #1001 CSV Reader: Fix a memory access error when reading a large (>2GB) file with date columns
- PR #1019 Binary Ops: Fix error when one input column has null mask but other doesn't
- PR #1014 CSV Reader: Fix false positives in bool value detection


# cuDF 0.5.1 (05 Feb 2019)

## Bug Fixes

- PR #842 Avoid using numpy via cimport to prevent ABI issues in Cython compilation


# cuDF 0.5.0 (28 Jan 2019)

## New Features

- PR #722 Add bzip2 decompression support to `read_csv()`
- PR #693 add ZLIB-based GZIP/ZIP support to `read_csv_strings()`
- PR #411 added null support to gdf_order_by (new API) and cudf_table::sort
- PR #525 Added GitHub Issue templates for bugs, documentation, new features, and questions
- PR #501 CSV Reader: Add support for user-specified decimal point and thousands separator to read_csv_strings()
- PR #455 CSV Reader: Add support for user-specified decimal point and thousands separator to read_csv()
- PR #439 add `DataFrame.drop` method similar to pandas
- PR #356 add `DataFrame.transpose` method and `DataFrame.T` property similar to pandas
- PR #505 CSV Reader: Add support for user-specified boolean values
- PR #350 Implemented Series replace function
- PR #490 Added print_env.sh script to gather relevant environment details when reporting cuDF issues
- PR #474 add ZLIB-based GZIP/ZIP support to `read_csv()`
- PR #547 Added melt similar to `pandas.melt()`
- PR #491 Add CI test script to check for updates to CHANGELOG.md in PRs
- PR #550 Add CI test script to check for style issues in PRs
- PR #558 Add CI scripts for cpu-based conda and gpu-based test builds
- PR #524 Add Boolean Indexing
- PR #564 Update python `sort_values` method to use updated libcudf `gdf_order_by` API
- PR #509 CSV Reader: Input CSV file can now be passed in as a text or a binary buffer
- PR #607 Add `__iter__` and iteritems to DataFrame class
- PR #643 added a new api gdf_replace_nulls that allows a user to replace nulls in a column

## Improvements

- PR #426 Removed sort-based groupby and refactored existing groupby APIs. Also improves C++/CUDA compile time.
- PR #461 Add `CUDF_HOME` variable in README.md to replace relative pathing.
- PR #472 RMM: Created centralized rmm::device_vector alias and rmm::exec_policy
- PR #500 Improved the concurrent hash map class to support partitioned (multi-pass) hash table building.
- PR #454 Improve CSV reader docs and examples
- PR #465 Added templated C++ API for RMM to avoid explicit cast to `void**`
- PR #513 `.gitignore` tweaks
- PR #521 Add `assert_eq` function for testing
- PR #502 Simplify Dockerfile for local dev, eliminate old conda/pip envs
- PR #549 Adds `-rdynamic` compiler flag to nvcc for Debug builds
- PR #500 Improved the concurrent hash map class to support partitioned (multi-pass) hash table building
- PR #583 Updated `gdf_size_type` to `int`
- PR #617 Added .dockerignore file. Prevents adding stale cmake cache files to the docker container
- PR #658 Reduced `JOIN_TEST` time by isolating overflow test of hash table size computation
- PR #664 Added Debuging instructions to README
- PR #651 Remove noqa marks in `__init__.py` files
- PR #671 CSV Reader: uncompressed buffer input can be parsed without explicitly specifying compression as None
- PR #684 Make RMM a submodule
- PR #718 Ensure sum, product, min, max methods pandas compatibility on empty datasets
- PR #720 Refactored Index classes to make them more Pandas-like, added CategoricalIndex
- PR #749 Improve to_arrow and from_arrow Pandas compatibility
- PR #766 Remove TravisCI references, remove unused variables from CMake, fix ARROW_VERSION in Cmake
- PR #773 Add build-args back to Dockerfile and handle dependencies based on environment yml file
- PR #781 Move thirdparty submodules to root and symlink in /cpp
- PR #843 Fix broken cudf/python API examples, add new methods to the API index

## Bug Fixes

- PR #569 CSV Reader: Fix days being off-by-one when parsing some dates
- PR #531 CSV Reader: Fix incorrect parsing of quoted numbers
- PR #465 Added templated C++ API for RMM to avoid explicit cast to `void**`
- PR #473 Added missing <random> include
- PR #478 CSV Reader: Add api support for auto column detection, header, mangle_dupe_cols, usecols
- PR #495 Updated README to correct where cffi pytest should be executed
- PR #501 Fix the intermittent segfault caused by the `thousands` and `compression` parameters in the csv reader
- PR #502 Simplify Dockerfile for local dev, eliminate old conda/pip envs
- PR #512 fix bug for `on` parameter in `DataFrame.merge` to allow for None or single column name
- PR #511 Updated python/cudf/bindings/join.pyx to fix cudf merge printing out dtypes
- PR #513 `.gitignore` tweaks
- PR #521 Add `assert_eq` function for testing
- PR #537 Fix CMAKE_CUDA_STANDARD_REQURIED typo in CMakeLists.txt
- PR #447 Fix silent failure in initializing DataFrame from generator
- PR #545 Temporarily disable csv reader thousands test to prevent segfault (test re-enabled in PR #501)
- PR #559 Fix Assertion error while using `applymap` to change the output dtype
- PR #575 Update `print_env.sh` script to better handle missing commands
- PR #612 Prevent an exception from occuring with true division on integer series.
- PR #630 Fix deprecation warning for `pd.core.common.is_categorical_dtype`
- PR #622 Fix Series.append() behaviour when appending values with different numeric dtype
- PR #603 Fix error while creating an empty column using None.
- PR #673 Fix array of strings not being caught in from_pandas
- PR #644 Fix return type and column support of dataframe.quantile()
- PR #634 Fix create `DataFrame.from_pandas()` with numeric column names
- PR #654 Add resolution check for GDF_TIMESTAMP in Join
- PR #648 Enforce one-to-one copy required when using `numba>=0.42.0`
- PR #645 Fix cmake build type handling not setting debug options when CMAKE_BUILD_TYPE=="Debug"
- PR #669 Fix GIL deadlock when launching multiple python threads that make Cython calls
- PR #665 Reworked the hash map to add a way to report the destination partition for a key
- PR #670 CMAKE: Fix env include path taking precedence over libcudf source headers
- PR #674 Check for gdf supported column types
- PR #677 Fix 'gdf_csv_test_Dates' gtest failure due to missing nrows parameter
- PR #604 Fix the parsing errors while reading a csv file using `sep` instead of `delimiter`.
- PR #686 Fix converting nulls to NaT values when converting Series to Pandas/Numpy
- PR #689 CSV Reader: Fix behavior with skiprows+header to match pandas implementation
- PR #691 Fixes Join on empty input DFs
- PR #706 CSV Reader: Fix broken dtype inference when whitespace is in data
- PR #717 CSV reader: fix behavior when parsing a csv file with no data rows
- PR #724 CSV Reader: fix build issue due to parameter type mismatch in a std::max call
- PR #734 Prevents reading undefined memory in gpu_expand_mask_bits numba kernel
- PR #747 CSV Reader: fix an issue where CUDA allocations fail with some large input files
- PR #750 Fix race condition for handling NVStrings in CMake
- PR #719 Fix merge column ordering
- PR #770 Fix issue where RMM submodule pointed to wrong branch and pin other to correct branches
- PR #778 Fix hard coded ABI off setting
- PR #784 Update RMM submodule commit-ish and pip paths
- PR #794 Update `rmm::exec_policy` usage to fix segmentation faults when used as temprory allocator.
- PR #800 Point git submodules to branches of forks instead of exact commits


# cuDF 0.4.0 (05 Dec 2018)

## New Features

- PR #398 add pandas-compatible `DataFrame.shape()` and `Series.shape()`
- PR #394 New documentation feature "10 Minutes to cuDF"
- PR #361 CSV Reader: Add support for strings with delimiters

## Improvements

 - PR #436 Improvements for type_dispatcher and wrapper structs
 - PR #429 Add CHANGELOG.md (this file)
 - PR #266 use faster CUDA-accelerated DataFrame column/Series concatenation.
 - PR #379 new C++ `type_dispatcher` reduces code complexity in supporting many data types.
 - PR #349 Improve performance for creating columns from memoryview objects
 - PR #445 Update reductions to use type_dispatcher. Adds integer types support to sum_of_squares.
 - PR #448 Improve installation instructions in README.md
 - PR #456 Change default CMake build to Release, and added option for disabling compilation of tests

## Bug Fixes

 - PR #444 Fix csv_test CUDA too many resources requested fail.
 - PR #396 added missing output buffer in validity tests for groupbys.
 - PR #408 Dockerfile updates for source reorganization
 - PR #437 Add cffi to Dockerfile conda env, fixes "cannot import name 'librmm'"
 - PR #417 Fix `map_test` failure with CUDA 10
 - PR #414 Fix CMake installation include file paths
 - PR #418 Properly cast string dtypes to programmatic dtypes when instantiating columns
 - PR #427 Fix and tests for Concatenation illegal memory access with nulls


# cuDF 0.3.0 (23 Nov 2018)

## New Features

 - PR #336 CSV Reader string support

## Improvements

 - PR #354 source code refactored for better organization. CMake build system overhaul. Beginning of transition to Cython bindings.
 - PR #290 Add support for typecasting to/from datetime dtype
 - PR #323 Add handling pyarrow boolean arrays in input/out, add tests
 - PR #325 GDF_VALIDITY_UNSUPPORTED now returned for algorithms that don't support non-empty valid bitmasks
 - PR #381 Faster InputTooLarge Join test completes in ms rather than minutes.
 - PR #373 .gitignore improvements
 - PR #367 Doc cleanup & examples for DataFrame methods
 - PR #333 Add Rapids Memory Manager documentation
 - PR #321 Rapids Memory Manager adds file/line location logging and convenience macros
 - PR #334 Implement DataFrame `__copy__` and `__deepcopy__`
 - PR #271 Add NVTX ranges to pygdf
 - PR #311 Document system requirements for conda install

## Bug Fixes

 - PR #337 Retain index on `scale()` function
 - PR #344 Fix test failure due to PyArrow 0.11 Boolean handling
 - PR #364 Remove noexcept from managed_allocator;  CMakeLists fix for NVstrings
 - PR #357 Fix bug that made all series be considered booleans for indexing
 - PR #351 replace conda env configuration for developers
 - PRs #346 #360 Fix CSV reading of negative numbers
 - PR #342 Fix CMake to use conda-installed nvstrings
 - PR #341 Preserve categorical dtype after groupby aggregations
 - PR #315 ReadTheDocs build update to fix missing libcuda.so
 - PR #320 FIX out-of-bounds access error in reductions.cu
 - PR #319 Fix out-of-bounds memory access in libcudf count_valid_bits
 - PR #303 Fix printing empty dataframe


# cuDF 0.2.0 and cuDF 0.1.0

These were initial releases of cuDF based on previously separate pyGDF and libGDF libraries.
<|MERGE_RESOLUTION|>--- conflicted
+++ resolved
@@ -33,12 +33,8 @@
 - PR #1007 Replace relative path imports with absolute paths in cudf
 - PR #1013 select columns with df.columns
 - PR #1016 Rename Series.unique_count() to nunique() to match pandas API
-<<<<<<< HEAD
 - PR #947 Prefixsum to handle nulls and float types
-
-=======
 - PR #1029 Remove rest of relative path imports
->>>>>>> 9736a391
 
 ## Improvements
 
