# cuDF 0.12.0 (Date TBD)

## New Features

- PR #3284 Add gpu-accelerated parquet writer
- PR #3336 Add `from_dlpack` and `to_dlpack`
- PR #3555 Add column names support to libcudf++ io readers and writers
<<<<<<< HEAD
- PR #3627 Adding cudf::sort and cudf::sort_by_key
=======
- PR #3610 Add memory_usage to DataFrame and Series APIs
>>>>>>> c45094f1

## Improvements

- PR #3502 ORC reader: add option to read DECIMALs as INT64
- PR #3461 Add a new overload to allocate_like() that takes explicit type and size params.
- PR #3590 Specialize hash functions for floating point
- PR #3569 Use `np.asarray` in `StringColumn.deserialize`
- PR #3553 Support Python NoneType in numeric binops
- PR #3567 Include `strides` in `__cuda_array_interface__`
- PR #3608 Update OPS codeowner group name
- PR #3431 Port NVStrings translate to cudf strings column
- PR #3587 Merge CHECK_STREAM & CUDA_CHECK_LAST to CHECK_CUDA
- PR #3402 Define and implement new quantiles APIs

## Bug Fixes

- PR #3550 Update Java package to 0.12
- PR #3549 Fix index name issue with iloc with RangeIndex
- PR #3562 Fix 4GB limit for gzipped-compressed csv files
- PR #3563 Use `__cuda_array_interface__` for serialization
- PR #3564 Fix cuda memory access error in gather_bitmask_kernel
- PR #3548 Replaced CUDA_RT_CALL with CUDA_TRY
- PR #3622 Fix new warnings and errors when building with gcc-8
- PR #3588 Remove avro reader column order reversal


# cuDF 0.11.0 (11 Dec 2019)

## New Features

- PR #2905 Added `Series.median()` and null support for `Series.quantile()`
- PR #2930 JSON Reader: Support ARROW_RANDOM_FILE input
- PR #2956 Add `cudf::stack` and `cudf::tile`
- PR #2980 Added nvtext is_vowel/is_consonant functions
- PR #2987 Add `inplace` arg to `DataFrame.reset_index` and `Series`
- PR #3011 Added libcudf++ transition guide
- PR #3129 Add strings column factory from `std::vector`s
- PR #3054 Add parquet reader support for decimal data types
- PR #3022 adds DataFrame.astype for cuDF dataframes
- PR #2962 Add isnull(), notnull() and related functions
- PR #3025 Move search files to legacy
- PR #3068 Add `scalar` class
- PR #3094 Adding `any` and `all` support from libcudf
- PR #3130 Define and implement new `column_wrapper`
- PR #3143 Define and implement new copying APIs `slice` and `split`
- PR #3161 Move merge files to legacy
- PR #3079 Added support to write ORC files given a local path
- PR #3192 Add dtype param to cast `DataFrame` on init
- PR #3213 Port cuIO to libcudf++
- PR #3222 Add nvtext character tokenizer
- PR #3223 Java expose underlying buffers
- PR #3300 Add `DataFrame.insert`
- PR #3263 Define and implement new `valid_if`
- PR #3278 Add `to_host` utility to copy `column_view` to host
- PR #3087 Add new cudf::experimental bool8 wrapper
- PR #3219 Construct column from column_view
- PR #3250 Define and implement new merge APIs
- PR #3144 Define and implement new hashing APIs `hash` and `hash_partition`
- PR #3229 Define and implement new search APIs
- PR #3308 java add API for memory usage callbacks
- PR #2691 Row-wise reduction and scan operations via CuPy
- PR #3291 Add normalize_nans_and_zeros
- PR #3187 Define and implement new replace APIs
- PR #3356 Add vertical concatenation for table/columns
- PR #3344 java split API
- PR #2791 Add `groupby.std()`
- PR #3368 Enable dropna argument in dask_cudf groupby
- PR #3298 add null replacement iterator for column_device_view
- PR #3297 Define and implement new groupby API.
- PR #3396 Update device_atomics with new bool8 and timestamp specializations
- PR #3411 Java host memory management API
- PR #3393 Implement df.cov and enable covariance/correlation in dask_cudf
- PR #3401 Add dask_cudf ORC writer (to_orc)
- PR #3331 Add copy_if_else
- PR #3427 Define and Implement new multi-search API
- PR #3442 Add Bool-index + Multi column + DataFrame support for set-item
- PR #3172 Define and implement new fill/repeat/copy_range APIs
- PR #3497 Add DataFrame.drop(..., inplace=False) argument
- PR #3469 Add string functionality for replace API
- PR #3527 Add string functionality for merge API

## Improvements

- PR #2904 Move gpu decompressors to cudf::io namespace
- PR #2977 Moved old C++ test utilities to legacy directory.
- PR #2965 Fix slow orc reader perf with large uncompressed blocks
- PR #2995 Move JIT type utilities to legacy directory
- PR #2927 Add ``Table`` and ``TableView`` extension classes that wrap legacy cudf::table
- PR #3005 Renames `cudf::exp` namespace to `cudf::experimental`
- PR #3008 Make safe versions of `is_null` and `is_valid` in `column_device_view`
- PR #3026 Move fill and repeat files to legacy
- PR #3027 Move copying.hpp and related source to legacy folder
- PR #3014 Snappy decompression optimizations
- PR #3032 Use `asarray` to coerce indices to a NumPy array
- PR #2996 IO Readers: Replace `cuio::device_buffer` with `rmm::device_buffer`
- PR #3051 Specialized hash function for strings column
- PR #3065 Select and Concat for cudf::experimental::table
- PR #3080 Move `valid_if.cuh` to `legacy/`
- PR #3052 Moved replace.hpp functionality to legacy
- PR #3091 Move join files to legacy
- PR #3092 Implicitly init RMM if Java allocates before init
- PR #3029 Update gdf_ numeric types with stdint and move to cudf namespace
- PR #3052 Moved replace.hpp functionality to legacy
- PR #2955 Add cmake option to only build for present GPU architecture
- PR #3070 Move functions.h and related source to legacy
- PR #2951 Allow set_index to handle a list of column names
- PR #3093 Move groupby files to legacy
- PR #2988 Removing GIS functionality (now part of cuSpatial library)
- PR #3067 Java method to return size of device memory buffer
- PR #3083 Improved some binary operation tests to include null testing.
- PR #3084 Update to arrow-cpp and pyarrow 0.15.0
- PR #3071 Move cuIO to legacy
- PR #3126 Round 2 of snappy decompression optimizations
- PR #3046 Define and implement new copying APIs `empty_like` and `allocate_like`
- PR #3128 Support MultiIndex in DataFrame.join
- PR #2971 Added initial gather and scatter methods for strings_column_view
- PR #3133 Port NVStrings to cudf column: count_characters and count_bytes
- PR #2991 Added strings column functions concatenate and join_strings
- PR #3028 Define and implement new `gather` APIs.
- PR #3135 Add nvtx utilities to cudf::nvtx namespace
- PR #3021 Java host side concat of serialized buffers
- PR #3138 Move unary files to legacy
- PR #3170 Port NVStrings substring functions to cudf strings column
- PR #3159 Port NVStrings is-chars-types function to cudf strings column
- PR #3154 Make `table_view_base.column()` const and add `mutable_table_view.column()`
- PR #3175 Set cmake cuda version variables
- PR #3171 Move deprecated error macros to legacy
- PR #3191 Port NVStrings integer convert ops to cudf column
- PR #3189 Port NVStrings find ops to cudf column
- PR #3352 Port NVStrings convert float functions to cudf strings column
- PR #3193 Add cuPy as a formal dependency
- PR #3195 Support for zero columned `table_view`
- PR #3165 Java device memory size for string category
- PR #3205 Move transform files to legacy
- PR #3202 Rename and move error.hpp to public headers
- PR #2878 Use upstream merge code in dask_cudf
- PR #3217 Port NVStrings upper and lower case conversion functions
- PR #3350 Port NVStrings booleans convert functions
- PR #3231 Add `column::release()` to give up ownership of contents.
- PR #3157 Use enum class rather than enum for mask_allocation_policy
- PR #3232 Port NVStrings datetime conversion to cudf strings column
- PR #3136 Define and implement new transpose API
- PR #3237 Define and implement new transform APIs
- PR #3245 Move binaryop files to legacy
- PR #3241 Move stream_compaction files to legacy
- PR #3166 Move reductions to legacy
- PR #3261 Small cleanup: remove `== true`
- PR #3271 Update rmm API based on `rmm.reinitialize(...)` change
- PR #3266 Remove optional checks for CuPy
- PR #3268 Adding null ordering per column feature when sorting
- PR #3239 Adding floating point specialization to comparators for NaNs
- PR #3270 Move predicates files to legacy
- PR #3281 Add to_host specialization for strings in column test utilities
- PR #3282 Add `num_bitmask_words`
- PR #3252 Add new factory methods to include passing an existing null mask
- PR #3288 Make `bit.cuh` utilities usable from host code.
- PR #3287 Move rolling windows files to legacy
- PR #3182 Define and implement new unary APIs `is_null` and `is_not_null`
- PR #3314 Drop `cython` from run requirements
- PR #3301 Add tests for empty column wrapper.
- PR #3294 Update to arrow-cpp and pyarrow 0.15.1
- PR #3310 Add `row_hasher` and `element_hasher` utilities
- PR #3272 Support non-default streams when creating/destroying hash maps
- PR #3286 Clean up the starter code on README
- PR #3332 Port NVStrings replace to cudf strings column
- PR #3354 Define and implement new `scatter` APIs
- PR #3322 Port NVStrings pad operations to cudf strings column
- PR #3345 Add cache member for number of characters in string_view class
- PR #3299 Define and implement new `is_sorted` APIs
- PR #3328 Partition by stripes in dask_cudf ORC reader
- PR #3243 Use upstream join code in dask_cudf
- PR #3371 Add `select` method to `table_view`
- PR #3309 Add java and JNI bindings for search bounds
- PR #3305 Define and implement new rolling window APIs
- PR #3380 Concatenate columns of strings
- PR #3382 Add fill function for strings column
- PR #3391 Move device_atomics_tests.cu files to legacy
- PR #3303 Define and implement new stream compaction APIs `copy_if`, `drop_nulls`,
           `apply_boolean_mask`, `drop_duplicate` and `unique_count`.
- PR #3387 Strings column gather function
- PR #3440 Strings column scatter function
- PR #3389 Move quantiles.hpp + group_quantiles.hpp files to legacy
- PR #3397 Port unary cast to libcudf++
- PR #3398 Move reshape.hpp files to legacy
- PR #3423 Port NVStrings htoi to cudf strings column
- PR #3425 Strings column copy_if_else implementation
- PR #3422 Move utilities to legacy
- PR #3201 Define and implement new datetime_ops APIs
- PR #3421 Port NVStrings find_multiple to cudf strings column
- PR #3448 Port scatter_to_tables to libcudf++
- PR #3458 Update strings sections in the transition guide
- PR #3462 Add `make_empty_column` and update `empty_like`.
- PR #3465 Port `aggregation` traits and utilities.
- PR #3214 Define and implement new unary operations APIs
- PR #3475 Add `bitmask_to_host` column utility
- PR #3487 Add is_boolean trait and random timestamp generator for testing
- PR #3492 Small cleanup (remove std::abs) and comment
- PR #3407 Allow multiple row-groups per task in dask_cudf read_parquet
- PR #3512 Remove unused CUDA conda labels
- PR #3500 cudf::fill()/cudf::repeat() support for strings columns.
- PR #3438 Update scalar and scalar_device_view to better support strings
- PR #3414 Add copy_range function for strings column

## Bug Fixes

- PR #2895 Fixed dask_cudf group_split behavior to handle upstream rearrange_by_divisions
- PR #3048 Support for zero columned tables
- PR #3030 Fix snappy decoding regression in PR #3014
- PR #3041 Fixed exp to experimental namespace name change issue
- PR #3056 Add additional cmake hint for finding local build of RMM files
- PR #3060 Move copying.hpp includes to legacy
- PR #3139 Fixed java RMM auto initalization
- PR #3141 Java fix for relocated IO headers
- PR #3149 Rename column_wrapper.cuh to column_wrapper.hpp
- PR #3168 Fix mutable_column_device_view head const_cast
- PR #3199 Update JNI includes for legacy moves
- PR #3204 ORC writer: Fix ByteRLE encoding of NULLs
- PR #2994 Fix split_out-support but with hash_object_dispatch
- PR #3212 Fix string to date casting when format is not specified
- PR #3218 Fixes `row_lexicographic_comparator` issue with handling two tables
- PR #3228 Default initialize RMM when Java native dependencies are loaded
- PR #3012 replacing instances of `to_gpu_array` with `mem`
- PR #3236 Fix Numba 0.46+/CuPy 6.3 interface compatibility
- PR #3276 Update JNI includes for legacy moves
- PR #3256 Fix orc writer crash with multiple string columns
- PR #3211 Fix breaking change caused by rapidsai/rmm#167
- PR #3265 Fix dangling pointer in `is_sorted`
- PR #3267 ORC writer: fix incorrect ByteRLE encoding of long literal runs
- PR #3277 Fix invalid reference to deleted temporary in `is_sorted`.
- PR #3274 ORC writer: fix integer RLEv2 mode2 unsigned base value encoding
- PR #3279 Fix shutdown hang issues with pinned memory pool init executor
- PR #3280 Invalid children check in mutable_column_device_view
- PR #3289 fix java memory usage API for empty columns
- PR #3293 Fix loading of csv files zipped on MacOS (disabled zip min version check)
- PR #3295 Fix storing storing invalid RMM exec policies.
- PR #3307 Add pd.RangeIndex to from_pandas to fix dask_cudf meta_nonempty bug
- PR #3313 Fix public headers including non-public headers
- PR #3318 Revert arrow to 0.15.0 temporarily to unblock downstream projects CI
- PR #3317 Fix index-argument bug in dask_cudf parquet reader
- PR #3323 Fix `insert` non-assert test case
- PR #3341 Fix `Series` constructor converting NoneType to "None"
- PR #3326 Fix and test for detail::gather map iterator type inference
- PR #3334 Remove zero-size exception check from make_strings_column factories
- PR #3333 Fix compilation issues with `constexpr` functions not marked `__device__`
- PR #3340 Make all benchmarks use cudf base fixture to initialize RMM pool
- PR #3337 Fix Java to pad validity buffers to 64-byte boundary
- PR #3362 Fix `find_and_replace` upcasting series for python scalars and lists
- PR #3357 Disabling `column_view` iterators for non fixed-width types
- PR #3383 Fix : properly compute null counts for rolling_window.
- PR #3386 Removing external includes from `column_view.hpp`
- PR #3369 Add write_partition to dask_cudf to fix to_parquet bug
- PR #3388 Support getitem with bools when DataFrame has a MultiIndex
- PR #3408 Fix String and Column (De-)Serialization
- PR #3372 Fix dask-distributed scatter_by_map bug
- PR #3419 Fix a bug in parse_into_parts (incomplete input causing walking past the end of string).
- PR #3413 Fix dask_cudf read_csv file-list bug
- PR #3416 Fix memory leak in ColumnVector when pulling strings off the GPU
- PR #3424 Fix benchmark build by adding libcudacxx to benchmark's CMakeLists.txt
- PR #3435 Fix diff and shift for empty series
- PR #3439 Fix index-name bug in StringColumn concat
- PR #3445 Fix ORC Writer default stripe size
- PR #3459 Fix printing of invalid entries
- PR #3466 Fix gather null mask allocation for invalid index
- PR #3468 Fix memory leak issue in `drop_duplicates`
- PR #3474 Fix small doc error in capitalize Docs
- PR #3491 Fix more doc errors in NVStrings
- PR #3478 Fix as_index deep copy via Index.rename inplace arg
- PR #3476 Fix ORC reader timezone conversion
- PR #3188 Repr slices up large DataFrames
- PR #3519 Fix strings column concatenate handling zero-sized columns
- PR #3530 Fix copy_if_else test case fail issue
- PR #3523 Fix lgenfe issue with debug build
- PR #3532 Fix potential use-after-free in cudf parquet reader
- PR #3540 Fix unary_op null_mask bug and add missing test cases
- PR #3559 Use HighLevelGraph api in DataFrame constructor (Fix upstream compatibility)
- PR #3572 Fix CI Issue with hypothesis tests that are flaky


# cuDF 0.10.0 (16 Oct 2019)

## New Features

- PR #2423 Added `groupby.quantile()`
- PR #2522 Add Java bindings for NVStrings backed upper and lower case mutators
- PR #2605 Added Sort based groupby in libcudf
- PR #2607 Add Java bindings for parsing JSON
- PR #2629 Add dropna= parameter to groupby
- PR #2585 ORC & Parquet Readers: Remove millisecond timestamp restriction
- PR #2507 Add GPU-accelerated ORC Writer
- PR #2559 Add Series.tolist()
- PR #2653 Add Java bindings for rolling window operations
- PR #2480 Merge `custreamz` codebase into `cudf` repo
- PR #2674 Add __contains__ for Index/Series/Column
- PR #2635 Add support to read from remote and cloud sources like s3, gcs, hdfs
- PR #2722 Add Java bindings for NVTX ranges
- PR #2702 Add make_bool to dataset generation functions
- PR #2394 Move `rapidsai/custrings` into `cudf`
- PR #2734 Final sync of custrings source into cudf
- PR #2724 Add libcudf support for __contains__
- PR #2777 Add python bindings for porter stemmer measure functionality
- PR #2781 Add issorted to is_monotonic
- PR #2685 Add cudf::scatter_to_tables and cython binding
- PR #2743 Add Java bindings for NVStrings timestamp2long as part of String ColumnVector casting
- PR #2785 Add nvstrings Python docs
- PR #2786 Add benchmarks option to root build.sh
- PR #2802 Add `cudf::repeat()` and `cudf.Series.repeat()`
- PR #2773 Add Fisher's unbiased kurtosis and skew for Series/DataFrame
- PR #2748 Parquet Reader: Add option to specify loading of PANDAS index
- PR #2807 Add scatter_by_map to DataFrame python API
- PR #2836 Add nvstrings.code_points method
- PR #2844 Add Series/DataFrame notnull
- PR #2858 Add GTest type list utilities
- PR #2870 Add support for grouping by Series of arbitrary length
- PR #2719 Series covariance and Pearson correlation
- PR #2207 Beginning of libcudf overhaul: introduce new column and table types
- PR #2869 Add `cudf.CategoricalDtype`
- PR #2838 CSV Reader: Support ARROW_RANDOM_FILE input
- PR #2655 CuPy-based Series and Dataframe .values property
- PR #2803 Added `edit_distance_matrix()` function to calculate pairwise edit distance for each string on a given nvstrings object.
- PR #2811 Start of cudf strings column work based on 2207
- PR #2872 Add Java pinned memory pool allocator
- PR #2969 Add findAndReplaceAll to ColumnVector
- PR #2814 Add Datetimeindex.weekday
- PR #2999 Add timestamp conversion support for string categories
- PR #2918 Add cudf::column timestamp wrapper types

## Improvements

- PR #2578 Update legacy_groupby to use libcudf group_by_without_aggregation
- PR #2581 Removed `managed` allocator from hash map classes.
- PR #2571 Remove unnecessary managed memory from gdf_column_concat
- PR #2648 Cython/Python reorg
- PR #2588 Update Series.append documentation
- PR #2632 Replace dask-cudf set_index code with upstream
- PR #2682 Add cudf.set_allocator() function for easier allocator init
- PR #2642 Improve null printing and testing
- PR #2747 Add missing Cython headers / cudftestutil lib to conda package for cuspatial build
- PR #2706 Compute CSV format in device code to speedup performance
- PR #2673 Add support for np.longlong type
- PR #2703 move dask serialization dispatch into cudf
- PR #2728 Add YYMMDD to version tag for nightly conda packages
- PR #2729 Handle file-handle input in to_csv
- PR #2741 CSV Reader: Move kernel functions into its own file
- PR #2766 Improve nvstrings python cmake flexibility
- PR #2756 Add out_time_unit option to csv reader, support timestamp resolutions
- PR #2771 Stopgap alias for to_gpu_matrix()
- PR #2783 Support mapping input columns to function arguments in apply kernels
- PR #2645 libcudf unique_count for Series.nunique
- PR #2817 Dask-cudf: `read_parquet` support for remote filesystems
- PR #2823 improve java data movement debugging
- PR #2806 CSV Reader: Clean-up row offset operations
- PR #2640 Add dask wait/persist exmaple to 10 minute guide
- PR #2828 Optimizations of kernel launch configuration for `DataFrame.apply_rows` and `DataFrame.apply_chunks`
- PR #2831 Add `column` argument to `DataFrame.drop`
- PR #2775 Various optimizations to improve __getitem__ and __setitem__ performance
- PR #2810 cudf::allocate_like can optionally always allocate a mask.
- PR #2833 Parquet reader: align page data allocation sizes to 4-bytes to satisfy cuda-memcheck
- PR #2832 Using the new Python bindings for UCX
- PR #2856 Update group_split_cudf to use scatter_by_map
- PR #2890 Optionally keep serialized table data on the host.
- PR #2778 Doc: Updated and fixed some docstrings that were formatted incorrectly.
- PR #2830 Use YYMMDD tag in custreamz nightly build
- PR #2875 Java: Remove synchronized from register methods in MemoryCleaner
- PR #2887 Minor snappy decompression optimization
- PR #2899 Use new RMM API based on Cython
- PR #2788 Guide to Python UDFs
- PR #2919 Change java API to use operators in groupby namespace
- PR #2909 CSV Reader: Avoid row offsets host vector default init
- PR #2834 DataFrame supports setting columns via attribute syntax `df.x = col`
- PR #3147 DataFrame can be initialized from rows via list of tuples
- PR #3539 Restrict CuPy to 6

## Bug Fixes

- PR #2584 ORC Reader: fix parsing of `DECIMAL` index positions
- PR #2619 Fix groupby serialization/deserialization
- PR #2614 Update Java version to match
- PR #2601 Fixes nlargest(1) issue in Series and Dataframe
- PR #2610 Fix a bug in index serialization (properly pass DeviceNDArray)
- PR #2621 Fixes the floordiv issue of not promoting float type when rhs is 0
- PR #2611 Types Test: fix static casting from negative int to string
- PR #2618 IO Readers: Fix datasource memory map failure for multiple reads
- PR #2628 groupby_without_aggregation non-nullable input table produces non-nullable output
- PR #2615 fix string category partitioning in java API
- PR #2641 fix string category and timeunit concat in the java API
- PR #2649 Fix groupby issue resulting from column_empty bug
- PR #2658 Fix astype() for null categorical columns
- PR #2660 fix column string category and timeunit concat in the java API
- PR #2664 ORC reader: fix `skip_rows` larger than first stripe
- PR #2654 Allow Java gdfOrderBy to work with string categories
- PR #2669 AVRO reader: fix non-deterministic output
- PR #2668 Update Java bindings to specify timestamp units for ORC and Parquet readers
- PR #2679 AVRO reader: fix cuda errors when decoding compressed streams
- PR #2692 Add concatenation for data-frame with different headers (empty and non-empty)
- PR #2651 Remove nvidia driver installation from ci/cpu/build.sh
- PR #2697 Ensure csv reader sets datetime column time units
- PR #2698 Return RangeIndex from contiguous slice of RangeIndex
- PR #2672 Fix null and integer handling in round
- PR #2704 Parquet Reader: Fix crash when loading string column with nulls
- PR #2725 Fix Jitify issue with running on Turing using CUDA version < 10
- PR #2731 Fix building of benchmarks
- PR #2738 Fix java to find new NVStrings locations
- PR #2736 Pin Jitify branch to v0.10 version
- PR #2742 IO Readers: Fix possible silent failures when creating `NvStrings` instance
- PR #2753 Fix java quantile API calls
- PR #2762 Fix validity processing for time in java
- PR #2796 Fix handling string slicing and other nvstrings delegated methods with dask
- PR #2769 Fix link to API docs in README.md
- PR #2772 Handle multiindex pandas Series #2772
- PR #2749 Fix apply_rows/apply_chunks pessimistic null mask to use in_cols null masks only
- PR #2752 CSV Reader: Fix exception when there's no rows to process
- PR #2716 Added Exception for `StringMethods` in string methods
- PR #2787 Fix Broadcasting `None` to `cudf-series`
- PR #2794 Fix async race in NVCategory::get_value and get_value_bounds
- PR #2795 Fix java build/cast error
- PR #2496 Fix improper merge of two dataframes when names differ
- PR #2824 Fix issue with incorrect result when Numeric Series replace is called several times
- PR #2751 Replace value with null
- PR #2765 Fix Java inequality comparisons for string category
- PR #2818 Fix java join API to use new C++ join API
- PR #2841 Fix nvstrings.slice and slice_from for range (0,0)
- PR #2837 Fix join benchmark
- PR #2809 Add hash_df and group_split dispatch functions for dask
- PR #2843 Parquet reader: fix skip_rows when not aligned with page or row_group boundaries
- PR #2851 Deleted existing dask-cudf/record.txt
- PR #2854 Fix column creation from ephemeral objects exposing __cuda_array_interface__
- PR #2860 Fix boolean indexing when the result is a single row
- PR #2859 Fix tail method issue for string columns
- PR #2852 Fixed `cumsum()` and `cumprod()` on boolean series.
- PR #2865 DaskIO: Fix `read_csv` and `read_orc` when input is list of files
- PR #2750 Fixed casting values to cudf::bool8 so non-zero values always cast to true
- PR #2873 Fixed dask_cudf read_partition bug by generating ParquetDatasetPiece
- PR #2850 Fixes dask_cudf.read_parquet on partitioned datasets
- PR #2896 Properly handle `axis` string keywords in `concat`
- PR #2926 Update rounding algorithm to avoid using fmod
- PR #2968 Fix Java dependency loading when using NVTX
- PR #2963 Fix ORC writer uncompressed block indexing
- PR #2928 CSV Reader: Fix using `byte_range` for large datasets
- PR #2983 Fix sm_70+ race condition in gpu_unsnap
- PR #2964 ORC Writer: Segfault when writing mixed numeric and string columns
- PR #3007 Java: Remove unit test that frees RMM invalid pointer
- PR #3009 Fix orc reader RLEv2 patch position regression from PR #2507
- PR #3002 Fix CUDA invalid configuration errors reported after loading an ORC file without data
- PR #3035 Update update-version.sh for new docs locations
- PR #3038 Fix uninitialized stream parameter in device_table deleter
- PR #3064 Fixes groupby performance issue
- PR #3061 Add rmmInitialize to nvstrings gtests
- PR #3058 Fix UDF doc markdown formatting
- PR #3059 Add nvstrings python build instructions to contributing.md


# cuDF 0.9.0 (21 Aug 2019)

## New Features

- PR #1993 Add CUDA-accelerated series aggregations: mean, var, std
- PR #2111 IO Readers: Support memory buffer, file-like object, and URL inputs
- PR #2012 Add `reindex()` to DataFrame and Series
- PR #2097 Add GPU-accelerated AVRO reader
- PR #2098 Support binary ops on DFs and Series with mismatched indices
- PR #2160 Merge `dask-cudf` codebase into `cudf` repo
- PR #2149 CSV Reader: Add `hex` dtype for explicit hexadecimal parsing
- PR #2156 Add `upper_bound()` and `lower_bound()` for libcudf tables and `searchsorted()` for cuDF Series
- PR #2158 CSV Reader: Support single, non-list/dict argument for `dtype`
- PR #2177 CSV Reader: Add `parse_dates` parameter for explicit date inference
- PR #1744 cudf::apply_boolean_mask and cudf::drop_nulls support for cudf::table inputs (multi-column)
- PR #2196 Add `DataFrame.dropna()`
- PR #2197 CSV Writer: add `chunksize` parameter for `to_csv`
- PR #2215 `type_dispatcher` benchmark
- PR #2179 Add Java quantiles
- PR #2157 Add __array_function__ to DataFrame and Series
- PR #2212 Java support for ORC reader
- PR #2224 Add DataFrame isna, isnull, notna functions
- PR #2236 Add Series.drop_duplicates
- PR #2105 Add hash-based join benchmark
- PR #2316 Add unique, nunique, and value_counts for datetime columns
- PR #2337 Add Java support for slicing a ColumnVector
- PR #2049 Add cudf::merge (sorted merge)
- PR #2368 Full cudf+dask Parquet Support
- PR #2380 New cudf::is_sorted checks whether cudf::table is sorted
- PR #2356 Java column vector standard deviation support
- PR #2221 MultiIndex full indexing - Support iloc and wildcards for loc
- PR #2429 Java support for getting length of strings in a ColumnVector
- PR #2415 Add `value_counts` for series of any type
- PR #2446 Add __array_function__ for index
- PR #2437 ORC reader: Add 'use_np_dtypes' option
- PR #2382 Add CategoricalAccessor add, remove, rename, and ordering methods
- PR #2464 Native implement `__cuda_array_interface__` for Series/Index/Column objects
- PR #2425 Rolling window now accepts array-based user-defined functions
- PR #2442 Add __setitem__
- PR #2449 Java support for getting byte count of strings in a ColumnVector
- PR #2492 Add groupby.size() method
- PR #2358 Add cudf::nans_to_nulls: convert floating point column into bitmask
- PR #2489 Add drop argument to set_index
- PR #2491 Add Java bindings for ORC reader 'use_np_dtypes' option
- PR #2213 Support s/ms/us/ns DatetimeColumn time unit resolutions
- PR #2536 Add _constructor properties to Series and DataFrame

## Improvements

- PR #2103 Move old `column` and `bitmask` files into `legacy/` directory
- PR #2109 added name to Python column classes
- PR #1947 Cleanup serialization code
- PR #2125 More aggregate in java API
- PR #2127 Add in java Scalar tests
- PR #2088 Refactor of Python groupby code
- PR #2130 Java serialization and deserialization of tables.
- PR #2131 Chunk rows logic added to csv_writer
- PR #2129 Add functions in the Java API to support nullable column filtering
- PR #2165 made changes to get_dummies api for it to be available in MethodCache
- PR #2171 Add CodeCov integration, fix doc version, make --skip-tests work when invoking with source
- PR #2184 handle remote orc files for dask-cudf
- PR #2186 Add `getitem` and `getattr` style access to Rolling objects
- PR #2168 Use cudf.Column for CategoricalColumn's categories instead of a tuple
- PR #2193 DOC: cudf::type_dispatcher documentation for specializing dispatched functors
- PR #2199 Better java support for appending strings
- PR #2176 Added column dtype support for datetime, int8, int16 to csv_writer
- PR #2209 Matching `get_dummies` & `select_dtypes` behavior to pandas
- PR #2217 Updated Java bindings to use the new groupby API
- PR #2214 DOC: Update doc instructions to build/install `cudf` and `dask-cudf`
- PR #2220 Update Java bindings for reduction rename
- PR #2232 Move CodeCov upload from build script to Jenkins
- PR #2225 refactor to use libcudf for gathering columns in dataframes
- PR #2293 Improve join performance (faster compute_join_output_size)
- PR #2300 Create separate dask codeowners for dask-cudf codebase
- PR #2304 gdf_group_by_without_aggregations returns gdf_column
- PR #2309 Java readers: remove redundant copy of result pointers
- PR #2307 Add `black` and `isort` to style checker script
- PR #2345 Restore removal of old groupby implementation
- PR #2342 Improve `astype()` to operate all ways
- PR #2329 using libcudf cudf::copy for column deep copy
- PR #2344 DOC: docs on code formatting for contributors
- PR #2376 Add inoperative axis= and win_type= arguments to Rolling()
- PR #2378 remove dask for (de-)serialization of cudf objects
- PR #2353 Bump Arrow and Dask versions
- PR #2377 Replace `standard_python_slice` with just `slice.indices()`
- PR #2373 cudf.DataFrame enchancements & Series.values support
- PR #2392 Remove dlpack submodule; make cuDF's Cython API externally accessible
- PR #2430 Updated Java bindings to use the new unary API
- PR #2406 Moved all existing `table` related files to a `legacy/` directory
- PR #2350 Performance related changes to get_dummies
- PR #2420 Remove `cudautils.astype` and replace with `typecast.apply_cast`
- PR #2456 Small improvement to typecast utility
- PR #2458 Fix handling of thirdparty packages in `isort` config
- PR #2459 IO Readers: Consolidate all readers to use `datasource` class
- PR #2475 Exposed type_dispatcher.hpp, nvcategory_util.hpp and wrapper_types.hpp in the include folder
- PR #2484 Enabled building libcudf as a static library
- PR #2453 Streamline CUDA_REL environment variable
- PR #2483 Bundle Boost filesystem dependency in the Java jar
- PR #2486 Java API hash functions
- PR #2481 Adds the ignore_null_keys option to the java api
- PR #2490 Java api: support multiple aggregates for the same column
- PR #2510 Java api: uses table based apply_boolean_mask
- PR #2432 Use pandas formatting for console, html, and latex output
- PR #2573 Bump numba version to 0.45.1
- PR #2606 Fix references to notebooks-contrib

## Bug Fixes

- PR #2086 Fixed quantile api behavior mismatch in series & dataframe
- PR #2128 Add offset param to host buffer readers in java API.
- PR #2145 Work around binops validity checks for java
- PR #2146 Work around unary_math validity checks for java
- PR #2151 Fixes bug in cudf::copy_range where null_count was invalid
- PR #2139 matching to pandas describe behavior & fixing nan values issue
- PR #2161 Implicitly convert unsigned to signed integer types in binops
- PR #2154 CSV Reader: Fix bools misdetected as strings dtype
- PR #2178 Fix bug in rolling bindings where a view of an ephemeral column was being taken
- PR #2180 Fix issue with isort reordering `importorskip` below imports depending on them
- PR #2187 fix to honor dtype when numpy arrays are passed to columnops.as_column
- PR #2190 Fix issue in astype conversion of string column to 'str'
- PR #2208 Fix issue with calling `head()` on one row dataframe
- PR #2229 Propagate exceptions from Cython cdef functions
- PR #2234 Fix issue with local build script not properly building
- PR #2223 Fix CUDA invalid configuration errors reported after loading small compressed ORC files
- PR #2162 Setting is_unique and is_monotonic-related attributes
- PR #2244 Fix ORC RLEv2 delta mode decoding with nonzero residual delta width
- PR #2297 Work around `var/std` unsupported only at debug build
- PR #2302 Fixed java serialization corner case
- PR #2355 Handle float16 in binary operations
- PR #2311 Fix copy behaviour for GenericIndex
- PR #2349 Fix issues with String filter in java API
- PR #2323 Fix groupby on categoricals
- PR #2328 Ensure order is preserved in CategoricalAccessor._set_categories
- PR #2202 Fix issue with unary ops mishandling empty input
- PR #2326 Fix for bug in DLPack when reading multiple columns
- PR #2324 Fix cudf Docker build
- PR #2325 Fix ORC RLEv2 patched base mode decoding with nonzero patch width
- PR #2235 Fix get_dummies to be compatible with dask
- PR #2332 Zero initialize gdf_dtype_extra_info
- PR #2355 Handle float16 in binary operations
- PR #2360 Fix missing dtype handling in cudf.Series & columnops.as_column
- PR #2364 Fix quantile api and other trivial issues around it
- PR #2361 Fixed issue with `codes` of CategoricalIndex
- PR #2357 Fixed inconsistent type of index created with from_pandas vs direct construction
- PR #2389 Fixed Rolling __getattr__ and __getitem__ for offset based windows
- PR #2402 Fixed bug in valid mask computation in cudf::copy_if (apply_boolean_mask)
- PR #2401 Fix to a scalar datetime(of type Days) issue
- PR #2386 Correctly allocate output valids in groupby
- PR #2411 Fixed failures on binary op on single element string column
- PR #2422 Fix Pandas logical binary operation incompatibilites
- PR #2447 Fix CodeCov posting build statuses temporarily
- PR #2450 Fix erroneous null handling in `cudf.DataFrame`'s `apply_rows`
- PR #2470 Fix issues with empty strings and string categories (Java)
- PR #2471 Fix String Column Validity.
- PR #2481 Fix java validity buffer serialization
- PR #2485 Updated bytes calculation to use size_t to avoid overflow in column concat
- PR #2461 Fix groupby multiple aggregations same column
- PR #2514 Fix cudf::drop_nulls threshold handling in Cython
- PR #2516 Fix utilities include paths and meta.yaml header paths
- PR #2517 Fix device memory leak in to_dlpack tensor deleter
- PR #2431 Fix local build generated file ownerships
- PR #2511 Added import of orc, refactored exception handlers to not squash fatal exceptions
- PR #2527 Fix index and column input handling in dask_cudf read_parquet
- PR #2466 Fix `dataframe.query` returning null rows erroneously
- PR #2548 Orc reader: fix non-deterministic data decoding at chunk boundaries
- PR #2557 fix cudautils import in string.py
- PR #2521 Fix casting datetimes from/to the same resolution
- PR #2545 Fix MultiIndexes with datetime levels
- PR #2560 Remove duplicate `dlpack` definition in conda recipe
- PR #2567 Fix ColumnVector.fromScalar issues while dealing with null scalars
- PR #2565 Orc reader: fix incorrect data decoding of int64 data types
- PR #2577 Fix search benchmark compilation error by adding necessary header
- PR #2604 Fix a bug in copying.pyx:_normalize_types that upcasted int32 to int64


# cuDF 0.8.0 (27 June 2019)

## New Features

- PR #1524 Add GPU-accelerated JSON Lines parser with limited feature set
- PR #1569 Add support for Json objects to the JSON Lines reader
- PR #1622 Add Series.loc
- PR #1654 Add cudf::apply_boolean_mask: faster replacement for gdf_apply_stencil
- PR #1487 cython gather/scatter
- PR #1310 Implemented the slice/split functionality.
- PR #1630 Add Python layer to the GPU-accelerated JSON reader
- PR #1745 Add rounding of numeric columns via Numba
- PR #1772 JSON reader: add support for BytesIO and StringIO input
- PR #1527 Support GDF_BOOL8 in readers and writers
- PR #1819 Logical operators (AND, OR, NOT) for libcudf and cuDF
- PR #1813 ORC Reader: Add support for stripe selection
- PR #1828 JSON Reader: add suport for bool8 columns
- PR #1833 Add column iterator with/without nulls
- PR #1665 Add the point-in-polygon GIS function
- PR #1863 Series and Dataframe methods for all and any
- PR #1908 cudf::copy_range and cudf::fill for copying/assigning an index or range to a constant
- PR #1921 Add additional formats for typecasting to/from strings
- PR #1807 Add Series.dropna()
- PR #1987 Allow user defined functions in the form of ptx code to be passed to binops
- PR #1948 Add operator functions like `Series.add()` to DataFrame and Series
- PR #1954 Add skip test argument to GPU build script
- PR #2018 Add bindings for new groupby C++ API
- PR #1984 Add rolling window operations Series.rolling() and DataFrame.rolling()
- PR #1542 Python method and bindings for to_csv
- PR #1995 Add Java API
- PR #1998 Add google benchmark to cudf
- PR #1845 Add cudf::drop_duplicates, DataFrame.drop_duplicates
- PR #1652 Added `Series.where()` feature
- PR #2074 Java Aggregates, logical ops, and better RMM support
- PR #2140 Add a `cudf::transform` function
- PR #2068 Concatenation of different typed columns

## Improvements

- PR #1538 Replacing LesserRTTI with inequality_comparator
- PR #1703 C++: Added non-aggregating `insert` to `concurrent_unordered_map` with specializations to store pairs with a single atomicCAS when possible.
- PR #1422 C++: Added a RAII wrapper for CUDA streams
- PR #1701 Added `unique` method for stringColumns
- PR #1713 Add documentation for Dask-XGBoost
- PR #1666 CSV Reader: Improve performance for files with large number of columns
- PR #1725 Enable the ability to use a single column groupby as its own index
- PR #1759 Add an example showing simultaneous rolling averages to `apply_grouped` documentation
- PR #1746 C++: Remove unused code: `windowed_ops.cu`, `sorting.cu`, `hash_ops.cu`
- PR #1748 C++: Add `bool` nullability flag to `device_table` row operators
- PR #1764 Improve Numerical column: `mean_var` and `mean`
- PR #1767 Speed up Python unit tests
- PR #1770 Added build.sh script, updated CI scripts and documentation
- PR #1739 ORC Reader: Add more pytest coverage
- PR #1696 Added null support in `Series.replace()`.
- PR #1390 Added some basic utility functions for `gdf_column`'s
- PR #1791 Added general column comparison code for testing
- PR #1795 Add printing of git submodule info to `print_env.sh`
- PR #1796 Removing old sort based group by code and gdf_filter
- PR #1811 Added funtions for copying/allocating `cudf::table`s
- PR #1838 Improve columnops.column_empty so that it returns typed columns instead of a generic Column
- PR #1890 Add utils.get_dummies- a pandas-like wrapper around one_hot-encoding
- PR #1823 CSV Reader: default the column type to string for empty dataframes
- PR #1827 Create bindings for scalar-vector binops, and update one_hot_encoding to use them
- PR #1817 Operators now support different sized dataframes as long as they don't share different sized columns
- PR #1855 Transition replace_nulls to new C++ API and update corresponding Cython/Python code
- PR #1858 Add `std::initializer_list` constructor to `column_wrapper`
- PR #1846 C++ type-erased gdf_equal_columns test util; fix gdf_equal_columns logic error
- PR #1390 Added some basic utility functions for `gdf_column`s
- PR #1391 Tidy up bit-resolution-operation and bitmask class code
- PR #1882 Add iloc functionality to MultiIndex dataframes
- PR #1884 Rolling windows: general enhancements and better coverage for unit tests
- PR #1886 support GDF_STRING_CATEGORY columns in apply_boolean_mask, drop_nulls and other libcudf functions
- PR #1896 Improve performance of groupby with levels specified in dask-cudf
- PR #1915 Improve iloc performance for non-contiguous row selection
- PR #1859 Convert read_json into a C++ API
- PR #1919 Rename libcudf namespace gdf to namespace cudf
- PR #1850 Support left_on and right_on for DataFrame merge operator
- PR #1930 Specialize constructor for `cudf::bool8` to cast argument to `bool`
- PR #1938 Add default constructor for `column_wrapper`
- PR #1930 Specialize constructor for `cudf::bool8` to cast argument to `bool`
- PR #1952 consolidate libcudf public API headers in include/cudf
- PR #1949 Improved selection with boolmask using libcudf `apply_boolean_mask`
- PR #1956 Add support for nulls in `query()`
- PR #1973 Update `std::tuple` to `std::pair` in top-most libcudf APIs and C++ transition guide
- PR #1981 Convert read_csv into a C++ API
- PR #1868 ORC Reader: Support row index for speed up on small/medium datasets
- PR #1964 Added support for list-like types in Series.str.cat
- PR #2005 Use HTML5 details tag in bug report issue template
- PR #2003 Removed few redundant unit-tests from test_string.py::test_string_cat
- PR #1944 Groupby design improvements
- PR #2017 Convert `read_orc()` into a C++ API
- PR #2011 Convert `read_parquet()` into a C++ API
- PR #1756 Add documentation "10 Minutes to cuDF and dask_cuDF"
- PR #2034 Adding support for string columns concatenation using "add" binary operator
- PR #2042 Replace old "10 Minutes" guide with new guide for docs build process
- PR #2036 Make library of common test utils to speed up tests compilation
- PR #2022 Facilitating get_dummies to be a high level api too
- PR #2050 Namespace IO readers and add back free-form `read_xxx` functions
- PR #2104 Add a functional ``sort=`` keyword argument to groupby
- PR #2108 Add `find_and_replace` for StringColumn for replacing single values
- PR #1803 cuDF/CuPy interoperability documentation

## Bug Fixes

- PR #1465 Fix for test_orc.py and test_sparse_df.py test failures
- PR #1583 Fix underlying issue in `as_index()` that was causing `Series.quantile()` to fail
- PR #1680 Add errors= keyword to drop() to fix cudf-dask bug
- PR #1651 Fix `query` function on empty dataframe
- PR #1616 Fix CategoricalColumn to access categories by index instead of iteration
- PR #1660 Fix bug in `loc` when indexing with a column name (a string)
- PR #1683 ORC reader: fix timestamp conversion to UTC
- PR #1613 Improve CategoricalColumn.fillna(-1) performance
- PR #1642 Fix failure of CSV_TEST gdf_csv_test.SkiprowsNrows on multiuser systems
- PR #1709 Fix handling of `datetime64[ms]` in `dataframe.select_dtypes`
- PR #1704 CSV Reader: Add support for the plus sign in number fields
- PR #1687 CSV reader: return an empty dataframe for zero size input
- PR #1757 Concatenating columns with null columns
- PR #1755 Add col_level keyword argument to melt
- PR #1758 Fix df.set_index() when setting index from an empty column
- PR #1749 ORC reader: fix long strings of NULL values resulting in incorrect data
- PR #1742 Parquet Reader: Fix index column name to match PANDAS compat
- PR #1782 Update libcudf doc version
- PR #1783 Update conda dependencies
- PR #1786 Maintain the original series name in series.unique output
- PR #1760 CSV Reader: fix segfault when dtype list only includes columns from usecols list
- PR #1831 build.sh: Assuming python is in PATH instead of using PYTHON env var
- PR #1839 Raise an error instead of segfaulting when transposing a DataFrame with StringColumns
- PR #1840 Retain index correctly during merge left_on right_on
- PR #1825 cuDF: Multiaggregation Groupby Failures
- PR #1789 CSV Reader: Fix missing support for specifying `int8` and `int16` dtypes
- PR #1857 Cython Bindings: Handle `bool` columns while calling `column_view_from_NDArrays`
- PR #1849 Allow DataFrame support methods to pass arguments to the methods
- PR #1847 Fixed #1375 by moving the nvstring check into the wrapper function
- PR #1864 Fixing cudf reduction for POWER platform
- PR #1869 Parquet reader: fix Dask timestamps not matching with Pandas (convert to milliseconds)
- PR #1876 add dtype=bool for `any`, `all` to treat integer column correctly
- PR #1875 CSV reader: take NaN values into account in dtype detection
- PR #1873 Add column dtype checking for the all/any methods
- PR #1902 Bug with string iteration in _apply_basic_agg
- PR #1887 Fix for initialization issue in pq_read_arg,orc_read_arg
- PR #1867 JSON reader: add support for null/empty fields, including the 'null' literal
- PR #1891 Fix bug #1750 in string column comparison
- PR #1909 Support of `to_pandas()` of boolean series with null values
- PR #1923 Use prefix removal when two aggs are called on a SeriesGroupBy
- PR #1914 Zero initialize gdf_column local variables
- PR #1959 Add support for comparing boolean Series to scalar
- PR #1966 Ignore index fix in series append
- PR #1967 Compute index __sizeof__ only once for DataFrame __sizeof__
- PR #1977 Support CUDA installation in default system directories
- PR #1982 Fixes incorrect index name after join operation
- PR #1985 Implement `GDF_PYMOD`, a special modulo that follows python's sign rules
- PR #1991 Parquet reader: fix decoding of NULLs
- PR #1990 Fixes a rendering bug in the `apply_grouped` documentation
- PR #1978 Fix for values being filled in an empty dataframe
- PR #2001 Correctly create MultiColumn from Pandas MultiColumn
- PR #2006 Handle empty dataframe groupby construction for dask
- PR #1965 Parquet Reader: Fix duplicate index column when it's already in `use_cols`
- PR #2033 Add pip to conda environment files to fix warning
- PR #2028 CSV Reader: Fix reading of uncompressed files without a recognized file extension
- PR #2073 Fix an issue when gathering columns with NVCategory and nulls
- PR #2053 cudf::apply_boolean_mask return empty column for empty boolean mask
- PR #2066 exclude `IteratorTest.mean_var_output` test from debug build
- PR #2069 Fix JNI code to use read_csv and read_parquet APIs
- PR #2071 Fix bug with unfound transitive dependencies for GTests in Ubuntu 18.04
- PR #2089 Configure Sphinx to render params correctly
- PR #2091 Fix another bug with unfound transitive dependencies for `cudftestutils` in Ubuntu 18.04
- PR #2115 Just apply `--disable-new-dtags` instead of trying to define all the transitive dependencies
- PR #2106 Fix errors in JitCache tests caused by sharing of device memory between processes
- PR #2120 Fix errors in JitCache tests caused by running multiple threads on the same data
- PR #2102 Fix memory leak in groupby
- PR #2113 fixed typo in to_csv code example


# cudf 0.7.2 (16 May 2019)

## New Features

- PR #1735 Added overload for atomicAdd on int64. Streamlined implementation of custom atomic overloads.
- PR #1741 Add MultiIndex concatenation

## Bug Fixes

- PR #1718 Fix issue with SeriesGroupBy MultiIndex in dask-cudf
- PR #1734 Python: fix performance regression for groupby count() aggregations
- PR #1768 Cython: fix handling read only schema buffers in gpuarrow reader


# cudf 0.7.1 (11 May 2019)

## New Features

- PR #1702 Lazy load MultiIndex to return groupby performance to near optimal.

## Bug Fixes

- PR #1708 Fix handling of `datetime64[ms]` in `dataframe.select_dtypes`


# cuDF 0.7.0 (10 May 2019)

## New Features

- PR #982 Implement gdf_group_by_without_aggregations and gdf_unique_indices functions
- PR #1142 Add `GDF_BOOL` column type
- PR #1194 Implement overloads for CUDA atomic operations
- PR #1292 Implemented Bitwise binary ops AND, OR, XOR (&, |, ^)
- PR #1235 Add GPU-accelerated Parquet Reader
- PR #1335 Added local_dict arg in `DataFrame.query()`.
- PR #1282 Add Series and DataFrame.describe()
- PR #1356 Rolling windows
- PR #1381 Add DataFrame._get_numeric_data
- PR #1388 Add CODEOWNERS file to auto-request reviews based on where changes are made
- PR #1396 Add DataFrame.drop method
- PR #1413 Add DataFrame.melt method
- PR #1412 Add DataFrame.pop()
- PR #1419 Initial CSV writer function
- PR #1441 Add Series level cumulative ops (cumsum, cummin, cummax, cumprod)
- PR #1420 Add script to build and test on a local gpuCI image
- PR #1440 Add DatetimeColumn.min(), DatetimeColumn.max()
- PR #1455 Add Series.Shift via Numba kernel
- PR #1441 Add Series level cumulative ops (cumsum, cummin, cummax, cumprod)
- PR #1461 Add Python coverage test to gpu build
- PR #1445 Parquet Reader: Add selective reading of rows and row group
- PR #1532 Parquet Reader: Add support for INT96 timestamps
- PR #1516 Add Series and DataFrame.ndim
- PR #1556 Add libcudf C++ transition guide
- PR #1466 Add GPU-accelerated ORC Reader
- PR #1565 Add build script for nightly doc builds
- PR #1508 Add Series isna, isnull, and notna
- PR #1456 Add Series.diff() via Numba kernel
- PR #1588 Add Index `astype` typecasting
- PR #1301 MultiIndex support
- PR #1599 Level keyword supported in groupby
- PR #929 Add support operations to dataframe
- PR #1609 Groupby accept list of Series
- PR #1658 Support `group_keys=True` keyword in groupby method

## Improvements

- PR #1531 Refactor closures as private functions in gpuarrow
- PR #1404 Parquet reader page data decoding speedup
- PR #1076 Use `type_dispatcher` in join, quantiles, filter, segmented sort, radix sort and hash_groupby
- PR #1202 Simplify README.md
- PR #1149 CSV Reader: Change convertStrToValue() functions to `__device__` only
- PR #1238 Improve performance of the CUDA trie used in the CSV reader
- PR #1245 Use file cache for JIT kernels
- PR #1278 Update CONTRIBUTING for new conda environment yml naming conventions
- PR #1163 Refactored UnaryOps. Reduced API to two functions: `gdf_unary_math` and `gdf_cast`. Added `abs`, `-`, and `~` ops. Changed bindings to Cython
- PR #1284 Update docs version
- PR #1287 add exclude argument to cudf.select_dtype function
- PR #1286 Refactor some of the CSV Reader kernels into generic utility functions
- PR #1291 fillna in `Series.to_gpu_array()` and `Series.to_array()` can accept the scalar too now.
- PR #1005 generic `reduction` and `scan` support
- PR #1349 Replace modernGPU sort join with thrust.
- PR #1363 Add a dataframe.mean(...) that raises NotImplementedError to satisfy `dask.dataframe.utils.is_dataframe_like`
- PR #1319 CSV Reader: Use column wrapper for gdf_column output alloc/dealloc
- PR #1376 Change series quantile default to linear
- PR #1399 Replace CFFI bindings for NVTX functions with Cython bindings
- PR #1389 Refactored `set_null_count()`
- PR #1386 Added macros `GDF_TRY()`, `CUDF_TRY()` and `ASSERT_CUDF_SUCCEEDED()`
- PR #1435 Rework CMake and conda recipes to depend on installed libraries
- PR #1391 Tidy up bit-resolution-operation and bitmask class code
- PR #1439 Add cmake variable to enable compiling CUDA code with -lineinfo
- PR #1462 Add ability to read parquet files from arrow::io::RandomAccessFile
- PR #1453 Convert CSV Reader CFFI to Cython
- PR #1479 Convert Parquet Reader CFFI to Cython
- PR #1397 Add a utility function for producing an overflow-safe kernel launch grid configuration
- PR #1382 Add GPU parsing of nested brackets to cuIO parsing utilities
- PR #1481 Add cudf::table constructor to allocate a set of `gdf_column`s
- PR #1484 Convert GroupBy CFFI to Cython
- PR #1463 Allow and default melt keyword argument var_name to be None
- PR #1486 Parquet Reader: Use device_buffer rather than device_ptr
- PR #1525 Add cudatoolkit conda dependency
- PR #1520 Renamed `src/dataframe` to `src/table` and moved `table.hpp`. Made `types.hpp` to be type declarations only.
- PR #1492 Convert transpose CFFI to Cython
- PR #1495 Convert binary and unary ops CFFI to Cython
- PR #1503 Convert sorting and hashing ops CFFI to Cython
- PR #1522 Use latest release version in update-version CI script
- PR #1533 Remove stale join CFFI, fix memory leaks in join Cython
- PR #1521 Added `row_bitmask` to compute bitmask for rows of a table. Merged `valids_ops.cu` and `bitmask_ops.cu`
- PR #1553 Overload `hash_row` to avoid using intial hash values. Updated `gdf_hash` to select between overloads
- PR #1585 Updated `cudf::table` to maintain own copy of wrapped `gdf_column*`s
- PR #1559 Add `except +` to all Cython function definitions to catch C++ exceptions properly
- PR #1617 `has_nulls` and `column_dtypes` for `cudf::table`
- PR #1590 Remove CFFI from the build / install process entirely
- PR #1536 Convert gpuarrow CFFI to Cython
- PR #1655 Add `Column._pointer` as a way to access underlying `gdf_column*` of a `Column`
- PR #1655 Update readme conda install instructions for cudf version 0.6 and 0.7


## Bug Fixes

- PR #1233 Fix dtypes issue while adding the column to `str` dataframe.
- PR #1254 CSV Reader: fix data type detection for floating-point numbers in scientific notation
- PR #1289 Fix looping over each value instead of each category in concatenation
- PR #1293 Fix Inaccurate error message in join.pyx
- PR #1308 Add atomicCAS overload for `int8_t`, `int16_t`
- PR #1317 Fix catch polymorphic exception by reference in ipc.cu
- PR #1325 Fix dtype of null bitmasks to int8
- PR #1326 Update build documentation to use -DCMAKE_CXX11_ABI=ON
- PR #1334 Add "na_position" argument to CategoricalColumn sort_by_values
- PR #1321 Fix out of bounds warning when checking Bzip2 header
- PR #1359 Add atomicAnd/Or/Xor for integers
- PR #1354 Fix `fillna()` behaviour when replacing values with different dtypes
- PR #1347 Fixed core dump issue while passing dict_dtypes without column names in `cudf.read_csv()`
- PR #1379 Fixed build failure caused due to error: 'col_dtype' may be used uninitialized
- PR #1392 Update cudf Dockerfile and package_versions.sh
- PR #1385 Added INT8 type to `_schema_to_dtype` for use in GpuArrowReader
- PR #1393 Fixed a bug in `gdf_count_nonzero_mask()` for the case of 0 bits to count
- PR #1395 Update CONTRIBUTING to use the environment variable CUDF_HOME
- PR #1416 Fix bug at gdf_quantile_exact and gdf_quantile_appox
- PR #1421 Fix remove creation of series multiple times during `add_column()`
- PR #1405 CSV Reader: Fix memory leaks on read_csv() failure
- PR #1328 Fix CategoricalColumn to_arrow() null mask
- PR #1433 Fix NVStrings/categories includes
- PR #1432 Update NVStrings to 0.7.* to coincide with 0.7 development
- PR #1483 Modify CSV reader to avoid cropping blank quoted characters in non-string fields
- PR #1446 Merge 1275 hotfix from master into branch-0.7
- PR #1447 Fix legacy groupby apply docstring
- PR #1451 Fix hash join estimated result size is not correct
- PR #1454 Fix local build script improperly change directory permissions
- PR #1490 Require Dask 1.1.0+ for `is_dataframe_like` test or skip otherwise.
- PR #1491 Use more specific directories & groups in CODEOWNERS
- PR #1497 Fix Thrust issue on CentOS caused by missing default constructor of host_vector elements
- PR #1498 Add missing include guard to device_atomics.cuh and separated DEVICE_ATOMICS_TEST
- PR #1506 Fix csv-write call to updated NVStrings method
- PR #1510 Added nvstrings `fillna()` function
- PR #1507 Parquet Reader: Default string data to GDF_STRING
- PR #1535 Fix doc issue to ensure correct labelling of cudf.series
- PR #1537 Fix `undefined reference` link error in HashPartitionTest
- PR #1548 Fix ci/local/build.sh README from using an incorrect image example
- PR #1551 CSV Reader: Fix integer column name indexing
- PR #1586 Fix broken `scalar_wrapper::operator==`
- PR #1591 ORC/Parquet Reader: Fix missing import for FileNotFoundError exception
- PR #1573 Parquet Reader: Fix crash due to clash with ORC reader datasource
- PR #1607 Revert change of `column.to_dense_buffer` always return by copy for performance concerns
- PR #1618 ORC reader: fix assert & data output when nrows/skiprows isn't aligned to stripe boundaries
- PR #1631 Fix failure of TYPES_TEST on some gcc-7 based systems.
- PR #1641 CSV Reader: Fix skip_blank_lines behavior with Windows line terminators (\r\n)
- PR #1648 ORC reader: fix non-deterministic output when skiprows is non-zero
- PR #1676 Fix groupby `as_index` behaviour with `MultiIndex`
- PR #1659 Fix bug caused by empty groupbys and multiindex slicing throwing exceptions
- PR #1656 Correct Groupby failure in dask when un-aggregable columns are left in dataframe.
- PR #1689 Fix groupby performance regression
- PR #1694 Add Cython as a runtime dependency since it's required in `setup.py`


# cuDF 0.6.1 (25 Mar 2019)

## Bug Fixes

- PR #1275 Fix CentOS exception in DataFrame.hash_partition from using value "returned" by a void function


# cuDF 0.6.0 (22 Mar 2019)

## New Features

- PR #760 Raise `FileNotFoundError` instead of `GDF_FILE_ERROR` in `read_csv` if the file does not exist
- PR #539 Add Python bindings for replace function
- PR #823 Add Doxygen configuration to enable building HTML documentation for libcudf C/C++ API
- PR #807 CSV Reader: Add byte_range parameter to specify the range in the input file to be read
- PR #857 Add Tail method for Series/DataFrame and update Head method to use iloc
- PR #858 Add series feature hashing support
- PR #871 CSV Reader: Add support for NA values, including user specified strings
- PR #893 Adds PyArrow based parquet readers / writers to Python, fix category dtype handling, fix arrow ingest buffer size issues
- PR #867 CSV Reader: Add support for ignoring blank lines and comment lines
- PR #887 Add Series digitize method
- PR #895 Add Series groupby
- PR #898 Add DataFrame.groupby(level=0) support
- PR #920 Add feather, JSON, HDF5 readers / writers from PyArrow / Pandas
- PR #888 CSV Reader: Add prefix parameter for column names, used when parsing without a header
- PR #913 Add DLPack support: convert between cuDF DataFrame and DLTensor
- PR #939 Add ORC reader from PyArrow
- PR #918 Add Series.groupby(level=0) support
- PR #906 Add binary and comparison ops to DataFrame
- PR #958 Support unary and binary ops on indexes
- PR #964 Add `rename` method to `DataFrame`, `Series`, and `Index`
- PR #985 Add `Series.to_frame` method
- PR #985 Add `drop=` keyword to reset_index method
- PR #994 Remove references to pygdf
- PR #990 Add external series groupby support
- PR #988 Add top-level merge function to cuDF
- PR #992 Add comparison binaryops to DateTime columns
- PR #996 Replace relative path imports with absolute paths in tests
- PR #995 CSV Reader: Add index_col parameter to specify the column name or index to be used as row labels
- PR #1004 Add `from_gpu_matrix` method to DataFrame
- PR #997 Add property index setter
- PR #1007 Replace relative path imports with absolute paths in cudf
- PR #1013 select columns with df.columns
- PR #1016 Rename Series.unique_count() to nunique() to match pandas API
- PR #947 Prefixsum to handle nulls and float types
- PR #1029 Remove rest of relative path imports
- PR #1021 Add filtered selection with assignment for Dataframes
- PR #872 Adding NVCategory support to cudf apis
- PR #1052 Add left/right_index and left/right_on keywords to merge
- PR #1091 Add `indicator=` and `suffixes=` keywords to merge
- PR #1107 Add unsupported keywords to Series.fillna
- PR #1032 Add string support to cuDF python
- PR #1136 Removed `gdf_concat`
- PR #1153 Added function for getting the padded allocation size for valid bitmask
- PR #1148 Add cudf.sqrt for dataframes and Series
- PR #1159 Add Python bindings for libcudf dlpack functions
- PR #1155 Add __array_ufunc__ for DataFrame and Series for sqrt
- PR #1168 to_frame for series accepts a name argument


## Improvements

- PR #1218 Add dask-cudf page to API docs
- PR #892 Add support for heterogeneous types in binary ops with JIT
- PR #730 Improve performance of `gdf_table` constructor
- PR #561 Add Doxygen style comments to Join CUDA functions
- PR #813 unified libcudf API functions by replacing gpu_ with gdf_
- PR #822 Add support for `__cuda_array_interface__` for ingest
- PR #756 Consolidate common helper functions from unordered map and multimap
- PR #753 Improve performance of groupby sum and average, especially for cases with few groups.
- PR #836 Add ingest support for arrow chunked arrays in Column, Series, DataFrame creation
- PR #763 Format doxygen comments for csv_read_arg struct
- PR #532 CSV Reader: Use type dispatcher instead of switch block
- PR #694 Unit test utilities improvements
- PR #878 Add better indexing to Groupby
- PR #554 Add `empty` method and `is_monotonic` attribute to `Index`
- PR #1040 Fixed up Doxygen comment tags
- PR #909 CSV Reader: Avoid host->device->host copy for header row data
- PR #916 Improved unit testing and error checking for `gdf_column_concat`
- PR #941 Replace `numpy` call in `Series.hash_encode` with `numba`
- PR #942 Added increment/decrement operators for wrapper types
- PR #943 Updated `count_nonzero_mask` to return `num_rows` when the mask is null
- PR #952 Added trait to map C++ type to `gdf_dtype`
- PR #966 Updated RMM submodule.
- PR #998 Add IO reader/writer modules to API docs, fix for missing cudf.Series docs
- PR #1017 concatenate along columns for Series and DataFrames
- PR #1002 Support indexing a dataframe with another boolean dataframe
- PR #1018 Better concatenation for Series and Dataframes
- PR #1036 Use Numpydoc style docstrings
- PR #1047 Adding gdf_dtype_extra_info to gdf_column_view_augmented
- PR #1054 Added default ctor to SerialTrieNode to overcome Thrust issue in CentOS7 + CUDA10
- PR #1024 CSV Reader: Add support for hexadecimal integers in integral-type columns
- PR #1033 Update `fillna()` to use libcudf function `gdf_replace_nulls`
- PR #1066 Added inplace assignment for columns and select_dtypes for dataframes
- PR #1026 CSV Reader: Change the meaning and type of the quoting parameter to match Pandas
- PR #1100 Adds `CUDF_EXPECTS` error-checking macro
- PR #1092 Fix select_dtype docstring
- PR #1111 Added cudf::table
- PR #1108 Sorting for datetime columns
- PR #1120 Return a `Series` (not a `Column`) from `Series.cat.set_categories()`
- PR #1128 CSV Reader: The last data row does not need to be line terminated
- PR #1183 Bump Arrow version to 0.12.1
- PR #1208 Default to CXX11_ABI=ON
- PR #1252 Fix NVStrings dependencies for cuda 9.2 and 10.0
- PR #2037 Optimize the existing `gather` and `scatter` routines in `libcudf`

## Bug Fixes

- PR #821 Fix flake8 issues revealed by flake8 update
- PR #808 Resolved renamed `d_columns_valids` variable name
- PR #820 CSV Reader: fix the issue where reader adds additional rows when file uses \r\n as a line terminator
- PR #780 CSV Reader: Fix scientific notation parsing and null values for empty quotes
- PR #815 CSV Reader: Fix data parsing when tabs are present in the input CSV file
- PR #850 Fix bug where left joins where the left df has 0 rows causes a crash
- PR #861 Fix memory leak by preserving the boolean mask index
- PR #875 Handle unnamed indexes in to/from arrow functions
- PR #877 Fix ingest of 1 row arrow tables in from arrow function
- PR #876 Added missing `<type_traits>` include
- PR #889 Deleted test_rmm.py which has now moved to RMM repo
- PR #866 Merge v0.5.1 numpy ABI hotfix into 0.6
- PR #917 value_counts return int type on empty columns
- PR #611 Renamed `gdf_reduce_optimal_output_size()` -> `gdf_reduction_get_intermediate_output_size()`
- PR #923 fix index for negative slicing for cudf dataframe and series
- PR #927 CSV Reader: Fix category GDF_CATEGORY hashes not being computed properly
- PR #921 CSV Reader: Fix parsing errors with delim_whitespace, quotations in the header row, unnamed columns
- PR #933 Fix handling objects of all nulls in series creation
- PR #940 CSV Reader: Fix an issue where the last data row is missing when using byte_range
- PR #945 CSV Reader: Fix incorrect datetime64 when milliseconds or space separator are used
- PR #959 Groupby: Problem with column name lookup
- PR #950 Converting dataframe/recarry with non-contiguous arrays
- PR #963 CSV Reader: Fix another issue with missing data rows when using byte_range
- PR #999 Fix 0 sized kernel launches and empty sort_index exception
- PR #993 Fix dtype in selecting 0 rows from objects
- PR #1009 Fix performance regression in `to_pandas` method on DataFrame
- PR #1008 Remove custom dask communication approach
- PR #1001 CSV Reader: Fix a memory access error when reading a large (>2GB) file with date columns
- PR #1019 Binary Ops: Fix error when one input column has null mask but other doesn't
- PR #1014 CSV Reader: Fix false positives in bool value detection
- PR #1034 CSV Reader: Fix parsing floating point precision and leading zero exponents
- PR #1044 CSV Reader: Fix a segfault when byte range aligns with a page
- PR #1058 Added support for `DataFrame.loc[scalar]`
- PR #1060 Fix column creation with all valid nan values
- PR #1073 CSV Reader: Fix an issue where a column name includes the return character
- PR #1090 Updating Doxygen Comments
- PR #1080 Fix dtypes returned from loc / iloc because of lists
- PR #1102 CSV Reader: Minor fixes and memory usage improvements
- PR #1174: Fix release script typo
- PR #1137 Add prebuild script for CI
- PR #1118 Enhanced the `DataFrame.from_records()` feature
- PR #1129 Fix join performance with index parameter from using numpy array
- PR #1145 Issue with .agg call on multi-column dataframes
- PR #908 Some testing code cleanup
- PR #1167 Fix issue with null_count not being set after inplace fillna()
- PR #1184 Fix iloc performance regression
- PR #1185 Support left_on/right_on and also on=str in merge
- PR #1200 Fix allocating bitmasks with numba instead of rmm in allocate_mask function
- PR #1213 Fix bug with csv reader requesting subset of columns using wrong datatype
- PR #1223 gpuCI: Fix label on rapidsai channel on gpu build scripts
- PR #1242 Add explicit Thrust exec policy to fix NVCATEGORY_TEST segfault on some platforms
- PR #1246 Fix categorical tests that failed due to bad implicit type conversion
- PR #1255 Fix overwriting conda package main label uploads
- PR #1259 Add dlpack includes to pip build


# cuDF 0.5.1 (05 Feb 2019)

## Bug Fixes

- PR #842 Avoid using numpy via cimport to prevent ABI issues in Cython compilation


# cuDF 0.5.0 (28 Jan 2019)

## New Features

- PR #722 Add bzip2 decompression support to `read_csv()`
- PR #693 add ZLIB-based GZIP/ZIP support to `read_csv_strings()`
- PR #411 added null support to gdf_order_by (new API) and cudf_table::sort
- PR #525 Added GitHub Issue templates for bugs, documentation, new features, and questions
- PR #501 CSV Reader: Add support for user-specified decimal point and thousands separator to read_csv_strings()
- PR #455 CSV Reader: Add support for user-specified decimal point and thousands separator to read_csv()
- PR #439 add `DataFrame.drop` method similar to pandas
- PR #356 add `DataFrame.transpose` method and `DataFrame.T` property similar to pandas
- PR #505 CSV Reader: Add support for user-specified boolean values
- PR #350 Implemented Series replace function
- PR #490 Added print_env.sh script to gather relevant environment details when reporting cuDF issues
- PR #474 add ZLIB-based GZIP/ZIP support to `read_csv()`
- PR #547 Added melt similar to `pandas.melt()`
- PR #491 Add CI test script to check for updates to CHANGELOG.md in PRs
- PR #550 Add CI test script to check for style issues in PRs
- PR #558 Add CI scripts for cpu-based conda and gpu-based test builds
- PR #524 Add Boolean Indexing
- PR #564 Update python `sort_values` method to use updated libcudf `gdf_order_by` API
- PR #509 CSV Reader: Input CSV file can now be passed in as a text or a binary buffer
- PR #607 Add `__iter__` and iteritems to DataFrame class
- PR #643 added a new api gdf_replace_nulls that allows a user to replace nulls in a column

## Improvements

- PR #426 Removed sort-based groupby and refactored existing groupby APIs. Also improves C++/CUDA compile time.
- PR #461 Add `CUDF_HOME` variable in README.md to replace relative pathing.
- PR #472 RMM: Created centralized rmm::device_vector alias and rmm::exec_policy
- PR #500 Improved the concurrent hash map class to support partitioned (multi-pass) hash table building.
- PR #454 Improve CSV reader docs and examples
- PR #465 Added templated C++ API for RMM to avoid explicit cast to `void**`
- PR #513 `.gitignore` tweaks
- PR #521 Add `assert_eq` function for testing
- PR #502 Simplify Dockerfile for local dev, eliminate old conda/pip envs
- PR #549 Adds `-rdynamic` compiler flag to nvcc for Debug builds
- PR #472 RMM: Created centralized rmm::device_vector alias and rmm::exec_policy
- PR #577 Added external C++ API for scatter/gather functions
- PR #500 Improved the concurrent hash map class to support partitioned (multi-pass) hash table building
- PR #583 Updated `gdf_size_type` to `int`
- PR #500 Improved the concurrent hash map class to support partitioned (multi-pass) hash table building
- PR #617 Added .dockerignore file. Prevents adding stale cmake cache files to the docker container
- PR #658 Reduced `JOIN_TEST` time by isolating overflow test of hash table size computation
- PR #664 Added Debuging instructions to README
- PR #651 Remove noqa marks in `__init__.py` files
- PR #671 CSV Reader: uncompressed buffer input can be parsed without explicitly specifying compression as None
- PR #684 Make RMM a submodule
- PR #718 Ensure sum, product, min, max methods pandas compatibility on empty datasets
- PR #720 Refactored Index classes to make them more Pandas-like, added CategoricalIndex
- PR #749 Improve to_arrow and from_arrow Pandas compatibility
- PR #766 Remove TravisCI references, remove unused variables from CMake, fix ARROW_VERSION in Cmake
- PR #773 Add build-args back to Dockerfile and handle dependencies based on environment yml file
- PR #781 Move thirdparty submodules to root and symlink in /cpp
- PR #843 Fix broken cudf/python API examples, add new methods to the API index

## Bug Fixes

- PR #569 CSV Reader: Fix days being off-by-one when parsing some dates
- PR #531 CSV Reader: Fix incorrect parsing of quoted numbers
- PR #465 Added templated C++ API for RMM to avoid explicit cast to `void**`
- PR #473 Added missing <random> include
- PR #478 CSV Reader: Add api support for auto column detection, header, mangle_dupe_cols, usecols
- PR #495 Updated README to correct where cffi pytest should be executed
- PR #501 Fix the intermittent segfault caused by the `thousands` and `compression` parameters in the csv reader
- PR #502 Simplify Dockerfile for local dev, eliminate old conda/pip envs
- PR #512 fix bug for `on` parameter in `DataFrame.merge` to allow for None or single column name
- PR #511 Updated python/cudf/bindings/join.pyx to fix cudf merge printing out dtypes
- PR #513 `.gitignore` tweaks
- PR #521 Add `assert_eq` function for testing
- PR #537 Fix CMAKE_CUDA_STANDARD_REQURIED typo in CMakeLists.txt
- PR #447 Fix silent failure in initializing DataFrame from generator
- PR #545 Temporarily disable csv reader thousands test to prevent segfault (test re-enabled in PR #501)
- PR #559 Fix Assertion error while using `applymap` to change the output dtype
- PR #575 Update `print_env.sh` script to better handle missing commands
- PR #612 Prevent an exception from occuring with true division on integer series.
- PR #630 Fix deprecation warning for `pd.core.common.is_categorical_dtype`
- PR #622 Fix Series.append() behaviour when appending values with different numeric dtype
- PR #603 Fix error while creating an empty column using None.
- PR #673 Fix array of strings not being caught in from_pandas
- PR #644 Fix return type and column support of dataframe.quantile()
- PR #634 Fix create `DataFrame.from_pandas()` with numeric column names
- PR #654 Add resolution check for GDF_TIMESTAMP in Join
- PR #648 Enforce one-to-one copy required when using `numba>=0.42.0`
- PR #645 Fix cmake build type handling not setting debug options when CMAKE_BUILD_TYPE=="Debug"
- PR #669 Fix GIL deadlock when launching multiple python threads that make Cython calls
- PR #665 Reworked the hash map to add a way to report the destination partition for a key
- PR #670 CMAKE: Fix env include path taking precedence over libcudf source headers
- PR #674 Check for gdf supported column types
- PR #677 Fix 'gdf_csv_test_Dates' gtest failure due to missing nrows parameter
- PR #604 Fix the parsing errors while reading a csv file using `sep` instead of `delimiter`.
- PR #686 Fix converting nulls to NaT values when converting Series to Pandas/Numpy
- PR #689 CSV Reader: Fix behavior with skiprows+header to match pandas implementation
- PR #691 Fixes Join on empty input DFs
- PR #706 CSV Reader: Fix broken dtype inference when whitespace is in data
- PR #717 CSV reader: fix behavior when parsing a csv file with no data rows
- PR #724 CSV Reader: fix build issue due to parameter type mismatch in a std::max call
- PR #734 Prevents reading undefined memory in gpu_expand_mask_bits numba kernel
- PR #747 CSV Reader: fix an issue where CUDA allocations fail with some large input files
- PR #750 Fix race condition for handling NVStrings in CMake
- PR #719 Fix merge column ordering
- PR #770 Fix issue where RMM submodule pointed to wrong branch and pin other to correct branches
- PR #778 Fix hard coded ABI off setting
- PR #784 Update RMM submodule commit-ish and pip paths
- PR #794 Update `rmm::exec_policy` usage to fix segmentation faults when used as temprory allocator.
- PR #800 Point git submodules to branches of forks instead of exact commits


# cuDF 0.4.0 (05 Dec 2018)

## New Features

- PR #398 add pandas-compatible `DataFrame.shape()` and `Series.shape()`
- PR #394 New documentation feature "10 Minutes to cuDF"
- PR #361 CSV Reader: Add support for strings with delimiters

## Improvements

 - PR #436 Improvements for type_dispatcher and wrapper structs
 - PR #429 Add CHANGELOG.md (this file)
 - PR #266 use faster CUDA-accelerated DataFrame column/Series concatenation.
 - PR #379 new C++ `type_dispatcher` reduces code complexity in supporting many data types.
 - PR #349 Improve performance for creating columns from memoryview objects
 - PR #445 Update reductions to use type_dispatcher. Adds integer types support to sum_of_squares.
 - PR #448 Improve installation instructions in README.md
 - PR #456 Change default CMake build to Release, and added option for disabling compilation of tests

## Bug Fixes

 - PR #444 Fix csv_test CUDA too many resources requested fail.
 - PR #396 added missing output buffer in validity tests for groupbys.
 - PR #408 Dockerfile updates for source reorganization
 - PR #437 Add cffi to Dockerfile conda env, fixes "cannot import name 'librmm'"
 - PR #417 Fix `map_test` failure with CUDA 10
 - PR #414 Fix CMake installation include file paths
 - PR #418 Properly cast string dtypes to programmatic dtypes when instantiating columns
 - PR #427 Fix and tests for Concatenation illegal memory access with nulls


# cuDF 0.3.0 (23 Nov 2018)

## New Features

 - PR #336 CSV Reader string support

## Improvements

 - PR #354 source code refactored for better organization. CMake build system overhaul. Beginning of transition to Cython bindings.
 - PR #290 Add support for typecasting to/from datetime dtype
 - PR #323 Add handling pyarrow boolean arrays in input/out, add tests
 - PR #325 GDF_VALIDITY_UNSUPPORTED now returned for algorithms that don't support non-empty valid bitmasks
 - PR #381 Faster InputTooLarge Join test completes in ms rather than minutes.
 - PR #373 .gitignore improvements
 - PR #367 Doc cleanup & examples for DataFrame methods
 - PR #333 Add Rapids Memory Manager documentation
 - PR #321 Rapids Memory Manager adds file/line location logging and convenience macros
 - PR #334 Implement DataFrame `__copy__` and `__deepcopy__`
 - PR #271 Add NVTX ranges to pygdf
 - PR #311 Document system requirements for conda install

## Bug Fixes

 - PR #337 Retain index on `scale()` function
 - PR #344 Fix test failure due to PyArrow 0.11 Boolean handling
 - PR #364 Remove noexcept from managed_allocator;  CMakeLists fix for NVstrings
 - PR #357 Fix bug that made all series be considered booleans for indexing
 - PR #351 replace conda env configuration for developers
 - PRs #346 #360 Fix CSV reading of negative numbers
 - PR #342 Fix CMake to use conda-installed nvstrings
 - PR #341 Preserve categorical dtype after groupby aggregations
 - PR #315 ReadTheDocs build update to fix missing libcuda.so
 - PR #320 FIX out-of-bounds access error in reductions.cu
 - PR #319 Fix out-of-bounds memory access in libcudf count_valid_bits
 - PR #303 Fix printing empty dataframe


# cuDF 0.2.0 and cuDF 0.1.0

These were initial releases of cuDF based on previously separate pyGDF and libGDF libraries.<|MERGE_RESOLUTION|>--- conflicted
+++ resolved
@@ -5,11 +5,8 @@
 - PR #3284 Add gpu-accelerated parquet writer
 - PR #3336 Add `from_dlpack` and `to_dlpack`
 - PR #3555 Add column names support to libcudf++ io readers and writers
-<<<<<<< HEAD
+- PR #3610 Add memory_usage to DataFrame and Series APIs
 - PR #3627 Adding cudf::sort and cudf::sort_by_key
-=======
-- PR #3610 Add memory_usage to DataFrame and Series APIs
->>>>>>> c45094f1
 
 ## Improvements
 
