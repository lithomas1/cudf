# cuDF 0.13.0 (Date TBD)

## New Features

- PR #3577 Add initial dictionary support to column classes
- PR #3693 add string support, skipna to scan operation
- PR #3662 Define and implement `shift`.
- PR #3861 Added Series.sum feature for String
- PR #3681 Add cudf::experimental::boolean_mask_scatter

## Improvements

- PR #3525 build.sh option to disable nvtx
- PR #3748 Optimize hash_partition using shared memory
- PR #3698 Add count_(un)set_bits functions taking multiple ranges and updated slice to compute null counts at once.
- PR #3909 Move java backend to libcudf++
- PR #3971 Adding `as_table` to convert Column to Table in python
- PR #3910 Adding sinh, cosh, tanh, asinh, acosh, atanh cube root and rint unary support.
- PR #3972 Add Java bindings for left_semi_join and left_anti_join
- PR #3975 Simplify and generalize data handling in `Buffer`
- PR #3985 Update RMM include files and remove extraneously included header files.
- PR #3601 Port UDF functionality for rolling windows to libcudf++
- PR #3911 Adding null boolean handling for copy_if_else
- PR #4003 Drop old `to_device` utility wrapper function
- PR #4002 Adding to_frame and fix for categorical column issue
- PR #4009 build script update to enable cudf build without installing
- PR #3897 Port cuIO JSON reader to cudf::column types
- PR #4008 Eliminate extra copy in column constructor
- PR #4013 Add cython definition for io readers cudf/io/io_types.hpp
- PR #4014 ORC/Parquet: add count parameter to stripe/rowgroup-based reader API
- PR #3880 Add aggregation infrastructure support for cudf::reduction
- PR #4021 Change quantiles signature for clarity.
<<<<<<< HEAD
- PR #4059 Add aggregation infrastructure support for cudf::scan 
=======
- PR #4029 Port streaming.pyx to use libcudf++ APIs
- PR #4031 Docs build scripts and instructions update
- PR #4062 Improve how java classifiers are produced
- PR #4038 JNI and Java support for is_nan and is_not_nan
- PR #4067 Removed unused `CATEGORY` type ID.
- PR #3891 Port NVStrings (r)split_record to contiguous_(r)split_record
- PR #4064 Add cudaGetDeviceCount to JNI layer
>>>>>>> 68fb9393

## Bug Fixes

- PR #3888 Drop `ptr=None` from `DeviceBuffer` call
- PR #3976 Fix string serialization and memory_usage method to be consistent
- PR #3902 Fix conversion of large size GPU array to dataframe
- PR #3953 Fix overflow in column_buffer when computing the device buffer size
- PR #3959 Add missing hash-dispatch function for cudf.Series
- PR #3970 Fix for Series Pickle
- PR #3964 Restore legacy NVStrings and NVCategory dependencies in Java jar
- PR #3982 Fix java unary op enum and add missing ops
- PR #3999 Fix issue serializing empty string columns (java)
- PR #3979 Add `name` to Series serialize and deserialize
- PR #4005 Fix null mask allocation bug in gather_bitmask
- PR #4000 Fix dask_cudf sort_values performance for single partitions
- PR #4007 Fix for copy_bitmask issue with uninitialized device_buffer
- PR #4037 Fix JNI quantile compile issue
- PR #4054 Fixed JNI to deal with reduction API changes
- PR #4052 Fix for round-robin when num_partitions divides nrows.
- PR #4061 Add NDEBUG guard on `constexpr_assert`.
- PR #4049 Fix `cudf::split` issue returning one less than expected column vectors
- PR #4065 Parquet writer: fix for out-of-range dictionary indices
- PR #4066 Fixed mismatch with dtype enums

# cuDF 0.12.0 (Date TBD)

## New Features

- PR #3759 Updated 10 Minutes with clarification on how `dask_cudf` uses `cudf` API
- PR #3224 Define and implement new join APIs.
- PR #3284 Add gpu-accelerated parquet writer
- PR #3254 Python redesign for libcudf++
- PR #3336 Add `from_dlpack` and `to_dlpack`
- PR #3555 Add column names support to libcudf++ io readers and writers
- PR #3527 Add string functionality for merge API
- PR #3610 Add memory_usage to DataFrame and Series APIs
- PR #3557 Add contiguous_split() function. 
- PR #3619 Support CuPy 7
- PR #3604 Add nvtext ngrams-tokenize function
- PR #3403 Define and implement new stack + tile APIs
- PR #3627 Adding cudf::sort and cudf::sort_by_key
- PR #3597 Implement new sort based groupby
- PR #3776 Add column equivalence comparator (using epsilon for float equality)
- PR #3667 Define and implement round-robin partition API.
- PR #3690 Add bools_to_mask
- PR #3761 Introduce a Frame class and make Index, DataFrame and Series subclasses
- PR #3538 Define and implement left semi join and left anti join
- PR #3683 Added support for multiple delimiters in `nvtext.token_count()`
- PR #3792 Adding is_nan and is_notnan
- PR #3594 Adding clamp support to libcudf++

## Improvements

- PR #3124 Add support for grand-children in cudf column classes
- PR #3292 Port NVStrings regex contains function
- PR #3409 Port NVStrings regex replace function
- PR #3417 Port NVStrings regex findall function
- PR #3351 Add warning when filepath resolves to multiple files in cudf readers
- PR #3370 Port NVStrings strip functions
- PR #3453 Port NVStrings IPv4 convert functions to cudf strings column
- PR #3441 Port NVStrings url encode/decode to cudf strings column
- PR #3364 Port NVStrings split functions
- PR #3463 Port NVStrings partition/rpartition to cudf strings column
- PR #3502 ORC reader: add option to read DECIMALs as INT64
- PR #3461 Add a new overload to allocate_like() that takes explicit type and size params.
- PR #3590 Specialize hash functions for floating point
- PR #3569 Use `np.asarray` in `StringColumn.deserialize`
- PR #3553 Support Python NoneType in numeric binops
- PR #3511 Support DataFrame / Series mixed arithmetic
- PR #3567 Include `strides` in `__cuda_array_interface__`
- PR #3608 Update OPS codeowner group name
- PR #3431 Port NVStrings translate to cudf strings column
- PR #3507 Define and implement new binary operation APIs
- PR #3620 Add stream parameter to unary ops detail API
- PR #3593 Adding begin/end for mutable_column_device_view
- PR #3587 Merge CHECK_STREAM & CUDA_CHECK_LAST to CHECK_CUDA
- PR #3733 Rework `hash_partition` API
- PR #3655 Use move with make_pair to avoid copy construction
- PR #3402 Define and implement new quantiles APIs
- PR #3612 Add ability to customize the JIT kernel cache path
- PR #3647 Remove PatchedNumbaDeviceArray with CuPy 6.6.0
- PR #3641 Remove duplicate definitions of CUDA_DEVICE_CALLABLE
- PR #3640 Enable memory_usage in dask_cudf (also adds pd.Index from_pandas)
- PR #3654 Update Jitify submodule ref to include gcc-8 fix
- PR #3639 Define and implement `nans_to_nulls`
- PR #3561 Rework contains implementation in search
- PR #3616 Add aggregation infrastructure for argmax/argmin.
- PR #3673 Parquet reader: improve rounding of timestamp conversion to seconds
- PR #3699 Stringify libcudacxx headers for binary op JIT
- PR #3697 Improve column insert performance for wide frames
- PR #3616 Add aggregation infrastructure for argmax/argmin.
- PR #3653 Make `gather_bitmask_kernel` more reusable.
- PR #3710 Remove multiple CMake configuration steps from root build script
- PR #3657 Define and implement compiled binops for string column comparisons
- PR #3520 Change read_parquet defaults and add warnings
- PR #3780 Java APIs for selecting a GPU
- PR #3796 Improve on round-robin with the case when number partitions greater than number of rows.
- PR #3805 Avoid CuPy 7.1.0 for now
- PR #3758 detail::scatter variant with map iterator support
- PR #3882 Fail loudly when creating a StringColumn from nvstrings with > MAX_VAL(int32) bytes
- PR #3823 Add header file for detail search functions
- PR #2438 Build GBench Benchmarks in CI
- PR #3713 Adding aggregation support to rolling_window
- PR #3875 Add abstract sink for IO writers, used by ORC and Parquet writers for now
- PR #3916 Refactor gather bindings

## Bug Fixes

- PR #3618 Update 10 minutes to cudf and cupy to hide warning that were being shown in the docs
- PR #3550 Update Java package to 0.12
- PR #3549 Fix index name issue with iloc with RangeIndex
- PR #3562 Fix 4GB limit for gzipped-compressed csv files
- PR #2981 enable build.sh to build all targets without installation
- PR #3563 Use `__cuda_array_interface__` for serialization
- PR #3564 Fix cuda memory access error in gather_bitmask_kernel
- PR #3548 Replaced CUDA_RT_CALL with CUDA_TRY
- PR #3486 Pandas > 0.25 compatability
- PR #3622 Fix new warnings and errors when building with gcc-8
- PR #3588 Remove avro reader column order reversal
- PR #3629 Fix hash map test failure
- PR #3637 Fix sorted set_index operations in dask_cudf
- PR #3663 Fix libcudf++ ORC reader microseconds and milliseconds conversion
- PR #3668 Fixing CHECK_CUDA debug build issue
- PR #3684 Fix ends_with logic for matching string case
- PR #3691 Fix create_offsets to handle offset correctly
- PR #3687 Fixed bug while passing input GPU memory pointer in `nvtext.scatter_count()`
- PR #3701 Fix hash_partition hashing all columns instead of columns_to_hash
- PR #3694 Allow for null columns parameter in `csv_writer`
- PR #3706 Removed extra type-dispatcher call from merge
- PR #3704 Changed the default delimiter to `whitespace` for nvtext methods.
- PR #3741 Construct DataFrame from dict-of-Series with alignment
- PR #3724 Update rmm version to match release
- PR #3743 Fix for `None` data in `__array_interface__`
- PR #3731 Fix performance of zero sized dataframe slice
- PR #3709 Fix inner_join incorrect result issue
- PR #3734 Update numba to 0.46 in conda files
- PR #3738 Update libxx cython types.hpp path
- PR #3672 Fix to_host issue with column_view having offset
- PR #3730 CSV reader: Set invalid float values to NaN/null
- PR #3670 Floor when casting between timestamps of different precisions
- PR #3728 Fix apply_boolean_mask issue with non-null string column
- PR #3769 Don't look for a `name` attribute in column
- PR #3783 Bind cuDF operators to Dask Dataframe
- PR #3775 Fix segfault when reading compressed CSV files larger than 4GB
- PR #3799 Align indices of Series inputs when adding as columns to DataFrame
- PR #3803 Keep name when unpickling Index objects
- PR #3804 Fix cuda crash in AVRO reader
- PR #3766 Remove references to cudf::type_id::CATEGORY from IO code
- PR #3817 Don't always deepcopy an index
- PR #3821 Fix OOB read in gpuinflate prefetcher
- PR #3829 Parquet writer: fix empty dataframe causing cuda launch errors
- PR #3835 Fix memory leak in Cython when dealing with nulls in string columns
- PR #3866 Remove unnecessary if check in NVStrings.create_offsets
- PR #3858 Fixes the broken debug build after #3728
- PR #3850 Fix merge typecast scope issue and resulting memory leak
- PR #3855 Fix MultiColumn recreation with reset_index
- PR #3869 Fixed size calculation in NVStrings::byte_count()
- PR #3868 Fix apply_grouped moving average example
- PR #3900 Properly link `NVStrings` and `NVCategory` into tests
- PR #3868 Fix apply_grouped moving average example
- PR #3871 Fix `split_out` error
- PR #3886 Fix string column materialization from column view
- PR #3893 Parquet reader: fix segfault reading empty parquet file
- PR #3931 Dask-cudf groupby `.agg` multicolumn handling fix
- PR #4017 Fix memory leaks in `GDF_STRING` cython handling and `nans_to_nulls` cython


# cuDF 0.11.0 (11 Dec 2019)

## New Features

- PR #2905 Added `Series.median()` and null support for `Series.quantile()`
- PR #2930 JSON Reader: Support ARROW_RANDOM_FILE input
- PR #2956 Add `cudf::stack` and `cudf::tile`
- PR #2980 Added nvtext is_vowel/is_consonant functions
- PR #2987 Add `inplace` arg to `DataFrame.reset_index` and `Series`
- PR #3011 Added libcudf++ transition guide
- PR #3129 Add strings column factory from `std::vector`s
- PR #3054 Add parquet reader support for decimal data types
- PR #3022 adds DataFrame.astype for cuDF dataframes
- PR #2962 Add isnull(), notnull() and related functions
- PR #3025 Move search files to legacy
- PR #3068 Add `scalar` class
- PR #3094 Adding `any` and `all` support from libcudf
- PR #3130 Define and implement new `column_wrapper`
- PR #3143 Define and implement new copying APIs `slice` and `split`
- PR #3161 Move merge files to legacy
- PR #3079 Added support to write ORC files given a local path
- PR #3192 Add dtype param to cast `DataFrame` on init
- PR #3213 Port cuIO to libcudf++
- PR #3222 Add nvtext character tokenizer
- PR #3223 Java expose underlying buffers
- PR #3300 Add `DataFrame.insert`
- PR #3263 Define and implement new `valid_if`
- PR #3278 Add `to_host` utility to copy `column_view` to host
- PR #3087 Add new cudf::experimental bool8 wrapper
- PR #3219 Construct column from column_view
- PR #3250 Define and implement new merge APIs
- PR #3144 Define and implement new hashing APIs `hash` and `hash_partition`
- PR #3229 Define and implement new search APIs
- PR #3308 java add API for memory usage callbacks
- PR #2691 Row-wise reduction and scan operations via CuPy
- PR #3291 Add normalize_nans_and_zeros
- PR #3187 Define and implement new replace APIs
- PR #3356 Add vertical concatenation for table/columns
- PR #3344 java split API
- PR #2791 Add `groupby.std()`
- PR #3368 Enable dropna argument in dask_cudf groupby
- PR #3298 add null replacement iterator for column_device_view
- PR #3297 Define and implement new groupby API.
- PR #3396 Update device_atomics with new bool8 and timestamp specializations
- PR #3411 Java host memory management API
- PR #3393 Implement df.cov and enable covariance/correlation in dask_cudf
- PR #3401 Add dask_cudf ORC writer (to_orc)
- PR #3331 Add copy_if_else
- PR #3427 Define and Implement new multi-search API
- PR #3442 Add Bool-index + Multi column + DataFrame support for set-item
- PR #3172 Define and implement new fill/repeat/copy_range APIs
- PR #3490 Add pair iterators for columns
- PR #3497 Add DataFrame.drop(..., inplace=False) argument
- PR #3469 Add string functionality for replace API
- PR #3273 Define and implement new reduction APIs

## Improvements

- PR #2904 Move gpu decompressors to cudf::io namespace
- PR #2977 Moved old C++ test utilities to legacy directory.
- PR #2965 Fix slow orc reader perf with large uncompressed blocks
- PR #2995 Move JIT type utilities to legacy directory
- PR #2927 Add ``Table`` and ``TableView`` extension classes that wrap legacy cudf::table
- PR #3005 Renames `cudf::exp` namespace to `cudf::experimental`
- PR #3008 Make safe versions of `is_null` and `is_valid` in `column_device_view`
- PR #3026 Move fill and repeat files to legacy
- PR #3027 Move copying.hpp and related source to legacy folder
- PR #3014 Snappy decompression optimizations
- PR #3032 Use `asarray` to coerce indices to a NumPy array
- PR #2996 IO Readers: Replace `cuio::device_buffer` with `rmm::device_buffer`
- PR #3051 Specialized hash function for strings column
- PR #3065 Select and Concat for cudf::experimental::table
- PR #3080 Move `valid_if.cuh` to `legacy/`
- PR #3052 Moved replace.hpp functionality to legacy
- PR #3091 Move join files to legacy
- PR #3092 Implicitly init RMM if Java allocates before init
- PR #3029 Update gdf_ numeric types with stdint and move to cudf namespace
- PR #3052 Moved replace.hpp functionality to legacy
- PR #2955 Add cmake option to only build for present GPU architecture
- PR #3070 Move functions.h and related source to legacy
- PR #2951 Allow set_index to handle a list of column names
- PR #3093 Move groupby files to legacy
- PR #2988 Removing GIS functionality (now part of cuSpatial library)
- PR #3067 Java method to return size of device memory buffer
- PR #3083 Improved some binary operation tests to include null testing.
- PR #3084 Update to arrow-cpp and pyarrow 0.15.0
- PR #3071 Move cuIO to legacy
- PR #3126 Round 2 of snappy decompression optimizations
- PR #3046 Define and implement new copying APIs `empty_like` and `allocate_like`
- PR #3128 Support MultiIndex in DataFrame.join
- PR #2971 Added initial gather and scatter methods for strings_column_view
- PR #3133 Port NVStrings to cudf column: count_characters and count_bytes
- PR #2991 Added strings column functions concatenate and join_strings
- PR #3028 Define and implement new `gather` APIs.
- PR #3135 Add nvtx utilities to cudf::nvtx namespace
- PR #3021 Java host side concat of serialized buffers
- PR #3138 Move unary files to legacy
- PR #3170 Port NVStrings substring functions to cudf strings column
- PR #3159 Port NVStrings is-chars-types function to cudf strings column
- PR #3154 Make `table_view_base.column()` const and add `mutable_table_view.column()`
- PR #3175 Set cmake cuda version variables
- PR #3171 Move deprecated error macros to legacy
- PR #3191 Port NVStrings integer convert ops to cudf column
- PR #3189 Port NVStrings find ops to cudf column
- PR #3352 Port NVStrings convert float functions to cudf strings column
- PR #3193 Add cuPy as a formal dependency
- PR #3195 Support for zero columned `table_view`
- PR #3165 Java device memory size for string category
- PR #3205 Move transform files to legacy
- PR #3202 Rename and move error.hpp to public headers
- PR #2878 Use upstream merge code in dask_cudf
- PR #3217 Port NVStrings upper and lower case conversion functions
- PR #3350 Port NVStrings booleans convert functions
- PR #3231 Add `column::release()` to give up ownership of contents.
- PR #3157 Use enum class rather than enum for mask_allocation_policy
- PR #3232 Port NVStrings datetime conversion to cudf strings column
- PR #3136 Define and implement new transpose API
- PR #3237 Define and implement new transform APIs
- PR #3245 Move binaryop files to legacy
- PR #3241 Move stream_compaction files to legacy
- PR #3166 Move reductions to legacy
- PR #3261 Small cleanup: remove `== true`
- PR #3271 Update rmm API based on `rmm.reinitialize(...)` change
- PR #3266 Remove optional checks for CuPy
- PR #3268 Adding null ordering per column feature when sorting
- PR #3239 Adding floating point specialization to comparators for NaNs
- PR #3270 Move predicates files to legacy
- PR #3281 Add to_host specialization for strings in column test utilities
- PR #3282 Add `num_bitmask_words`
- PR #3252 Add new factory methods to include passing an existing null mask
- PR #3288 Make `bit.cuh` utilities usable from host code.
- PR #3287 Move rolling windows files to legacy
- PR #3182 Define and implement new unary APIs `is_null` and `is_not_null`
- PR #3314 Drop `cython` from run requirements
- PR #3301 Add tests for empty column wrapper.
- PR #3294 Update to arrow-cpp and pyarrow 0.15.1
- PR #3310 Add `row_hasher` and `element_hasher` utilities
- PR #3272 Support non-default streams when creating/destroying hash maps
- PR #3286 Clean up the starter code on README
- PR #3332 Port NVStrings replace to cudf strings column
- PR #3354 Define and implement new `scatter` APIs
- PR #3322 Port NVStrings pad operations to cudf strings column
- PR #3345 Add cache member for number of characters in string_view class
- PR #3299 Define and implement new `is_sorted` APIs
- PR #3328 Partition by stripes in dask_cudf ORC reader
- PR #3243 Use upstream join code in dask_cudf
- PR #3371 Add `select` method to `table_view`
- PR #3309 Add java and JNI bindings for search bounds
- PR #3305 Define and implement new rolling window APIs
- PR #3380 Concatenate columns of strings
- PR #3382 Add fill function for strings column
- PR #3391 Move device_atomics_tests.cu files to legacy
- PR #3303 Define and implement new stream compaction APIs `copy_if`, `drop_nulls`,
           `apply_boolean_mask`, `drop_duplicate` and `unique_count`.
- PR #3387 Strings column gather function
- PR #3440 Strings column scatter function
- PR #3389 Move quantiles.hpp + group_quantiles.hpp files to legacy
- PR #3397 Port unary cast to libcudf++
- PR #3398 Move reshape.hpp files to legacy
- PR #3395 Port NVStrings regex extract to cudf strings column
- PR #3423 Port NVStrings htoi to cudf strings column
- PR #3425 Strings column copy_if_else implementation
- PR #3422 Move utilities to legacy
- PR #3201 Define and implement new datetime_ops APIs
- PR #3421 Port NVStrings find_multiple to cudf strings column
- PR #3448 Port scatter_to_tables to libcudf++
- PR #3458 Update strings sections in the transition guide
- PR #3462 Add `make_empty_column` and update `empty_like`.
- PR #3465 Port `aggregation` traits and utilities.
- PR #3214 Define and implement new unary operations APIs
- PR #3475 Add `bitmask_to_host` column utility
- PR #3487 Add is_boolean trait and random timestamp generator for testing
- PR #3492 Small cleanup (remove std::abs) and comment
- PR #3407 Allow multiple row-groups per task in dask_cudf read_parquet
- PR #3512 Remove unused CUDA conda labels
- PR #3500 cudf::fill()/cudf::repeat() support for strings columns.
- PR #3438 Update scalar and scalar_device_view to better support strings
- PR #3414 Add copy_range function for strings column
- PR #3685 Add string support to contiguous_split.
- PR #3471 Add scalar/column, column/scalar and scalar/scalar overloads to copy_if_else.
- PR #3451 Add support for implicit typecasting of join columns

## Bug Fixes

- PR #2895 Fixed dask_cudf group_split behavior to handle upstream rearrange_by_divisions
- PR #3048 Support for zero columned tables
- PR #3030 Fix snappy decoding regression in PR #3014
- PR #3041 Fixed exp to experimental namespace name change issue
- PR #3056 Add additional cmake hint for finding local build of RMM files
- PR #3060 Move copying.hpp includes to legacy
- PR #3139 Fixed java RMM auto initalization
- PR #3141 Java fix for relocated IO headers
- PR #3149 Rename column_wrapper.cuh to column_wrapper.hpp
- PR #3168 Fix mutable_column_device_view head const_cast
- PR #3199 Update JNI includes for legacy moves
- PR #3204 ORC writer: Fix ByteRLE encoding of NULLs
- PR #2994 Fix split_out-support but with hash_object_dispatch
- PR #3212 Fix string to date casting when format is not specified
- PR #3218 Fixes `row_lexicographic_comparator` issue with handling two tables
- PR #3228 Default initialize RMM when Java native dependencies are loaded
- PR #3012 replacing instances of `to_gpu_array` with `mem`
- PR #3236 Fix Numba 0.46+/CuPy 6.3 interface compatibility
- PR #3276 Update JNI includes for legacy moves
- PR #3256 Fix orc writer crash with multiple string columns
- PR #3211 Fix breaking change caused by rapidsai/rmm#167
- PR #3265 Fix dangling pointer in `is_sorted`
- PR #3267 ORC writer: fix incorrect ByteRLE encoding of long literal runs
- PR #3277 Fix invalid reference to deleted temporary in `is_sorted`.
- PR #3274 ORC writer: fix integer RLEv2 mode2 unsigned base value encoding
- PR #3279 Fix shutdown hang issues with pinned memory pool init executor
- PR #3280 Invalid children check in mutable_column_device_view
- PR #3289 fix java memory usage API for empty columns
- PR #3293 Fix loading of csv files zipped on MacOS (disabled zip min version check)
- PR #3295 Fix storing storing invalid RMM exec policies.
- PR #3307 Add pd.RangeIndex to from_pandas to fix dask_cudf meta_nonempty bug
- PR #3313 Fix public headers including non-public headers
- PR #3318 Revert arrow to 0.15.0 temporarily to unblock downstream projects CI
- PR #3317 Fix index-argument bug in dask_cudf parquet reader
- PR #3323 Fix `insert` non-assert test case
- PR #3341 Fix `Series` constructor converting NoneType to "None"
- PR #3326 Fix and test for detail::gather map iterator type inference
- PR #3334 Remove zero-size exception check from make_strings_column factories
- PR #3333 Fix compilation issues with `constexpr` functions not marked `__device__`
- PR #3340 Make all benchmarks use cudf base fixture to initialize RMM pool
- PR #3337 Fix Java to pad validity buffers to 64-byte boundary
- PR #3362 Fix `find_and_replace` upcasting series for python scalars and lists
- PR #3357 Disabling `column_view` iterators for non fixed-width types
- PR #3383 Fix : properly compute null counts for rolling_window.
- PR #3386 Removing external includes from `column_view.hpp`
- PR #3369 Add write_partition to dask_cudf to fix to_parquet bug
- PR #3388 Support getitem with bools when DataFrame has a MultiIndex
- PR #3408 Fix String and Column (De-)Serialization
- PR #3372 Fix dask-distributed scatter_by_map bug
- PR #3419 Fix a bug in parse_into_parts (incomplete input causing walking past the end of string).
- PR #3413 Fix dask_cudf read_csv file-list bug
- PR #3416 Fix memory leak in ColumnVector when pulling strings off the GPU
- PR #3424 Fix benchmark build by adding libcudacxx to benchmark's CMakeLists.txt
- PR #3435 Fix diff and shift for empty series
- PR #3439 Fix index-name bug in StringColumn concat
- PR #3445 Fix ORC Writer default stripe size
- PR #3459 Fix printing of invalid entries
- PR #3466 Fix gather null mask allocation for invalid index
- PR #3468 Fix memory leak issue in `drop_duplicates`
- PR #3474 Fix small doc error in capitalize Docs
- PR #3491 Fix more doc errors in NVStrings
- PR #3478 Fix as_index deep copy via Index.rename inplace arg
- PR #3476 Fix ORC reader timezone conversion
- PR #3188 Repr slices up large DataFrames
- PR #3519 Fix strings column concatenate handling zero-sized columns
- PR #3530 Fix copy_if_else test case fail issue
- PR #3523 Fix lgenfe issue with debug build
- PR #3532 Fix potential use-after-free in cudf parquet reader
- PR #3540 Fix unary_op null_mask bug and add missing test cases
- PR #3559 Use HighLevelGraph api in DataFrame constructor (Fix upstream compatibility)
- PR #3572 Fix CI Issue with hypothesis tests that are flaky


# cuDF 0.10.0 (16 Oct 2019)

## New Features

- PR #2423 Added `groupby.quantile()`
- PR #2522 Add Java bindings for NVStrings backed upper and lower case mutators
- PR #2605 Added Sort based groupby in libcudf
- PR #2607 Add Java bindings for parsing JSON
- PR #2629 Add dropna= parameter to groupby
- PR #2585 ORC & Parquet Readers: Remove millisecond timestamp restriction
- PR #2507 Add GPU-accelerated ORC Writer
- PR #2559 Add Series.tolist()
- PR #2653 Add Java bindings for rolling window operations
- PR #2480 Merge `custreamz` codebase into `cudf` repo
- PR #2674 Add __contains__ for Index/Series/Column
- PR #2635 Add support to read from remote and cloud sources like s3, gcs, hdfs
- PR #2722 Add Java bindings for NVTX ranges
- PR #2702 Add make_bool to dataset generation functions
- PR #2394 Move `rapidsai/custrings` into `cudf`
- PR #2734 Final sync of custrings source into cudf
- PR #2724 Add libcudf support for __contains__
- PR #2777 Add python bindings for porter stemmer measure functionality
- PR #2781 Add issorted to is_monotonic
- PR #2685 Add cudf::scatter_to_tables and cython binding
- PR #2743 Add Java bindings for NVStrings timestamp2long as part of String ColumnVector casting
- PR #2785 Add nvstrings Python docs
- PR #2786 Add benchmarks option to root build.sh
- PR #2802 Add `cudf::repeat()` and `cudf.Series.repeat()`
- PR #2773 Add Fisher's unbiased kurtosis and skew for Series/DataFrame
- PR #2748 Parquet Reader: Add option to specify loading of PANDAS index
- PR #2807 Add scatter_by_map to DataFrame python API
- PR #2836 Add nvstrings.code_points method
- PR #2844 Add Series/DataFrame notnull
- PR #2858 Add GTest type list utilities
- PR #2870 Add support for grouping by Series of arbitrary length
- PR #2719 Series covariance and Pearson correlation
- PR #2207 Beginning of libcudf overhaul: introduce new column and table types
- PR #2869 Add `cudf.CategoricalDtype`
- PR #2838 CSV Reader: Support ARROW_RANDOM_FILE input
- PR #2655 CuPy-based Series and Dataframe .values property
- PR #2803 Added `edit_distance_matrix()` function to calculate pairwise edit distance for each string on a given nvstrings object.
- PR #2811 Start of cudf strings column work based on 2207
- PR #2872 Add Java pinned memory pool allocator
- PR #2969 Add findAndReplaceAll to ColumnVector
- PR #2814 Add Datetimeindex.weekday
- PR #2999 Add timestamp conversion support for string categories
- PR #2918 Add cudf::column timestamp wrapper types

## Improvements

- PR #2578 Update legacy_groupby to use libcudf group_by_without_aggregation
- PR #2581 Removed `managed` allocator from hash map classes.
- PR #2571 Remove unnecessary managed memory from gdf_column_concat
- PR #2648 Cython/Python reorg
- PR #2588 Update Series.append documentation
- PR #2632 Replace dask-cudf set_index code with upstream
- PR #2682 Add cudf.set_allocator() function for easier allocator init
- PR #2642 Improve null printing and testing
- PR #2747 Add missing Cython headers / cudftestutil lib to conda package for cuspatial build
- PR #2706 Compute CSV format in device code to speedup performance
- PR #2673 Add support for np.longlong type
- PR #2703 move dask serialization dispatch into cudf
- PR #2728 Add YYMMDD to version tag for nightly conda packages
- PR #2729 Handle file-handle input in to_csv
- PR #2741 CSV Reader: Move kernel functions into its own file
- PR #2766 Improve nvstrings python cmake flexibility
- PR #2756 Add out_time_unit option to csv reader, support timestamp resolutions
- PR #2771 Stopgap alias for to_gpu_matrix()
- PR #2783 Support mapping input columns to function arguments in apply kernels
- PR #2645 libcudf unique_count for Series.nunique
- PR #2817 Dask-cudf: `read_parquet` support for remote filesystems
- PR #2823 improve java data movement debugging
- PR #2806 CSV Reader: Clean-up row offset operations
- PR #2640 Add dask wait/persist exmaple to 10 minute guide
- PR #2828 Optimizations of kernel launch configuration for `DataFrame.apply_rows` and `DataFrame.apply_chunks`
- PR #2831 Add `column` argument to `DataFrame.drop`
- PR #2775 Various optimizations to improve __getitem__ and __setitem__ performance
- PR #2810 cudf::allocate_like can optionally always allocate a mask.
- PR #2833 Parquet reader: align page data allocation sizes to 4-bytes to satisfy cuda-memcheck
- PR #2832 Using the new Python bindings for UCX
- PR #2856 Update group_split_cudf to use scatter_by_map
- PR #2890 Optionally keep serialized table data on the host.
- PR #2778 Doc: Updated and fixed some docstrings that were formatted incorrectly.
- PR #2830 Use YYMMDD tag in custreamz nightly build
- PR #2875 Java: Remove synchronized from register methods in MemoryCleaner
- PR #2887 Minor snappy decompression optimization
- PR #2899 Use new RMM API based on Cython
- PR #2788 Guide to Python UDFs
- PR #2919 Change java API to use operators in groupby namespace
- PR #2909 CSV Reader: Avoid row offsets host vector default init
- PR #2834 DataFrame supports setting columns via attribute syntax `df.x = col`
- PR #3147 DataFrame can be initialized from rows via list of tuples
- PR #3539 Restrict CuPy to 6

## Bug Fixes

- PR #2584 ORC Reader: fix parsing of `DECIMAL` index positions
- PR #2619 Fix groupby serialization/deserialization
- PR #2614 Update Java version to match
- PR #2601 Fixes nlargest(1) issue in Series and Dataframe
- PR #2610 Fix a bug in index serialization (properly pass DeviceNDArray)
- PR #2621 Fixes the floordiv issue of not promoting float type when rhs is 0
- PR #2611 Types Test: fix static casting from negative int to string
- PR #2618 IO Readers: Fix datasource memory map failure for multiple reads
- PR #2628 groupby_without_aggregation non-nullable input table produces non-nullable output
- PR #2615 fix string category partitioning in java API
- PR #2641 fix string category and timeunit concat in the java API
- PR #2649 Fix groupby issue resulting from column_empty bug
- PR #2658 Fix astype() for null categorical columns
- PR #2660 fix column string category and timeunit concat in the java API
- PR #2664 ORC reader: fix `skip_rows` larger than first stripe
- PR #2654 Allow Java gdfOrderBy to work with string categories
- PR #2669 AVRO reader: fix non-deterministic output
- PR #2668 Update Java bindings to specify timestamp units for ORC and Parquet readers
- PR #2679 AVRO reader: fix cuda errors when decoding compressed streams
- PR #2692 Add concatenation for data-frame with different headers (empty and non-empty)
- PR #2651 Remove nvidia driver installation from ci/cpu/build.sh
- PR #2697 Ensure csv reader sets datetime column time units
- PR #2698 Return RangeIndex from contiguous slice of RangeIndex
- PR #2672 Fix null and integer handling in round
- PR #2704 Parquet Reader: Fix crash when loading string column with nulls
- PR #2725 Fix Jitify issue with running on Turing using CUDA version < 10
- PR #2731 Fix building of benchmarks
- PR #2738 Fix java to find new NVStrings locations
- PR #2736 Pin Jitify branch to v0.10 version
- PR #2742 IO Readers: Fix possible silent failures when creating `NvStrings` instance
- PR #2753 Fix java quantile API calls
- PR #2762 Fix validity processing for time in java
- PR #2796 Fix handling string slicing and other nvstrings delegated methods with dask
- PR #2769 Fix link to API docs in README.md
- PR #2772 Handle multiindex pandas Series #2772
- PR #2749 Fix apply_rows/apply_chunks pessimistic null mask to use in_cols null masks only
- PR #2752 CSV Reader: Fix exception when there's no rows to process
- PR #2716 Added Exception for `StringMethods` in string methods
- PR #2787 Fix Broadcasting `None` to `cudf-series`
- PR #2794 Fix async race in NVCategory::get_value and get_value_bounds
- PR #2795 Fix java build/cast error
- PR #2496 Fix improper merge of two dataframes when names differ
- PR #2824 Fix issue with incorrect result when Numeric Series replace is called several times
- PR #2751 Replace value with null
- PR #2765 Fix Java inequality comparisons for string category
- PR #2818 Fix java join API to use new C++ join API
- PR #2841 Fix nvstrings.slice and slice_from for range (0,0)
- PR #2837 Fix join benchmark
- PR #2809 Add hash_df and group_split dispatch functions for dask
- PR #2843 Parquet reader: fix skip_rows when not aligned with page or row_group boundaries
- PR #2851 Deleted existing dask-cudf/record.txt
- PR #2854 Fix column creation from ephemeral objects exposing __cuda_array_interface__
- PR #2860 Fix boolean indexing when the result is a single row
- PR #2859 Fix tail method issue for string columns
- PR #2852 Fixed `cumsum()` and `cumprod()` on boolean series.
- PR #2865 DaskIO: Fix `read_csv` and `read_orc` when input is list of files
- PR #2750 Fixed casting values to cudf::bool8 so non-zero values always cast to true
- PR #2873 Fixed dask_cudf read_partition bug by generating ParquetDatasetPiece
- PR #2850 Fixes dask_cudf.read_parquet on partitioned datasets
- PR #2896 Properly handle `axis` string keywords in `concat`
- PR #2926 Update rounding algorithm to avoid using fmod
- PR #2968 Fix Java dependency loading when using NVTX
- PR #2963 Fix ORC writer uncompressed block indexing
- PR #2928 CSV Reader: Fix using `byte_range` for large datasets
- PR #2983 Fix sm_70+ race condition in gpu_unsnap
- PR #2964 ORC Writer: Segfault when writing mixed numeric and string columns
- PR #3007 Java: Remove unit test that frees RMM invalid pointer
- PR #3009 Fix orc reader RLEv2 patch position regression from PR #2507
- PR #3002 Fix CUDA invalid configuration errors reported after loading an ORC file without data
- PR #3035 Update update-version.sh for new docs locations
- PR #3038 Fix uninitialized stream parameter in device_table deleter
- PR #3064 Fixes groupby performance issue
- PR #3061 Add rmmInitialize to nvstrings gtests
- PR #3058 Fix UDF doc markdown formatting
- PR #3059 Add nvstrings python build instructions to contributing.md


# cuDF 0.9.0 (21 Aug 2019)

## New Features

- PR #1993 Add CUDA-accelerated series aggregations: mean, var, std
- PR #2111 IO Readers: Support memory buffer, file-like object, and URL inputs
- PR #2012 Add `reindex()` to DataFrame and Series
- PR #2097 Add GPU-accelerated AVRO reader
- PR #2098 Support binary ops on DFs and Series with mismatched indices
- PR #2160 Merge `dask-cudf` codebase into `cudf` repo
- PR #2149 CSV Reader: Add `hex` dtype for explicit hexadecimal parsing
- PR #2156 Add `upper_bound()` and `lower_bound()` for libcudf tables and `searchsorted()` for cuDF Series
- PR #2158 CSV Reader: Support single, non-list/dict argument for `dtype`
- PR #2177 CSV Reader: Add `parse_dates` parameter for explicit date inference
- PR #1744 cudf::apply_boolean_mask and cudf::drop_nulls support for cudf::table inputs (multi-column)
- PR #2196 Add `DataFrame.dropna()`
- PR #2197 CSV Writer: add `chunksize` parameter for `to_csv`
- PR #2215 `type_dispatcher` benchmark
- PR #2179 Add Java quantiles
- PR #2157 Add __array_function__ to DataFrame and Series
- PR #2212 Java support for ORC reader
- PR #2224 Add DataFrame isna, isnull, notna functions
- PR #2236 Add Series.drop_duplicates
- PR #2105 Add hash-based join benchmark
- PR #2316 Add unique, nunique, and value_counts for datetime columns
- PR #2337 Add Java support for slicing a ColumnVector
- PR #2049 Add cudf::merge (sorted merge)
- PR #2368 Full cudf+dask Parquet Support
- PR #2380 New cudf::is_sorted checks whether cudf::table is sorted
- PR #2356 Java column vector standard deviation support
- PR #2221 MultiIndex full indexing - Support iloc and wildcards for loc
- PR #2429 Java support for getting length of strings in a ColumnVector
- PR #2415 Add `value_counts` for series of any type
- PR #2446 Add __array_function__ for index
- PR #2437 ORC reader: Add 'use_np_dtypes' option
- PR #2382 Add CategoricalAccessor add, remove, rename, and ordering methods
- PR #2464 Native implement `__cuda_array_interface__` for Series/Index/Column objects
- PR #2425 Rolling window now accepts array-based user-defined functions
- PR #2442 Add __setitem__
- PR #2449 Java support for getting byte count of strings in a ColumnVector
- PR #2492 Add groupby.size() method
- PR #2358 Add cudf::nans_to_nulls: convert floating point column into bitmask
- PR #2489 Add drop argument to set_index
- PR #2491 Add Java bindings for ORC reader 'use_np_dtypes' option
- PR #2213 Support s/ms/us/ns DatetimeColumn time unit resolutions
- PR #2536 Add _constructor properties to Series and DataFrame

## Improvements

- PR #2103 Move old `column` and `bitmask` files into `legacy/` directory
- PR #2109 added name to Python column classes
- PR #1947 Cleanup serialization code
- PR #2125 More aggregate in java API
- PR #2127 Add in java Scalar tests
- PR #2088 Refactor of Python groupby code
- PR #2130 Java serialization and deserialization of tables.
- PR #2131 Chunk rows logic added to csv_writer
- PR #2129 Add functions in the Java API to support nullable column filtering
- PR #2165 made changes to get_dummies api for it to be available in MethodCache
- PR #2171 Add CodeCov integration, fix doc version, make --skip-tests work when invoking with source
- PR #2184 handle remote orc files for dask-cudf
- PR #2186 Add `getitem` and `getattr` style access to Rolling objects
- PR #2168 Use cudf.Column for CategoricalColumn's categories instead of a tuple
- PR #2193 DOC: cudf::type_dispatcher documentation for specializing dispatched functors
- PR #2199 Better java support for appending strings
- PR #2176 Added column dtype support for datetime, int8, int16 to csv_writer
- PR #2209 Matching `get_dummies` & `select_dtypes` behavior to pandas
- PR #2217 Updated Java bindings to use the new groupby API
- PR #2214 DOC: Update doc instructions to build/install `cudf` and `dask-cudf`
- PR #2220 Update Java bindings for reduction rename
- PR #2232 Move CodeCov upload from build script to Jenkins
- PR #2225 refactor to use libcudf for gathering columns in dataframes
- PR #2293 Improve join performance (faster compute_join_output_size)
- PR #2300 Create separate dask codeowners for dask-cudf codebase
- PR #2304 gdf_group_by_without_aggregations returns gdf_column
- PR #2309 Java readers: remove redundant copy of result pointers
- PR #2307 Add `black` and `isort` to style checker script
- PR #2345 Restore removal of old groupby implementation
- PR #2342 Improve `astype()` to operate all ways
- PR #2329 using libcudf cudf::copy for column deep copy
- PR #2344 DOC: docs on code formatting for contributors
- PR #2376 Add inoperative axis= and win_type= arguments to Rolling()
- PR #2378 remove dask for (de-)serialization of cudf objects
- PR #2353 Bump Arrow and Dask versions
- PR #2377 Replace `standard_python_slice` with just `slice.indices()`
- PR #2373 cudf.DataFrame enchancements & Series.values support
- PR #2392 Remove dlpack submodule; make cuDF's Cython API externally accessible
- PR #2430 Updated Java bindings to use the new unary API
- PR #2406 Moved all existing `table` related files to a `legacy/` directory
- PR #2350 Performance related changes to get_dummies
- PR #2420 Remove `cudautils.astype` and replace with `typecast.apply_cast`
- PR #2456 Small improvement to typecast utility
- PR #2458 Fix handling of thirdparty packages in `isort` config
- PR #2459 IO Readers: Consolidate all readers to use `datasource` class
- PR #2475 Exposed type_dispatcher.hpp, nvcategory_util.hpp and wrapper_types.hpp in the include folder
- PR #2484 Enabled building libcudf as a static library
- PR #2453 Streamline CUDA_REL environment variable
- PR #2483 Bundle Boost filesystem dependency in the Java jar
- PR #2486 Java API hash functions
- PR #2481 Adds the ignore_null_keys option to the java api
- PR #2490 Java api: support multiple aggregates for the same column
- PR #2510 Java api: uses table based apply_boolean_mask
- PR #2432 Use pandas formatting for console, html, and latex output
- PR #2573 Bump numba version to 0.45.1
- PR #2606 Fix references to notebooks-contrib

## Bug Fixes

- PR #2086 Fixed quantile api behavior mismatch in series & dataframe
- PR #2128 Add offset param to host buffer readers in java API.
- PR #2145 Work around binops validity checks for java
- PR #2146 Work around unary_math validity checks for java
- PR #2151 Fixes bug in cudf::copy_range where null_count was invalid
- PR #2139 matching to pandas describe behavior & fixing nan values issue
- PR #2161 Implicitly convert unsigned to signed integer types in binops
- PR #2154 CSV Reader: Fix bools misdetected as strings dtype
- PR #2178 Fix bug in rolling bindings where a view of an ephemeral column was being taken
- PR #2180 Fix issue with isort reordering `importorskip` below imports depending on them
- PR #2187 fix to honor dtype when numpy arrays are passed to columnops.as_column
- PR #2190 Fix issue in astype conversion of string column to 'str'
- PR #2208 Fix issue with calling `head()` on one row dataframe
- PR #2229 Propagate exceptions from Cython cdef functions
- PR #2234 Fix issue with local build script not properly building
- PR #2223 Fix CUDA invalid configuration errors reported after loading small compressed ORC files
- PR #2162 Setting is_unique and is_monotonic-related attributes
- PR #2244 Fix ORC RLEv2 delta mode decoding with nonzero residual delta width
- PR #2297 Work around `var/std` unsupported only at debug build
- PR #2302 Fixed java serialization corner case
- PR #2355 Handle float16 in binary operations
- PR #2311 Fix copy behaviour for GenericIndex
- PR #2349 Fix issues with String filter in java API
- PR #2323 Fix groupby on categoricals
- PR #2328 Ensure order is preserved in CategoricalAccessor._set_categories
- PR #2202 Fix issue with unary ops mishandling empty input
- PR #2326 Fix for bug in DLPack when reading multiple columns
- PR #2324 Fix cudf Docker build
- PR #2325 Fix ORC RLEv2 patched base mode decoding with nonzero patch width
- PR #2235 Fix get_dummies to be compatible with dask
- PR #2332 Zero initialize gdf_dtype_extra_info
- PR #2355 Handle float16 in binary operations
- PR #2360 Fix missing dtype handling in cudf.Series & columnops.as_column
- PR #2364 Fix quantile api and other trivial issues around it
- PR #2361 Fixed issue with `codes` of CategoricalIndex
- PR #2357 Fixed inconsistent type of index created with from_pandas vs direct construction
- PR #2389 Fixed Rolling __getattr__ and __getitem__ for offset based windows
- PR #2402 Fixed bug in valid mask computation in cudf::copy_if (apply_boolean_mask)
- PR #2401 Fix to a scalar datetime(of type Days) issue
- PR #2386 Correctly allocate output valids in groupby
- PR #2411 Fixed failures on binary op on single element string column
- PR #2422 Fix Pandas logical binary operation incompatibilites
- PR #2447 Fix CodeCov posting build statuses temporarily
- PR #2450 Fix erroneous null handling in `cudf.DataFrame`'s `apply_rows`
- PR #2470 Fix issues with empty strings and string categories (Java)
- PR #2471 Fix String Column Validity.
- PR #2481 Fix java validity buffer serialization
- PR #2485 Updated bytes calculation to use size_t to avoid overflow in column concat
- PR #2461 Fix groupby multiple aggregations same column
- PR #2514 Fix cudf::drop_nulls threshold handling in Cython
- PR #2516 Fix utilities include paths and meta.yaml header paths
- PR #2517 Fix device memory leak in to_dlpack tensor deleter
- PR #2431 Fix local build generated file ownerships
- PR #2511 Added import of orc, refactored exception handlers to not squash fatal exceptions
- PR #2527 Fix index and column input handling in dask_cudf read_parquet
- PR #2466 Fix `dataframe.query` returning null rows erroneously
- PR #2548 Orc reader: fix non-deterministic data decoding at chunk boundaries
- PR #2557 fix cudautils import in string.py
- PR #2521 Fix casting datetimes from/to the same resolution
- PR #2545 Fix MultiIndexes with datetime levels
- PR #2560 Remove duplicate `dlpack` definition in conda recipe
- PR #2567 Fix ColumnVector.fromScalar issues while dealing with null scalars
- PR #2565 Orc reader: fix incorrect data decoding of int64 data types
- PR #2577 Fix search benchmark compilation error by adding necessary header
- PR #2604 Fix a bug in copying.pyx:_normalize_types that upcasted int32 to int64


# cuDF 0.8.0 (27 June 2019)

## New Features

- PR #1524 Add GPU-accelerated JSON Lines parser with limited feature set
- PR #1569 Add support for Json objects to the JSON Lines reader
- PR #1622 Add Series.loc
- PR #1654 Add cudf::apply_boolean_mask: faster replacement for gdf_apply_stencil
- PR #1487 cython gather/scatter
- PR #1310 Implemented the slice/split functionality.
- PR #1630 Add Python layer to the GPU-accelerated JSON reader
- PR #1745 Add rounding of numeric columns via Numba
- PR #1772 JSON reader: add support for BytesIO and StringIO input
- PR #1527 Support GDF_BOOL8 in readers and writers
- PR #1819 Logical operators (AND, OR, NOT) for libcudf and cuDF
- PR #1813 ORC Reader: Add support for stripe selection
- PR #1828 JSON Reader: add suport for bool8 columns
- PR #1833 Add column iterator with/without nulls
- PR #1665 Add the point-in-polygon GIS function
- PR #1863 Series and Dataframe methods for all and any
- PR #1908 cudf::copy_range and cudf::fill for copying/assigning an index or range to a constant
- PR #1921 Add additional formats for typecasting to/from strings
- PR #1807 Add Series.dropna()
- PR #1987 Allow user defined functions in the form of ptx code to be passed to binops
- PR #1948 Add operator functions like `Series.add()` to DataFrame and Series
- PR #1954 Add skip test argument to GPU build script
- PR #2018 Add bindings for new groupby C++ API
- PR #1984 Add rolling window operations Series.rolling() and DataFrame.rolling()
- PR #1542 Python method and bindings for to_csv
- PR #1995 Add Java API
- PR #1998 Add google benchmark to cudf
- PR #1845 Add cudf::drop_duplicates, DataFrame.drop_duplicates
- PR #1652 Added `Series.where()` feature
- PR #2074 Java Aggregates, logical ops, and better RMM support
- PR #2140 Add a `cudf::transform` function
- PR #2068 Concatenation of different typed columns

## Improvements

- PR #1538 Replacing LesserRTTI with inequality_comparator
- PR #1703 C++: Added non-aggregating `insert` to `concurrent_unordered_map` with specializations to store pairs with a single atomicCAS when possible.
- PR #1422 C++: Added a RAII wrapper for CUDA streams
- PR #1701 Added `unique` method for stringColumns
- PR #1713 Add documentation for Dask-XGBoost
- PR #1666 CSV Reader: Improve performance for files with large number of columns
- PR #1725 Enable the ability to use a single column groupby as its own index
- PR #1759 Add an example showing simultaneous rolling averages to `apply_grouped` documentation
- PR #1746 C++: Remove unused code: `windowed_ops.cu`, `sorting.cu`, `hash_ops.cu`
- PR #1748 C++: Add `bool` nullability flag to `device_table` row operators
- PR #1764 Improve Numerical column: `mean_var` and `mean`
- PR #1767 Speed up Python unit tests
- PR #1770 Added build.sh script, updated CI scripts and documentation
- PR #1739 ORC Reader: Add more pytest coverage
- PR #1696 Added null support in `Series.replace()`.
- PR #1390 Added some basic utility functions for `gdf_column`'s
- PR #1791 Added general column comparison code for testing
- PR #1795 Add printing of git submodule info to `print_env.sh`
- PR #1796 Removing old sort based group by code and gdf_filter
- PR #1811 Added funtions for copying/allocating `cudf::table`s
- PR #1838 Improve columnops.column_empty so that it returns typed columns instead of a generic Column
- PR #1890 Add utils.get_dummies- a pandas-like wrapper around one_hot-encoding
- PR #1823 CSV Reader: default the column type to string for empty dataframes
- PR #1827 Create bindings for scalar-vector binops, and update one_hot_encoding to use them
- PR #1817 Operators now support different sized dataframes as long as they don't share different sized columns
- PR #1855 Transition replace_nulls to new C++ API and update corresponding Cython/Python code
- PR #1858 Add `std::initializer_list` constructor to `column_wrapper`
- PR #1846 C++ type-erased gdf_equal_columns test util; fix gdf_equal_columns logic error
- PR #1390 Added some basic utility functions for `gdf_column`s
- PR #1391 Tidy up bit-resolution-operation and bitmask class code
- PR #1882 Add iloc functionality to MultiIndex dataframes
- PR #1884 Rolling windows: general enhancements and better coverage for unit tests
- PR #1886 support GDF_STRING_CATEGORY columns in apply_boolean_mask, drop_nulls and other libcudf functions
- PR #1896 Improve performance of groupby with levels specified in dask-cudf
- PR #1915 Improve iloc performance for non-contiguous row selection
- PR #1859 Convert read_json into a C++ API
- PR #1919 Rename libcudf namespace gdf to namespace cudf
- PR #1850 Support left_on and right_on for DataFrame merge operator
- PR #1930 Specialize constructor for `cudf::bool8` to cast argument to `bool`
- PR #1938 Add default constructor for `column_wrapper`
- PR #1930 Specialize constructor for `cudf::bool8` to cast argument to `bool`
- PR #1952 consolidate libcudf public API headers in include/cudf
- PR #1949 Improved selection with boolmask using libcudf `apply_boolean_mask`
- PR #1956 Add support for nulls in `query()`
- PR #1973 Update `std::tuple` to `std::pair` in top-most libcudf APIs and C++ transition guide
- PR #1981 Convert read_csv into a C++ API
- PR #1868 ORC Reader: Support row index for speed up on small/medium datasets
- PR #1964 Added support for list-like types in Series.str.cat
- PR #2005 Use HTML5 details tag in bug report issue template
- PR #2003 Removed few redundant unit-tests from test_string.py::test_string_cat
- PR #1944 Groupby design improvements
- PR #2017 Convert `read_orc()` into a C++ API
- PR #2011 Convert `read_parquet()` into a C++ API
- PR #1756 Add documentation "10 Minutes to cuDF and dask_cuDF"
- PR #2034 Adding support for string columns concatenation using "add" binary operator
- PR #2042 Replace old "10 Minutes" guide with new guide for docs build process
- PR #2036 Make library of common test utils to speed up tests compilation
- PR #2022 Facilitating get_dummies to be a high level api too
- PR #2050 Namespace IO readers and add back free-form `read_xxx` functions
- PR #2104 Add a functional ``sort=`` keyword argument to groupby
- PR #2108 Add `find_and_replace` for StringColumn for replacing single values
- PR #1803 cuDF/CuPy interoperability documentation

## Bug Fixes

- PR #1465 Fix for test_orc.py and test_sparse_df.py test failures
- PR #1583 Fix underlying issue in `as_index()` that was causing `Series.quantile()` to fail
- PR #1680 Add errors= keyword to drop() to fix cudf-dask bug
- PR #1651 Fix `query` function on empty dataframe
- PR #1616 Fix CategoricalColumn to access categories by index instead of iteration
- PR #1660 Fix bug in `loc` when indexing with a column name (a string)
- PR #1683 ORC reader: fix timestamp conversion to UTC
- PR #1613 Improve CategoricalColumn.fillna(-1) performance
- PR #1642 Fix failure of CSV_TEST gdf_csv_test.SkiprowsNrows on multiuser systems
- PR #1709 Fix handling of `datetime64[ms]` in `dataframe.select_dtypes`
- PR #1704 CSV Reader: Add support for the plus sign in number fields
- PR #1687 CSV reader: return an empty dataframe for zero size input
- PR #1757 Concatenating columns with null columns
- PR #1755 Add col_level keyword argument to melt
- PR #1758 Fix df.set_index() when setting index from an empty column
- PR #1749 ORC reader: fix long strings of NULL values resulting in incorrect data
- PR #1742 Parquet Reader: Fix index column name to match PANDAS compat
- PR #1782 Update libcudf doc version
- PR #1783 Update conda dependencies
- PR #1786 Maintain the original series name in series.unique output
- PR #1760 CSV Reader: fix segfault when dtype list only includes columns from usecols list
- PR #1831 build.sh: Assuming python is in PATH instead of using PYTHON env var
- PR #1839 Raise an error instead of segfaulting when transposing a DataFrame with StringColumns
- PR #1840 Retain index correctly during merge left_on right_on
- PR #1825 cuDF: Multiaggregation Groupby Failures
- PR #1789 CSV Reader: Fix missing support for specifying `int8` and `int16` dtypes
- PR #1857 Cython Bindings: Handle `bool` columns while calling `column_view_from_NDArrays`
- PR #1849 Allow DataFrame support methods to pass arguments to the methods
- PR #1847 Fixed #1375 by moving the nvstring check into the wrapper function
- PR #1864 Fixing cudf reduction for POWER platform
- PR #1869 Parquet reader: fix Dask timestamps not matching with Pandas (convert to milliseconds)
- PR #1876 add dtype=bool for `any`, `all` to treat integer column correctly
- PR #1875 CSV reader: take NaN values into account in dtype detection
- PR #1873 Add column dtype checking for the all/any methods
- PR #1902 Bug with string iteration in _apply_basic_agg
- PR #1887 Fix for initialization issue in pq_read_arg,orc_read_arg
- PR #1867 JSON reader: add support for null/empty fields, including the 'null' literal
- PR #1891 Fix bug #1750 in string column comparison
- PR #1909 Support of `to_pandas()` of boolean series with null values
- PR #1923 Use prefix removal when two aggs are called on a SeriesGroupBy
- PR #1914 Zero initialize gdf_column local variables
- PR #1959 Add support for comparing boolean Series to scalar
- PR #1966 Ignore index fix in series append
- PR #1967 Compute index __sizeof__ only once for DataFrame __sizeof__
- PR #1977 Support CUDA installation in default system directories
- PR #1982 Fixes incorrect index name after join operation
- PR #1985 Implement `GDF_PYMOD`, a special modulo that follows python's sign rules
- PR #1991 Parquet reader: fix decoding of NULLs
- PR #1990 Fixes a rendering bug in the `apply_grouped` documentation
- PR #1978 Fix for values being filled in an empty dataframe
- PR #2001 Correctly create MultiColumn from Pandas MultiColumn
- PR #2006 Handle empty dataframe groupby construction for dask
- PR #1965 Parquet Reader: Fix duplicate index column when it's already in `use_cols`
- PR #2033 Add pip to conda environment files to fix warning
- PR #2028 CSV Reader: Fix reading of uncompressed files without a recognized file extension
- PR #2073 Fix an issue when gathering columns with NVCategory and nulls
- PR #2053 cudf::apply_boolean_mask return empty column for empty boolean mask
- PR #2066 exclude `IteratorTest.mean_var_output` test from debug build
- PR #2069 Fix JNI code to use read_csv and read_parquet APIs
- PR #2071 Fix bug with unfound transitive dependencies for GTests in Ubuntu 18.04
- PR #2089 Configure Sphinx to render params correctly
- PR #2091 Fix another bug with unfound transitive dependencies for `cudftestutils` in Ubuntu 18.04
- PR #2115 Just apply `--disable-new-dtags` instead of trying to define all the transitive dependencies
- PR #2106 Fix errors in JitCache tests caused by sharing of device memory between processes
- PR #2120 Fix errors in JitCache tests caused by running multiple threads on the same data
- PR #2102 Fix memory leak in groupby
- PR #2113 fixed typo in to_csv code example


# cudf 0.7.2 (16 May 2019)

## New Features

- PR #1735 Added overload for atomicAdd on int64. Streamlined implementation of custom atomic overloads.
- PR #1741 Add MultiIndex concatenation

## Bug Fixes

- PR #1718 Fix issue with SeriesGroupBy MultiIndex in dask-cudf
- PR #1734 Python: fix performance regression for groupby count() aggregations
- PR #1768 Cython: fix handling read only schema buffers in gpuarrow reader


# cudf 0.7.1 (11 May 2019)

## New Features

- PR #1702 Lazy load MultiIndex to return groupby performance to near optimal.

## Bug Fixes

- PR #1708 Fix handling of `datetime64[ms]` in `dataframe.select_dtypes`


# cuDF 0.7.0 (10 May 2019)

## New Features

- PR #982 Implement gdf_group_by_without_aggregations and gdf_unique_indices functions
- PR #1142 Add `GDF_BOOL` column type
- PR #1194 Implement overloads for CUDA atomic operations
- PR #1292 Implemented Bitwise binary ops AND, OR, XOR (&, |, ^)
- PR #1235 Add GPU-accelerated Parquet Reader
- PR #1335 Added local_dict arg in `DataFrame.query()`.
- PR #1282 Add Series and DataFrame.describe()
- PR #1356 Rolling windows
- PR #1381 Add DataFrame._get_numeric_data
- PR #1388 Add CODEOWNERS file to auto-request reviews based on where changes are made
- PR #1396 Add DataFrame.drop method
- PR #1413 Add DataFrame.melt method
- PR #1412 Add DataFrame.pop()
- PR #1419 Initial CSV writer function
- PR #1441 Add Series level cumulative ops (cumsum, cummin, cummax, cumprod)
- PR #1420 Add script to build and test on a local gpuCI image
- PR #1440 Add DatetimeColumn.min(), DatetimeColumn.max()
- PR #1455 Add Series.Shift via Numba kernel
- PR #1441 Add Series level cumulative ops (cumsum, cummin, cummax, cumprod)
- PR #1461 Add Python coverage test to gpu build
- PR #1445 Parquet Reader: Add selective reading of rows and row group
- PR #1532 Parquet Reader: Add support for INT96 timestamps
- PR #1516 Add Series and DataFrame.ndim
- PR #1556 Add libcudf C++ transition guide
- PR #1466 Add GPU-accelerated ORC Reader
- PR #1565 Add build script for nightly doc builds
- PR #1508 Add Series isna, isnull, and notna
- PR #1456 Add Series.diff() via Numba kernel
- PR #1588 Add Index `astype` typecasting
- PR #1301 MultiIndex support
- PR #1599 Level keyword supported in groupby
- PR #929 Add support operations to dataframe
- PR #1609 Groupby accept list of Series
- PR #1658 Support `group_keys=True` keyword in groupby method

## Improvements

- PR #1531 Refactor closures as private functions in gpuarrow
- PR #1404 Parquet reader page data decoding speedup
- PR #1076 Use `type_dispatcher` in join, quantiles, filter, segmented sort, radix sort and hash_groupby
- PR #1202 Simplify README.md
- PR #1149 CSV Reader: Change convertStrToValue() functions to `__device__` only
- PR #1238 Improve performance of the CUDA trie used in the CSV reader
- PR #1245 Use file cache for JIT kernels
- PR #1278 Update CONTRIBUTING for new conda environment yml naming conventions
- PR #1163 Refactored UnaryOps. Reduced API to two functions: `gdf_unary_math` and `gdf_cast`. Added `abs`, `-`, and `~` ops. Changed bindings to Cython
- PR #1284 Update docs version
- PR #1287 add exclude argument to cudf.select_dtype function
- PR #1286 Refactor some of the CSV Reader kernels into generic utility functions
- PR #1291 fillna in `Series.to_gpu_array()` and `Series.to_array()` can accept the scalar too now.
- PR #1005 generic `reduction` and `scan` support
- PR #1349 Replace modernGPU sort join with thrust.
- PR #1363 Add a dataframe.mean(...) that raises NotImplementedError to satisfy `dask.dataframe.utils.is_dataframe_like`
- PR #1319 CSV Reader: Use column wrapper for gdf_column output alloc/dealloc
- PR #1376 Change series quantile default to linear
- PR #1399 Replace CFFI bindings for NVTX functions with Cython bindings
- PR #1389 Refactored `set_null_count()`
- PR #1386 Added macros `GDF_TRY()`, `CUDF_TRY()` and `ASSERT_CUDF_SUCCEEDED()`
- PR #1435 Rework CMake and conda recipes to depend on installed libraries
- PR #1391 Tidy up bit-resolution-operation and bitmask class code
- PR #1439 Add cmake variable to enable compiling CUDA code with -lineinfo
- PR #1462 Add ability to read parquet files from arrow::io::RandomAccessFile
- PR #1453 Convert CSV Reader CFFI to Cython
- PR #1479 Convert Parquet Reader CFFI to Cython
- PR #1397 Add a utility function for producing an overflow-safe kernel launch grid configuration
- PR #1382 Add GPU parsing of nested brackets to cuIO parsing utilities
- PR #1481 Add cudf::table constructor to allocate a set of `gdf_column`s
- PR #1484 Convert GroupBy CFFI to Cython
- PR #1463 Allow and default melt keyword argument var_name to be None
- PR #1486 Parquet Reader: Use device_buffer rather than device_ptr
- PR #1525 Add cudatoolkit conda dependency
- PR #1520 Renamed `src/dataframe` to `src/table` and moved `table.hpp`. Made `types.hpp` to be type declarations only.
- PR #1492 Convert transpose CFFI to Cython
- PR #1495 Convert binary and unary ops CFFI to Cython
- PR #1503 Convert sorting and hashing ops CFFI to Cython
- PR #1522 Use latest release version in update-version CI script
- PR #1533 Remove stale join CFFI, fix memory leaks in join Cython
- PR #1521 Added `row_bitmask` to compute bitmask for rows of a table. Merged `valids_ops.cu` and `bitmask_ops.cu`
- PR #1553 Overload `hash_row` to avoid using intial hash values. Updated `gdf_hash` to select between overloads
- PR #1585 Updated `cudf::table` to maintain own copy of wrapped `gdf_column*`s
- PR #1559 Add `except +` to all Cython function definitions to catch C++ exceptions properly
- PR #1617 `has_nulls` and `column_dtypes` for `cudf::table`
- PR #1590 Remove CFFI from the build / install process entirely
- PR #1536 Convert gpuarrow CFFI to Cython
- PR #1655 Add `Column._pointer` as a way to access underlying `gdf_column*` of a `Column`
- PR #1655 Update readme conda install instructions for cudf version 0.6 and 0.7


## Bug Fixes

- PR #1233 Fix dtypes issue while adding the column to `str` dataframe.
- PR #1254 CSV Reader: fix data type detection for floating-point numbers in scientific notation
- PR #1289 Fix looping over each value instead of each category in concatenation
- PR #1293 Fix Inaccurate error message in join.pyx
- PR #1308 Add atomicCAS overload for `int8_t`, `int16_t`
- PR #1317 Fix catch polymorphic exception by reference in ipc.cu
- PR #1325 Fix dtype of null bitmasks to int8
- PR #1326 Update build documentation to use -DCMAKE_CXX11_ABI=ON
- PR #1334 Add "na_position" argument to CategoricalColumn sort_by_values
- PR #1321 Fix out of bounds warning when checking Bzip2 header
- PR #1359 Add atomicAnd/Or/Xor for integers
- PR #1354 Fix `fillna()` behaviour when replacing values with different dtypes
- PR #1347 Fixed core dump issue while passing dict_dtypes without column names in `cudf.read_csv()`
- PR #1379 Fixed build failure caused due to error: 'col_dtype' may be used uninitialized
- PR #1392 Update cudf Dockerfile and package_versions.sh
- PR #1385 Added INT8 type to `_schema_to_dtype` for use in GpuArrowReader
- PR #1393 Fixed a bug in `gdf_count_nonzero_mask()` for the case of 0 bits to count
- PR #1395 Update CONTRIBUTING to use the environment variable CUDF_HOME
- PR #1416 Fix bug at gdf_quantile_exact and gdf_quantile_appox
- PR #1421 Fix remove creation of series multiple times during `add_column()`
- PR #1405 CSV Reader: Fix memory leaks on read_csv() failure
- PR #1328 Fix CategoricalColumn to_arrow() null mask
- PR #1433 Fix NVStrings/categories includes
- PR #1432 Update NVStrings to 0.7.* to coincide with 0.7 development
- PR #1483 Modify CSV reader to avoid cropping blank quoted characters in non-string fields
- PR #1446 Merge 1275 hotfix from master into branch-0.7
- PR #1447 Fix legacy groupby apply docstring
- PR #1451 Fix hash join estimated result size is not correct
- PR #1454 Fix local build script improperly change directory permissions
- PR #1490 Require Dask 1.1.0+ for `is_dataframe_like` test or skip otherwise.
- PR #1491 Use more specific directories & groups in CODEOWNERS
- PR #1497 Fix Thrust issue on CentOS caused by missing default constructor of host_vector elements
- PR #1498 Add missing include guard to device_atomics.cuh and separated DEVICE_ATOMICS_TEST
- PR #1506 Fix csv-write call to updated NVStrings method
- PR #1510 Added nvstrings `fillna()` function
- PR #1507 Parquet Reader: Default string data to GDF_STRING
- PR #1535 Fix doc issue to ensure correct labelling of cudf.series
- PR #1537 Fix `undefined reference` link error in HashPartitionTest
- PR #1548 Fix ci/local/build.sh README from using an incorrect image example
- PR #1551 CSV Reader: Fix integer column name indexing
- PR #1586 Fix broken `scalar_wrapper::operator==`
- PR #1591 ORC/Parquet Reader: Fix missing import for FileNotFoundError exception
- PR #1573 Parquet Reader: Fix crash due to clash with ORC reader datasource
- PR #1607 Revert change of `column.to_dense_buffer` always return by copy for performance concerns
- PR #1618 ORC reader: fix assert & data output when nrows/skiprows isn't aligned to stripe boundaries
- PR #1631 Fix failure of TYPES_TEST on some gcc-7 based systems.
- PR #1641 CSV Reader: Fix skip_blank_lines behavior with Windows line terminators (\r\n)
- PR #1648 ORC reader: fix non-deterministic output when skiprows is non-zero
- PR #1676 Fix groupby `as_index` behaviour with `MultiIndex`
- PR #1659 Fix bug caused by empty groupbys and multiindex slicing throwing exceptions
- PR #1656 Correct Groupby failure in dask when un-aggregable columns are left in dataframe.
- PR #1689 Fix groupby performance regression
- PR #1694 Add Cython as a runtime dependency since it's required in `setup.py`


# cuDF 0.6.1 (25 Mar 2019)

## Bug Fixes

- PR #1275 Fix CentOS exception in DataFrame.hash_partition from using value "returned" by a void function


# cuDF 0.6.0 (22 Mar 2019)

## New Features

- PR #760 Raise `FileNotFoundError` instead of `GDF_FILE_ERROR` in `read_csv` if the file does not exist
- PR #539 Add Python bindings for replace function
- PR #823 Add Doxygen configuration to enable building HTML documentation for libcudf C/C++ API
- PR #807 CSV Reader: Add byte_range parameter to specify the range in the input file to be read
- PR #857 Add Tail method for Series/DataFrame and update Head method to use iloc
- PR #858 Add series feature hashing support
- PR #871 CSV Reader: Add support for NA values, including user specified strings
- PR #893 Adds PyArrow based parquet readers / writers to Python, fix category dtype handling, fix arrow ingest buffer size issues
- PR #867 CSV Reader: Add support for ignoring blank lines and comment lines
- PR #887 Add Series digitize method
- PR #895 Add Series groupby
- PR #898 Add DataFrame.groupby(level=0) support
- PR #920 Add feather, JSON, HDF5 readers / writers from PyArrow / Pandas
- PR #888 CSV Reader: Add prefix parameter for column names, used when parsing without a header
- PR #913 Add DLPack support: convert between cuDF DataFrame and DLTensor
- PR #939 Add ORC reader from PyArrow
- PR #918 Add Series.groupby(level=0) support
- PR #906 Add binary and comparison ops to DataFrame
- PR #958 Support unary and binary ops on indexes
- PR #964 Add `rename` method to `DataFrame`, `Series`, and `Index`
- PR #985 Add `Series.to_frame` method
- PR #985 Add `drop=` keyword to reset_index method
- PR #994 Remove references to pygdf
- PR #990 Add external series groupby support
- PR #988 Add top-level merge function to cuDF
- PR #992 Add comparison binaryops to DateTime columns
- PR #996 Replace relative path imports with absolute paths in tests
- PR #995 CSV Reader: Add index_col parameter to specify the column name or index to be used as row labels
- PR #1004 Add `from_gpu_matrix` method to DataFrame
- PR #997 Add property index setter
- PR #1007 Replace relative path imports with absolute paths in cudf
- PR #1013 select columns with df.columns
- PR #1016 Rename Series.unique_count() to nunique() to match pandas API
- PR #947 Prefixsum to handle nulls and float types
- PR #1029 Remove rest of relative path imports
- PR #1021 Add filtered selection with assignment for Dataframes
- PR #872 Adding NVCategory support to cudf apis
- PR #1052 Add left/right_index and left/right_on keywords to merge
- PR #1091 Add `indicator=` and `suffixes=` keywords to merge
- PR #1107 Add unsupported keywords to Series.fillna
- PR #1032 Add string support to cuDF python
- PR #1136 Removed `gdf_concat`
- PR #1153 Added function for getting the padded allocation size for valid bitmask
- PR #1148 Add cudf.sqrt for dataframes and Series
- PR #1159 Add Python bindings for libcudf dlpack functions
- PR #1155 Add __array_ufunc__ for DataFrame and Series for sqrt
- PR #1168 to_frame for series accepts a name argument


## Improvements

- PR #1218 Add dask-cudf page to API docs
- PR #892 Add support for heterogeneous types in binary ops with JIT
- PR #730 Improve performance of `gdf_table` constructor
- PR #561 Add Doxygen style comments to Join CUDA functions
- PR #813 unified libcudf API functions by replacing gpu_ with gdf_
- PR #822 Add support for `__cuda_array_interface__` for ingest
- PR #756 Consolidate common helper functions from unordered map and multimap
- PR #753 Improve performance of groupby sum and average, especially for cases with few groups.
- PR #836 Add ingest support for arrow chunked arrays in Column, Series, DataFrame creation
- PR #763 Format doxygen comments for csv_read_arg struct
- PR #532 CSV Reader: Use type dispatcher instead of switch block
- PR #694 Unit test utilities improvements
- PR #878 Add better indexing to Groupby
- PR #554 Add `empty` method and `is_monotonic` attribute to `Index`
- PR #1040 Fixed up Doxygen comment tags
- PR #909 CSV Reader: Avoid host->device->host copy for header row data
- PR #916 Improved unit testing and error checking for `gdf_column_concat`
- PR #941 Replace `numpy` call in `Series.hash_encode` with `numba`
- PR #942 Added increment/decrement operators for wrapper types
- PR #943 Updated `count_nonzero_mask` to return `num_rows` when the mask is null
- PR #952 Added trait to map C++ type to `gdf_dtype`
- PR #966 Updated RMM submodule.
- PR #998 Add IO reader/writer modules to API docs, fix for missing cudf.Series docs
- PR #1017 concatenate along columns for Series and DataFrames
- PR #1002 Support indexing a dataframe with another boolean dataframe
- PR #1018 Better concatenation for Series and Dataframes
- PR #1036 Use Numpydoc style docstrings
- PR #1047 Adding gdf_dtype_extra_info to gdf_column_view_augmented
- PR #1054 Added default ctor to SerialTrieNode to overcome Thrust issue in CentOS7 + CUDA10
- PR #1024 CSV Reader: Add support for hexadecimal integers in integral-type columns
- PR #1033 Update `fillna()` to use libcudf function `gdf_replace_nulls`
- PR #1066 Added inplace assignment for columns and select_dtypes for dataframes
- PR #1026 CSV Reader: Change the meaning and type of the quoting parameter to match Pandas
- PR #1100 Adds `CUDF_EXPECTS` error-checking macro
- PR #1092 Fix select_dtype docstring
- PR #1111 Added cudf::table
- PR #1108 Sorting for datetime columns
- PR #1120 Return a `Series` (not a `Column`) from `Series.cat.set_categories()`
- PR #1128 CSV Reader: The last data row does not need to be line terminated
- PR #1183 Bump Arrow version to 0.12.1
- PR #1208 Default to CXX11_ABI=ON
- PR #1252 Fix NVStrings dependencies for cuda 9.2 and 10.0
- PR #2037 Optimize the existing `gather` and `scatter` routines in `libcudf`

## Bug Fixes

- PR #821 Fix flake8 issues revealed by flake8 update
- PR #808 Resolved renamed `d_columns_valids` variable name
- PR #820 CSV Reader: fix the issue where reader adds additional rows when file uses \r\n as a line terminator
- PR #780 CSV Reader: Fix scientific notation parsing and null values for empty quotes
- PR #815 CSV Reader: Fix data parsing when tabs are present in the input CSV file
- PR #850 Fix bug where left joins where the left df has 0 rows causes a crash
- PR #861 Fix memory leak by preserving the boolean mask index
- PR #875 Handle unnamed indexes in to/from arrow functions
- PR #877 Fix ingest of 1 row arrow tables in from arrow function
- PR #876 Added missing `<type_traits>` include
- PR #889 Deleted test_rmm.py which has now moved to RMM repo
- PR #866 Merge v0.5.1 numpy ABI hotfix into 0.6
- PR #917 value_counts return int type on empty columns
- PR #611 Renamed `gdf_reduce_optimal_output_size()` -> `gdf_reduction_get_intermediate_output_size()`
- PR #923 fix index for negative slicing for cudf dataframe and series
- PR #927 CSV Reader: Fix category GDF_CATEGORY hashes not being computed properly
- PR #921 CSV Reader: Fix parsing errors with delim_whitespace, quotations in the header row, unnamed columns
- PR #933 Fix handling objects of all nulls in series creation
- PR #940 CSV Reader: Fix an issue where the last data row is missing when using byte_range
- PR #945 CSV Reader: Fix incorrect datetime64 when milliseconds or space separator are used
- PR #959 Groupby: Problem with column name lookup
- PR #950 Converting dataframe/recarry with non-contiguous arrays
- PR #963 CSV Reader: Fix another issue with missing data rows when using byte_range
- PR #999 Fix 0 sized kernel launches and empty sort_index exception
- PR #993 Fix dtype in selecting 0 rows from objects
- PR #1009 Fix performance regression in `to_pandas` method on DataFrame
- PR #1008 Remove custom dask communication approach
- PR #1001 CSV Reader: Fix a memory access error when reading a large (>2GB) file with date columns
- PR #1019 Binary Ops: Fix error when one input column has null mask but other doesn't
- PR #1014 CSV Reader: Fix false positives in bool value detection
- PR #1034 CSV Reader: Fix parsing floating point precision and leading zero exponents
- PR #1044 CSV Reader: Fix a segfault when byte range aligns with a page
- PR #1058 Added support for `DataFrame.loc[scalar]`
- PR #1060 Fix column creation with all valid nan values
- PR #1073 CSV Reader: Fix an issue where a column name includes the return character
- PR #1090 Updating Doxygen Comments
- PR #1080 Fix dtypes returned from loc / iloc because of lists
- PR #1102 CSV Reader: Minor fixes and memory usage improvements
- PR #1174: Fix release script typo
- PR #1137 Add prebuild script for CI
- PR #1118 Enhanced the `DataFrame.from_records()` feature
- PR #1129 Fix join performance with index parameter from using numpy array
- PR #1145 Issue with .agg call on multi-column dataframes
- PR #908 Some testing code cleanup
- PR #1167 Fix issue with null_count not being set after inplace fillna()
- PR #1184 Fix iloc performance regression
- PR #1185 Support left_on/right_on and also on=str in merge
- PR #1200 Fix allocating bitmasks with numba instead of rmm in allocate_mask function
- PR #1213 Fix bug with csv reader requesting subset of columns using wrong datatype
- PR #1223 gpuCI: Fix label on rapidsai channel on gpu build scripts
- PR #1242 Add explicit Thrust exec policy to fix NVCATEGORY_TEST segfault on some platforms
- PR #1246 Fix categorical tests that failed due to bad implicit type conversion
- PR #1255 Fix overwriting conda package main label uploads
- PR #1259 Add dlpack includes to pip build


# cuDF 0.5.1 (05 Feb 2019)

## Bug Fixes

- PR #842 Avoid using numpy via cimport to prevent ABI issues in Cython compilation


# cuDF 0.5.0 (28 Jan 2019)

## New Features

- PR #722 Add bzip2 decompression support to `read_csv()`
- PR #693 add ZLIB-based GZIP/ZIP support to `read_csv_strings()`
- PR #411 added null support to gdf_order_by (new API) and cudf_table::sort
- PR #525 Added GitHub Issue templates for bugs, documentation, new features, and questions
- PR #501 CSV Reader: Add support for user-specified decimal point and thousands separator to read_csv_strings()
- PR #455 CSV Reader: Add support for user-specified decimal point and thousands separator to read_csv()
- PR #439 add `DataFrame.drop` method similar to pandas
- PR #356 add `DataFrame.transpose` method and `DataFrame.T` property similar to pandas
- PR #505 CSV Reader: Add support for user-specified boolean values
- PR #350 Implemented Series replace function
- PR #490 Added print_env.sh script to gather relevant environment details when reporting cuDF issues
- PR #474 add ZLIB-based GZIP/ZIP support to `read_csv()`
- PR #547 Added melt similar to `pandas.melt()`
- PR #491 Add CI test script to check for updates to CHANGELOG.md in PRs
- PR #550 Add CI test script to check for style issues in PRs
- PR #558 Add CI scripts for cpu-based conda and gpu-based test builds
- PR #524 Add Boolean Indexing
- PR #564 Update python `sort_values` method to use updated libcudf `gdf_order_by` API
- PR #509 CSV Reader: Input CSV file can now be passed in as a text or a binary buffer
- PR #607 Add `__iter__` and iteritems to DataFrame class
- PR #643 added a new api gdf_replace_nulls that allows a user to replace nulls in a column

## Improvements

- PR #426 Removed sort-based groupby and refactored existing groupby APIs. Also improves C++/CUDA compile time.
- PR #461 Add `CUDF_HOME` variable in README.md to replace relative pathing.
- PR #472 RMM: Created centralized rmm::device_vector alias and rmm::exec_policy
- PR #500 Improved the concurrent hash map class to support partitioned (multi-pass) hash table building.
- PR #454 Improve CSV reader docs and examples
- PR #465 Added templated C++ API for RMM to avoid explicit cast to `void**`
- PR #513 `.gitignore` tweaks
- PR #521 Add `assert_eq` function for testing
- PR #502 Simplify Dockerfile for local dev, eliminate old conda/pip envs
- PR #549 Adds `-rdynamic` compiler flag to nvcc for Debug builds
- PR #472 RMM: Created centralized rmm::device_vector alias and rmm::exec_policy
- PR #577 Added external C++ API for scatter/gather functions
- PR #500 Improved the concurrent hash map class to support partitioned (multi-pass) hash table building
- PR #583 Updated `gdf_size_type` to `int`
- PR #500 Improved the concurrent hash map class to support partitioned (multi-pass) hash table building
- PR #617 Added .dockerignore file. Prevents adding stale cmake cache files to the docker container
- PR #658 Reduced `JOIN_TEST` time by isolating overflow test of hash table size computation
- PR #664 Added Debuging instructions to README
- PR #651 Remove noqa marks in `__init__.py` files
- PR #671 CSV Reader: uncompressed buffer input can be parsed without explicitly specifying compression as None
- PR #684 Make RMM a submodule
- PR #718 Ensure sum, product, min, max methods pandas compatibility on empty datasets
- PR #720 Refactored Index classes to make them more Pandas-like, added CategoricalIndex
- PR #749 Improve to_arrow and from_arrow Pandas compatibility
- PR #766 Remove TravisCI references, remove unused variables from CMake, fix ARROW_VERSION in Cmake
- PR #773 Add build-args back to Dockerfile and handle dependencies based on environment yml file
- PR #781 Move thirdparty submodules to root and symlink in /cpp
- PR #843 Fix broken cudf/python API examples, add new methods to the API index

## Bug Fixes

- PR #569 CSV Reader: Fix days being off-by-one when parsing some dates
- PR #531 CSV Reader: Fix incorrect parsing of quoted numbers
- PR #465 Added templated C++ API for RMM to avoid explicit cast to `void**`
- PR #473 Added missing <random> include
- PR #478 CSV Reader: Add api support for auto column detection, header, mangle_dupe_cols, usecols
- PR #495 Updated README to correct where cffi pytest should be executed
- PR #501 Fix the intermittent segfault caused by the `thousands` and `compression` parameters in the csv reader
- PR #502 Simplify Dockerfile for local dev, eliminate old conda/pip envs
- PR #512 fix bug for `on` parameter in `DataFrame.merge` to allow for None or single column name
- PR #511 Updated python/cudf/bindings/join.pyx to fix cudf merge printing out dtypes
- PR #513 `.gitignore` tweaks
- PR #521 Add `assert_eq` function for testing
- PR #537 Fix CMAKE_CUDA_STANDARD_REQURIED typo in CMakeLists.txt
- PR #447 Fix silent failure in initializing DataFrame from generator
- PR #545 Temporarily disable csv reader thousands test to prevent segfault (test re-enabled in PR #501)
- PR #559 Fix Assertion error while using `applymap` to change the output dtype
- PR #575 Update `print_env.sh` script to better handle missing commands
- PR #612 Prevent an exception from occuring with true division on integer series.
- PR #630 Fix deprecation warning for `pd.core.common.is_categorical_dtype`
- PR #622 Fix Series.append() behaviour when appending values with different numeric dtype
- PR #603 Fix error while creating an empty column using None.
- PR #673 Fix array of strings not being caught in from_pandas
- PR #644 Fix return type and column support of dataframe.quantile()
- PR #634 Fix create `DataFrame.from_pandas()` with numeric column names
- PR #654 Add resolution check for GDF_TIMESTAMP in Join
- PR #648 Enforce one-to-one copy required when using `numba>=0.42.0`
- PR #645 Fix cmake build type handling not setting debug options when CMAKE_BUILD_TYPE=="Debug"
- PR #669 Fix GIL deadlock when launching multiple python threads that make Cython calls
- PR #665 Reworked the hash map to add a way to report the destination partition for a key
- PR #670 CMAKE: Fix env include path taking precedence over libcudf source headers
- PR #674 Check for gdf supported column types
- PR #677 Fix 'gdf_csv_test_Dates' gtest failure due to missing nrows parameter
- PR #604 Fix the parsing errors while reading a csv file using `sep` instead of `delimiter`.
- PR #686 Fix converting nulls to NaT values when converting Series to Pandas/Numpy
- PR #689 CSV Reader: Fix behavior with skiprows+header to match pandas implementation
- PR #691 Fixes Join on empty input DFs
- PR #706 CSV Reader: Fix broken dtype inference when whitespace is in data
- PR #717 CSV reader: fix behavior when parsing a csv file with no data rows
- PR #724 CSV Reader: fix build issue due to parameter type mismatch in a std::max call
- PR #734 Prevents reading undefined memory in gpu_expand_mask_bits numba kernel
- PR #747 CSV Reader: fix an issue where CUDA allocations fail with some large input files
- PR #750 Fix race condition for handling NVStrings in CMake
- PR #719 Fix merge column ordering
- PR #770 Fix issue where RMM submodule pointed to wrong branch and pin other to correct branches
- PR #778 Fix hard coded ABI off setting
- PR #784 Update RMM submodule commit-ish and pip paths
- PR #794 Update `rmm::exec_policy` usage to fix segmentation faults when used as temprory allocator.
- PR #800 Point git submodules to branches of forks instead of exact commits


# cuDF 0.4.0 (05 Dec 2018)

## New Features

- PR #398 add pandas-compatible `DataFrame.shape()` and `Series.shape()`
- PR #394 New documentation feature "10 Minutes to cuDF"
- PR #361 CSV Reader: Add support for strings with delimiters

## Improvements

 - PR #436 Improvements for type_dispatcher and wrapper structs
 - PR #429 Add CHANGELOG.md (this file)
 - PR #266 use faster CUDA-accelerated DataFrame column/Series concatenation.
 - PR #379 new C++ `type_dispatcher` reduces code complexity in supporting many data types.
 - PR #349 Improve performance for creating columns from memoryview objects
 - PR #445 Update reductions to use type_dispatcher. Adds integer types support to sum_of_squares.
 - PR #448 Improve installation instructions in README.md
 - PR #456 Change default CMake build to Release, and added option for disabling compilation of tests

## Bug Fixes

 - PR #444 Fix csv_test CUDA too many resources requested fail.
 - PR #396 added missing output buffer in validity tests for groupbys.
 - PR #408 Dockerfile updates for source reorganization
 - PR #437 Add cffi to Dockerfile conda env, fixes "cannot import name 'librmm'"
 - PR #417 Fix `map_test` failure with CUDA 10
 - PR #414 Fix CMake installation include file paths
 - PR #418 Properly cast string dtypes to programmatic dtypes when instantiating columns
 - PR #427 Fix and tests for Concatenation illegal memory access with nulls


# cuDF 0.3.0 (23 Nov 2018)

## New Features

 - PR #336 CSV Reader string support

## Improvements

 - PR #354 source code refactored for better organization. CMake build system overhaul. Beginning of transition to Cython bindings.
 - PR #290 Add support for typecasting to/from datetime dtype
 - PR #323 Add handling pyarrow boolean arrays in input/out, add tests
 - PR #325 GDF_VALIDITY_UNSUPPORTED now returned for algorithms that don't support non-empty valid bitmasks
 - PR #381 Faster InputTooLarge Join test completes in ms rather than minutes.
 - PR #373 .gitignore improvements
 - PR #367 Doc cleanup & examples for DataFrame methods
 - PR #333 Add Rapids Memory Manager documentation
 - PR #321 Rapids Memory Manager adds file/line location logging and convenience macros
 - PR #334 Implement DataFrame `__copy__` and `__deepcopy__`
 - PR #271 Add NVTX ranges to pygdf
 - PR #311 Document system requirements for conda install

## Bug Fixes

 - PR #337 Retain index on `scale()` function
 - PR #344 Fix test failure due to PyArrow 0.11 Boolean handling
 - PR #364 Remove noexcept from managed_allocator;  CMakeLists fix for NVstrings
 - PR #357 Fix bug that made all series be considered booleans for indexing
 - PR #351 replace conda env configuration for developers
 - PRs #346 #360 Fix CSV reading of negative numbers
 - PR #342 Fix CMake to use conda-installed nvstrings
 - PR #341 Preserve categorical dtype after groupby aggregations
 - PR #315 ReadTheDocs build update to fix missing libcuda.so
 - PR #320 FIX out-of-bounds access error in reductions.cu
 - PR #319 Fix out-of-bounds memory access in libcudf count_valid_bits
 - PR #303 Fix printing empty dataframe


# cuDF 0.2.0 and cuDF 0.1.0

These were initial releases of cuDF based on previously separate pyGDF and libGDF libraries.<|MERGE_RESOLUTION|>--- conflicted
+++ resolved
@@ -28,11 +28,9 @@
 - PR #4008 Eliminate extra copy in column constructor
 - PR #4013 Add cython definition for io readers cudf/io/io_types.hpp
 - PR #4014 ORC/Parquet: add count parameter to stripe/rowgroup-based reader API
-- PR #3880 Add aggregation infrastructure support for cudf::reduction
+- PR #3880 Add aggregation infrastructure support for cudf::reduce
+- PR #4059 Add aggregation infrastructure support for cudf::scan 
 - PR #4021 Change quantiles signature for clarity.
-<<<<<<< HEAD
-- PR #4059 Add aggregation infrastructure support for cudf::scan 
-=======
 - PR #4029 Port streaming.pyx to use libcudf++ APIs
 - PR #4031 Docs build scripts and instructions update
 - PR #4062 Improve how java classifiers are produced
@@ -40,7 +38,6 @@
 - PR #4067 Removed unused `CATEGORY` type ID.
 - PR #3891 Port NVStrings (r)split_record to contiguous_(r)split_record
 - PR #4064 Add cudaGetDeviceCount to JNI layer
->>>>>>> 68fb9393
 
 ## Bug Fixes
 
