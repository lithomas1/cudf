--- conflicted
+++ resolved
@@ -1,6 +1,7 @@
 # cuDF 0.13.0 (Date TBD)
 
 ## New Features
+- PR #3681 Adding cudf::experimental::boolean_mask_scatter
 
 ## Improvements
 
@@ -27,12 +28,8 @@
 - PR #3761 Introduce a Frame class and make Index, DataFrame and Series subclasses
 - PR #3538 Define and implement left semi join and left anti join
 - PR #3683 Added support for multiple delimiters in `nvtext.token_count()`
-<<<<<<< HEAD
-- PR #3681 Adding cudf::experimental::boolean_mask_scatter
-=======
 - PR #3792 Adding is_nan and is_notnan
 - PR #3594 Adding clamp support to libcudf++
->>>>>>> 5f4c1230
 
 ## Improvements
 
