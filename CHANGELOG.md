# cuDF 0.13.0 (Date TBD)

## New Features

- PR #3577 Add initial dictionary support to column classes
- PR #3917 Add dictionary add_keys function
- PR #3777 Add support for dictionary column in gather
- PR #3693 add string support, skipna to scan operation
- PR #3662 Define and implement `shift`.
- PR #3842 ORC writer: add support for column statistics
- PR #3861 Added Series.sum feature for String
- PR #4069 Added cast of numeric columns from/to String
- PR #3681 Add cudf::experimental::boolean_mask_scatter
- PR #4088 Added asString() on ColumnVector in Java that takes a format string
- PR #4040 Add support for n-way merge of sorted tables
- PR #4053 Multi-column quantiles.
- PR #4100 Add set_keys function for dictionary columns
- PR #3894 Add remove_keys functions for dictionary columns
- PR #4107 Add groupby nunique aggregation
- PR #4153 Support Dask serialization protocol on cuDF objects
- PR #4127 Add python API for n-way sorted merge (merge_sorted)
- PR #4164 Add Buffer "constructor-kwargs" header
- PR #4172 Add groupby nth aggregation
- PR #4159 Add COUNT aggregation that includes null values
- PR #4190 Add libcudf++ transpose Cython implementation
- PR #4063 Define and implement string capitalize and title API
- PR #4217 Add libcudf++ quantiles Cython implementation
- PR #4216 Add cudf.Scalar Python type
- PR #4129 Add libcudf++ interleave_columns and tile Cython implementation
- PR #4262 Port unaryops.pyx to use libcudf++ APIs
- PR #4276 Port avro.pyx to libcudf++
- PR #4259 Ability to create Java host buffers from memory-mapped files
- PR #4240 Add groupby::groups()

## Improvements

- PR #4187 exposed getNativeView method in Java bindings
- PR #3525 build.sh option to disable nvtx
- PR #3748 Optimize hash_partition using shared memory
- PR #3808 Optimize hash_partition using shared memory and cub block scan
- PR #3698 Add count_(un)set_bits functions taking multiple ranges and updated slice to compute null counts at once.
- PR #3909 Move java backend to libcudf++
- PR #3971 Adding `as_table` to convert Column to Table in python
- PR #3910 Adding sinh, cosh, tanh, asinh, acosh, atanh cube root and rint unary support.
- PR #3972 Add Java bindings for left_semi_join and left_anti_join
- PR #3975 Simplify and generalize data handling in `Buffer`
- PR #3985 Update RMM include files and remove extraneously included header files.
- PR #3601 Port UDF functionality for rolling windows to libcudf++
- PR #3911 Adding null boolean handling for copy_if_else
- PR #4003 Drop old `to_device` utility wrapper function
- PR #4002 Adding to_frame and fix for categorical column issue
- PR #4035 Port NVText tokenize function to libcudf++
- PR #4009 build script update to enable cudf build without installing
- PR #3897 Port cuIO JSON reader to cudf::column types
- PR #4008 Eliminate extra copy in column constructor
- PR #4013 Add cython definition for io readers cudf/io/io_types.hpp
- PR #4028 Port json.pyx to use new libcudf APIs
- PR #4014 ORC/Parquet: add count parameter to stripe/rowgroup-based reader API
- PR #4042 Port cudf/io/functions.hpp to Cython for use in IO bindings
- PR #3880 Add aggregation infrastructure support for reduction
- PR #3880 Add aggregation infrastructure support for cudf::reduce
- PR #4059 Add aggregation infrastructure support for cudf::scan
- PR #4021 Change quantiles signature for clarity.
- PR #4058 Port hash.pyx to use libcudf++ APIs
- PR #4057 Handle offsets in cython Column class
- PR #4045 Reorganize `libxx` directory
- PR #4029 Port stream_compaction.pyx to use libcudf++ APIs
- PR #4031 Docs build scripts and instructions update
- PR #4062 Improve how java classifiers are produced
- PR #4038 JNI and Java support for is_nan and is_not_nan
- PR #3786 Adding string support to rolling_windows
- PR #4067 Removed unused `CATEGORY` type ID.
- PR #3891 Port NVStrings (r)split_record to contiguous_(r)split_record
- PR #4070 Port NVText normalize_spaces to use libcudf strings column
- PR #4072 Allow round_robin_partition to single partition
- PR #4064 Add cudaGetDeviceCount to JNI layer
- PR #4075 Port nvtext ngrams-tokenize to libcudf++
- PR #4087 Add support for writing large Parquet files in a chunked manner.
- PR #3716 Update cudf.to_parquet to use new GPU accelerated Parquet writer
- PR #4083 Use two partitions in test_groupby_multiindex_reset_index
- PR #4071 Add Java bindings for round robin partition
- PR #4079 Simply use `mask.size` to create the array view
- PR #4092 Keep mask on GPU for bit unpacking
- PR #4081 Copy from `Buffer`'s pointer directly to host
- PR #4105 Change threshold of using optimized hash partition code
- PR #4101 Redux serialize `Buffer` directly with `__cuda_array_interface__`
- PR #4098 Remove legacy calls from libcudf strings column code
- PR #4044 Port join.pyx to use libcudf++ APIs
- PR #4111 Use `Buffer`'s to serialize `StringColumn`
- PR #4133 Mask cleanup and fixes: use `int32` dtype, ensure 64 byte padding, handle offsets
- PR #4113 Get `len` of `StringColumn`s without `nvstrings`
- PR #4147 Remove workaround for UNKNOWN_NULL_COUNT in contiguous_split.
- PR #4130 Renames in-place `cudf::experimental::fill` to `cudf::experimental::fill_in_place`
- PR #4136 Add `Index.names` property
- PR #4139 Port rolling.pyx to new libcudf APIs
- PR #4143 Renames in-place `cudf::experimental::copy_range` to `cudf::experimental::copy_range_in_place`
- PR #4144 Release GIL when calling libcudf++ functions
- PR #4082 Rework MultiColumns in cuDF
- PR #4149 Use "type-serialized" for pickled types like Dask
- PR #4174 Port hash groupby to libcudf++
- PR #4171 Split java host and device vectors to make a vector truly immutable
- PR #4167 Port `search` to libcudf++ (support multi-column searchsorted)
- PR #4163 Assert Dask CUDA serializers have `Buffer` frames
- PR #4165 List serializable classes once
- PR #4168 IO readers: do not create null mask for non-nullable columns
- PR #4177 Use `uint8` type for host array copy of `Buffer`
- PR #4183 Update Google Test Execution
- PR #4182 Rename cuDF serialize functions to be more generic
- PR #4176 Add option to parallelize setup.py's cythonize
- PR #4191 Porting sort.pyx to use new libcudf APIs
- PR #4196 reduce CHANGELOG.md merge conflicts
- PR #4197 Added notebook testing to gpuCI gpu build
- PR #4204 Port nvtext create-ngrams function
- PR #4219 Port dlpack.pyx to use new libcudf APIs
- PR #4225 Remove stale notebooks
- PR #4233 Porting replace.pyx to use new libcudf APIs
- PR #4223 Fix a few of the Cython warnings
- PR #4234 Add BUILD_LEGACY_TESTS cmake option
- PR #4251 Add class to docs in `dask-cudf` `derived_from`
- PR #4261 libxx Cython reorganization
- PR #4274 Support negative position values in slice_strings
- PR #4282 Porting nvstrings conversion functions from new libcudf++ to Python/Cython
- PR #4306 Use libcudf++ `unary.pyx` cast instead of legacy cast
- PR #4305 Move gpuarrow.pyx and related libarrow_cuda files into _libxx

## Bug Fixes

- PR #3888 Drop `ptr=None` from `DeviceBuffer` call
- PR #3976 Fix string serialization and memory_usage method to be consistent
- PR #3902 Fix conversion of large size GPU array to dataframe
- PR #3953 Fix overflow in column_buffer when computing the device buffer size
- PR #3959 Add missing hash-dispatch function for cudf.Series
- PR #3970 Fix for Series Pickle
- PR #3964 Restore legacy NVStrings and NVCategory dependencies in Java jar
- PR #3982 Fix java unary op enum and add missing ops
- PR #3999 Fix issue serializing empty string columns (java)
- PR #3979 Add `name` to Series serialize and deserialize
- PR #4005 Fix null mask allocation bug in gather_bitmask
- PR #4000 Fix dask_cudf sort_values performance for single partitions
- PR #4007 Fix for copy_bitmask issue with uninitialized device_buffer
- PR #4037 Fix JNI quantile compile issue
- PR #4054 Fixed JNI to deal with reduction API changes
- PR #4052 Fix for round-robin when num_partitions divides nrows.
- PR #4061 Add NDEBUG guard on `constexpr_assert`.
- PR #4049 Fix `cudf::split` issue returning one less than expected column vectors
- PR #4065 Parquet writer: fix for out-of-range dictionary indices
- PR #4066 Fixed mismatch with dtype enums
- PR #4078 Fix joins for when column_in_common input parameter is empty
- PR #4080 Fix multi-index dask test with sort issue
- PR #4084 Update Java for removal of CATEGORY type
- PR #4086 ORC reader: fix potentially incorrect timestamp decoding in the last rowgroup
- PR #4089 Fix dask groupby mutliindex test case issues in join
- PR #4097 Fix strings concatenate logic with column offsets
- PR #4076 All null string entries should have null data buffer
- PR #4145 Support empty index case in DataFrame._from_table
- PR #4109 Use rmm::device_vector instead of thrust::device_vector
- PR #4113 Use `.nvstrings` in `StringColumn.sum(...)`
- PR #4116 Fix a bug in contiguous_split() where tables with mixed column types could corrupt string output
- PR #4108 Fix dtype bugs in dask_cudf metadata (metadata_nonempty overhaul)
- PR #4138 Really fix strings concatenate logic with column offsets
- PR #4119 Fix binary ops slowdown using jitify -remove-unused-globals
- PR #4125 Fix type enum to account for added Dictionary type in `types.hpp`
- PR #4132 Fix `hash_partition` null mask allocation
- PR #4137 Update Java for mutating fill and rolling window changes
- PR #4184 Add missing except+ to Cython bindings
- PR #4141 Fix NVStrings test_convert failure in 10.2 build
- PR #4158 Fix merge issue with empty table return if one of the two tables are empty
- PR #4162 Properly handle no index metadata generation for to_parquet
- PR #4175 Fix `__sizeof__` calculation in `StringColumn`
- PR #4155 Update groupby group_offsets size and fix unnecessary device dispatch.
- PR #4186 Fix from_timestamps 12-hour specifiers support
- PR #4198 Fix constructing `RangeIndex` from `range`
- PR #4192 Parquet writer: fix OOB read when computing string hash
- PR #4201 Fix java window tests
- PR #4199 Fix potential race condition in memcpy_block
- PR #4221 Fix series dict alignment to not drop index name
- PR #4218 Fix `get_aggregation` definition with `except *`
- PR #4215 Fix performance regression in strings::detail::concatenate
- PR #4214 Alter ValueError exception for GPU accelerated Parquet writer to properly report `categorical` columns are not supported.
- PR #4232 Fix handling empty tuples of children in string columns
- PR #4222 Fix no-return compile error in binop-null-test
- PR #4242 Fix for rolling tests CI failure
- PR #4245 Fix race condition in parquet reader
- PR #4258 Fix dask-cudf losing index name in `reset_index`
- PR #4268 Fix java build for hash aggregate
- PR #4273 Fix losing `StringIndex` name in dask `_meta_nonempty`
<<<<<<< HEAD
- PR #4115 Serialize an empty column table with non zero rows
=======
- PR #4279 Fix converting `np.float64` to Scalar
- PR #4285 Add init files for cython pkgs and fix `setup.py`
- PR #4287 Parquet reader: fix empty string potentially read as null
- PR #4297 Fix specification of package_data in setup.py
- PR #4302 Fix `_is_local_filesystem` check
>>>>>>> eb075b4f


# cuDF 0.12.0 (04 Feb 2020)

## New Features

- PR #3759 Updated 10 Minutes with clarification on how `dask_cudf` uses `cudf` API
- PR #3224 Define and implement new join APIs.
- PR #3284 Add gpu-accelerated parquet writer
- PR #3254 Python redesign for libcudf++
- PR #3336 Add `from_dlpack` and `to_dlpack`
- PR #3555 Add column names support to libcudf++ io readers and writers
- PR #3527 Add string functionality for merge API
- PR #3610 Add memory_usage to DataFrame and Series APIs
- PR #3557 Add contiguous_split() function. 
- PR #3619 Support CuPy 7
- PR #3604 Add nvtext ngrams-tokenize function
- PR #3403 Define and implement new stack + tile APIs
- PR #3627 Adding cudf::sort and cudf::sort_by_key
- PR #3597 Implement new sort based groupby
- PR #3776 Add column equivalence comparator (using epsilon for float equality)
- PR #3667 Define and implement round-robin partition API.
- PR #3690 Add bools_to_mask
- PR #3761 Introduce a Frame class and make Index, DataFrame and Series subclasses
- PR #3538 Define and implement left semi join and left anti join
- PR #3683 Added support for multiple delimiters in `nvtext.token_count()`
- PR #3792 Adding is_nan and is_notnan
- PR #3594 Adding clamp support to libcudf++

## Improvements

- PR #3124 Add support for grand-children in cudf column classes
- PR #3292 Port NVStrings regex contains function
- PR #3409 Port NVStrings regex replace function
- PR #3417 Port NVStrings regex findall function
- PR #3351 Add warning when filepath resolves to multiple files in cudf readers
- PR #3370 Port NVStrings strip functions
- PR #3453 Port NVStrings IPv4 convert functions to cudf strings column
- PR #3441 Port NVStrings url encode/decode to cudf strings column
- PR #3364 Port NVStrings split functions
- PR #3463 Port NVStrings partition/rpartition to cudf strings column
- PR #3502 ORC reader: add option to read DECIMALs as INT64
- PR #3461 Add a new overload to allocate_like() that takes explicit type and size params.
- PR #3590 Specialize hash functions for floating point
- PR #3569 Use `np.asarray` in `StringColumn.deserialize`
- PR #3553 Support Python NoneType in numeric binops
- PR #3511 Support DataFrame / Series mixed arithmetic
- PR #3567 Include `strides` in `__cuda_array_interface__`
- PR #3608 Update OPS codeowner group name
- PR #3431 Port NVStrings translate to cudf strings column
- PR #3507 Define and implement new binary operation APIs
- PR #3620 Add stream parameter to unary ops detail API
- PR #3593 Adding begin/end for mutable_column_device_view
- PR #3587 Merge CHECK_STREAM & CUDA_CHECK_LAST to CHECK_CUDA
- PR #3733 Rework `hash_partition` API
- PR #3655 Use move with make_pair to avoid copy construction
- PR #3402 Define and implement new quantiles APIs
- PR #3612 Add ability to customize the JIT kernel cache path
- PR #3647 Remove PatchedNumbaDeviceArray with CuPy 6.6.0
- PR #3641 Remove duplicate definitions of CUDA_DEVICE_CALLABLE
- PR #3640 Enable memory_usage in dask_cudf (also adds pd.Index from_pandas)
- PR #3654 Update Jitify submodule ref to include gcc-8 fix
- PR #3639 Define and implement `nans_to_nulls`
- PR #3561 Rework contains implementation in search
- PR #3616 Add aggregation infrastructure for argmax/argmin.
- PR #3673 Parquet reader: improve rounding of timestamp conversion to seconds
- PR #3699 Stringify libcudacxx headers for binary op JIT
- PR #3697 Improve column insert performance for wide frames
- PR #3653 Make `gather_bitmask_kernel` more reusable.
- PR #3710 Remove multiple CMake configuration steps from root build script
- PR #3657 Define and implement compiled binops for string column comparisons
- PR #3520 Change read_parquet defaults and add warnings
- PR #3780 Java APIs for selecting a GPU
- PR #3796 Improve on round-robin with the case when number partitions greater than number of rows.
- PR #3805 Avoid CuPy 7.1.0 for now
- PR #3758 detail::scatter variant with map iterator support
- PR #3882 Fail loudly when creating a StringColumn from nvstrings with > MAX_VAL(int32) bytes
- PR #3823 Add header file for detail search functions
- PR #2438 Build GBench Benchmarks in CI
- PR #3713 Adding aggregation support to rolling_window
- PR #3875 Add abstract sink for IO writers, used by ORC and Parquet writers for now
- PR #3916 Refactor gather bindings

## Bug Fixes

- PR #3618 Update 10 minutes to cudf and cupy to hide warning that were being shown in the docs
- PR #3550 Update Java package to 0.12
- PR #3549 Fix index name issue with iloc with RangeIndex
- PR #3562 Fix 4GB limit for gzipped-compressed csv files
- PR #2981 enable build.sh to build all targets without installation
- PR #3563 Use `__cuda_array_interface__` for serialization
- PR #3564 Fix cuda memory access error in gather_bitmask_kernel
- PR #3548 Replaced CUDA_RT_CALL with CUDA_TRY
- PR #3486 Pandas > 0.25 compatability
- PR #3622 Fix new warnings and errors when building with gcc-8
- PR #3588 Remove avro reader column order reversal
- PR #3629 Fix hash map test failure
- PR #3637 Fix sorted set_index operations in dask_cudf
- PR #3663 Fix libcudf++ ORC reader microseconds and milliseconds conversion
- PR #3668 Fixing CHECK_CUDA debug build issue
- PR #3684 Fix ends_with logic for matching string case
- PR #3691 Fix create_offsets to handle offset correctly
- PR #3687 Fixed bug while passing input GPU memory pointer in `nvtext.scatter_count()`
- PR #3701 Fix hash_partition hashing all columns instead of columns_to_hash
- PR #3694 Allow for null columns parameter in `csv_writer`
- PR #3706 Removed extra type-dispatcher call from merge
- PR #3704 Changed the default delimiter to `whitespace` for nvtext methods.
- PR #3741 Construct DataFrame from dict-of-Series with alignment
- PR #3724 Update rmm version to match release
- PR #3743 Fix for `None` data in `__array_interface__`
- PR #3731 Fix performance of zero sized dataframe slice
- PR #3709 Fix inner_join incorrect result issue
- PR #3734 Update numba to 0.46 in conda files
- PR #3738 Update libxx cython types.hpp path
- PR #3672 Fix to_host issue with column_view having offset
- PR #3730 CSV reader: Set invalid float values to NaN/null
- PR #3670 Floor when casting between timestamps of different precisions
- PR #3728 Fix apply_boolean_mask issue with non-null string column
- PR #3769 Don't look for a `name` attribute in column
- PR #3783 Bind cuDF operators to Dask Dataframe
- PR #3775 Fix segfault when reading compressed CSV files larger than 4GB
- PR #3799 Align indices of Series inputs when adding as columns to DataFrame
- PR #3803 Keep name when unpickling Index objects
- PR #3804 Fix cuda crash in AVRO reader
- PR #3766 Remove references to cudf::type_id::CATEGORY from IO code
- PR #3817 Don't always deepcopy an index
- PR #3821 Fix OOB read in gpuinflate prefetcher
- PR #3829 Parquet writer: fix empty dataframe causing cuda launch errors
- PR #3835 Fix memory leak in Cython when dealing with nulls in string columns
- PR #3866 Remove unnecessary if check in NVStrings.create_offsets
- PR #3858 Fixes the broken debug build after #3728
- PR #3850 Fix merge typecast scope issue and resulting memory leak
- PR #3855 Fix MultiColumn recreation with reset_index
- PR #3869 Fixed size calculation in NVStrings::byte_count()
- PR #3868 Fix apply_grouped moving average example
- PR #3900 Properly link `NVStrings` and `NVCategory` into tests
- PR #3868 Fix apply_grouped moving average example
- PR #3871 Fix `split_out` error
- PR #3886 Fix string column materialization from column view
- PR #3893 Parquet reader: fix segfault reading empty parquet file
- PR #3931 Dask-cudf groupby `.agg` multicolumn handling fix
- PR #4017 Fix memory leaks in `GDF_STRING` cython handling and `nans_to_nulls` cython


# cuDF 0.11.0 (11 Dec 2019)

## New Features

- PR #2905 Added `Series.median()` and null support for `Series.quantile()`
- PR #2930 JSON Reader: Support ARROW_RANDOM_FILE input
- PR #2956 Add `cudf::stack` and `cudf::tile`
- PR #2980 Added nvtext is_vowel/is_consonant functions
- PR #2987 Add `inplace` arg to `DataFrame.reset_index` and `Series`
- PR #3011 Added libcudf++ transition guide
- PR #3129 Add strings column factory from `std::vector`s
- PR #3054 Add parquet reader support for decimal data types
- PR #3022 adds DataFrame.astype for cuDF dataframes
- PR #2962 Add isnull(), notnull() and related functions
- PR #3025 Move search files to legacy
- PR #3068 Add `scalar` class
- PR #3094 Adding `any` and `all` support from libcudf
- PR #3130 Define and implement new `column_wrapper`
- PR #3143 Define and implement new copying APIs `slice` and `split`
- PR #3161 Move merge files to legacy
- PR #3079 Added support to write ORC files given a local path
- PR #3192 Add dtype param to cast `DataFrame` on init
- PR #3213 Port cuIO to libcudf++
- PR #3222 Add nvtext character tokenizer
- PR #3223 Java expose underlying buffers
- PR #3300 Add `DataFrame.insert`
- PR #3263 Define and implement new `valid_if`
- PR #3278 Add `to_host` utility to copy `column_view` to host
- PR #3087 Add new cudf::experimental bool8 wrapper
- PR #3219 Construct column from column_view
- PR #3250 Define and implement new merge APIs
- PR #3144 Define and implement new hashing APIs `hash` and `hash_partition`
- PR #3229 Define and implement new search APIs
- PR #3308 java add API for memory usage callbacks
- PR #2691 Row-wise reduction and scan operations via CuPy
- PR #3291 Add normalize_nans_and_zeros
- PR #3187 Define and implement new replace APIs
- PR #3356 Add vertical concatenation for table/columns
- PR #3344 java split API
- PR #2791 Add `groupby.std()`
- PR #3368 Enable dropna argument in dask_cudf groupby
- PR #3298 add null replacement iterator for column_device_view
- PR #3297 Define and implement new groupby API.
- PR #3396 Update device_atomics with new bool8 and timestamp specializations
- PR #3411 Java host memory management API
- PR #3393 Implement df.cov and enable covariance/correlation in dask_cudf
- PR #3401 Add dask_cudf ORC writer (to_orc)
- PR #3331 Add copy_if_else
- PR #3427 Define and Implement new multi-search API
- PR #3442 Add Bool-index + Multi column + DataFrame support for set-item
- PR #3172 Define and implement new fill/repeat/copy_range APIs
- PR #3490 Add pair iterators for columns
- PR #3497 Add DataFrame.drop(..., inplace=False) argument
- PR #3469 Add string functionality for replace API
- PR #3273 Define and implement new reduction APIs

## Improvements

- PR #2904 Move gpu decompressors to cudf::io namespace
- PR #2977 Moved old C++ test utilities to legacy directory.
- PR #2965 Fix slow orc reader perf with large uncompressed blocks
- PR #2995 Move JIT type utilities to legacy directory
- PR #2927 Add ``Table`` and ``TableView`` extension classes that wrap legacy cudf::table
- PR #3005 Renames `cudf::exp` namespace to `cudf::experimental`
- PR #3008 Make safe versions of `is_null` and `is_valid` in `column_device_view`
- PR #3026 Move fill and repeat files to legacy
- PR #3027 Move copying.hpp and related source to legacy folder
- PR #3014 Snappy decompression optimizations
- PR #3032 Use `asarray` to coerce indices to a NumPy array
- PR #2996 IO Readers: Replace `cuio::device_buffer` with `rmm::device_buffer`
- PR #3051 Specialized hash function for strings column
- PR #3065 Select and Concat for cudf::experimental::table
- PR #3080 Move `valid_if.cuh` to `legacy/`
- PR #3052 Moved replace.hpp functionality to legacy
- PR #3091 Move join files to legacy
- PR #3092 Implicitly init RMM if Java allocates before init
- PR #3029 Update gdf_ numeric types with stdint and move to cudf namespace
- PR #3052 Moved replace.hpp functionality to legacy
- PR #2955 Add cmake option to only build for present GPU architecture
- PR #3070 Move functions.h and related source to legacy
- PR #2951 Allow set_index to handle a list of column names
- PR #3093 Move groupby files to legacy
- PR #2988 Removing GIS functionality (now part of cuSpatial library)
- PR #3067 Java method to return size of device memory buffer
- PR #3083 Improved some binary operation tests to include null testing.
- PR #3084 Update to arrow-cpp and pyarrow 0.15.0
- PR #3071 Move cuIO to legacy
- PR #3126 Round 2 of snappy decompression optimizations
- PR #3046 Define and implement new copying APIs `empty_like` and `allocate_like`
- PR #3128 Support MultiIndex in DataFrame.join
- PR #2971 Added initial gather and scatter methods for strings_column_view
- PR #3133 Port NVStrings to cudf column: count_characters and count_bytes
- PR #2991 Added strings column functions concatenate and join_strings
- PR #3028 Define and implement new `gather` APIs.
- PR #3135 Add nvtx utilities to cudf::nvtx namespace
- PR #3021 Java host side concat of serialized buffers
- PR #3138 Move unary files to legacy
- PR #3170 Port NVStrings substring functions to cudf strings column
- PR #3159 Port NVStrings is-chars-types function to cudf strings column
- PR #3154 Make `table_view_base.column()` const and add `mutable_table_view.column()`
- PR #3175 Set cmake cuda version variables
- PR #3171 Move deprecated error macros to legacy
- PR #3191 Port NVStrings integer convert ops to cudf column
- PR #3189 Port NVStrings find ops to cudf column
- PR #3352 Port NVStrings convert float functions to cudf strings column
- PR #3193 Add cuPy as a formal dependency
- PR #3195 Support for zero columned `table_view`
- PR #3165 Java device memory size for string category
- PR #3205 Move transform files to legacy
- PR #3202 Rename and move error.hpp to public headers
- PR #2878 Use upstream merge code in dask_cudf
- PR #3217 Port NVStrings upper and lower case conversion functions
- PR #3350 Port NVStrings booleans convert functions
- PR #3231 Add `column::release()` to give up ownership of contents.
- PR #3157 Use enum class rather than enum for mask_allocation_policy
- PR #3232 Port NVStrings datetime conversion to cudf strings column
- PR #3136 Define and implement new transpose API
- PR #3237 Define and implement new transform APIs
- PR #3245 Move binaryop files to legacy
- PR #3241 Move stream_compaction files to legacy
- PR #3166 Move reductions to legacy
- PR #3261 Small cleanup: remove `== true`
- PR #3271 Update rmm API based on `rmm.reinitialize(...)` change
- PR #3266 Remove optional checks for CuPy
- PR #3268 Adding null ordering per column feature when sorting
- PR #3239 Adding floating point specialization to comparators for NaNs
- PR #3270 Move predicates files to legacy
- PR #3281 Add to_host specialization for strings in column test utilities
- PR #3282 Add `num_bitmask_words`
- PR #3252 Add new factory methods to include passing an existing null mask
- PR #3288 Make `bit.cuh` utilities usable from host code.
- PR #3287 Move rolling windows files to legacy
- PR #3182 Define and implement new unary APIs `is_null` and `is_not_null`
- PR #3314 Drop `cython` from run requirements
- PR #3301 Add tests for empty column wrapper.
- PR #3294 Update to arrow-cpp and pyarrow 0.15.1
- PR #3310 Add `row_hasher` and `element_hasher` utilities
- PR #3272 Support non-default streams when creating/destroying hash maps
- PR #3286 Clean up the starter code on README
- PR #3332 Port NVStrings replace to cudf strings column
- PR #3354 Define and implement new `scatter` APIs
- PR #3322 Port NVStrings pad operations to cudf strings column
- PR #3345 Add cache member for number of characters in string_view class
- PR #3299 Define and implement new `is_sorted` APIs
- PR #3328 Partition by stripes in dask_cudf ORC reader
- PR #3243 Use upstream join code in dask_cudf
- PR #3371 Add `select` method to `table_view`
- PR #3309 Add java and JNI bindings for search bounds
- PR #3305 Define and implement new rolling window APIs
- PR #3380 Concatenate columns of strings
- PR #3382 Add fill function for strings column
- PR #3391 Move device_atomics_tests.cu files to legacy
- PR #3303 Define and implement new stream compaction APIs `copy_if`, `drop_nulls`,
           `apply_boolean_mask`, `drop_duplicate` and `unique_count`.
- PR #3387 Strings column gather function
- PR #3440 Strings column scatter function
- PR #3389 Move quantiles.hpp + group_quantiles.hpp files to legacy
- PR #3397 Port unary cast to libcudf++
- PR #3398 Move reshape.hpp files to legacy
- PR #3395 Port NVStrings regex extract to cudf strings column
- PR #3423 Port NVStrings htoi to cudf strings column
- PR #3425 Strings column copy_if_else implementation
- PR #3422 Move utilities to legacy
- PR #3201 Define and implement new datetime_ops APIs
- PR #3421 Port NVStrings find_multiple to cudf strings column
- PR #3448 Port scatter_to_tables to libcudf++
- PR #3458 Update strings sections in the transition guide
- PR #3462 Add `make_empty_column` and update `empty_like`.
- PR #3465 Port `aggregation` traits and utilities.
- PR #3214 Define and implement new unary operations APIs
- PR #3475 Add `bitmask_to_host` column utility
- PR #3487 Add is_boolean trait and random timestamp generator for testing
- PR #3492 Small cleanup (remove std::abs) and comment
- PR #3407 Allow multiple row-groups per task in dask_cudf read_parquet
- PR #3512 Remove unused CUDA conda labels
- PR #3500 cudf::fill()/cudf::repeat() support for strings columns.
- PR #3438 Update scalar and scalar_device_view to better support strings
- PR #3414 Add copy_range function for strings column
- PR #3685 Add string support to contiguous_split.
- PR #3471 Add scalar/column, column/scalar and scalar/scalar overloads to copy_if_else.
- PR #3451 Add support for implicit typecasting of join columns

## Bug Fixes

- PR #2895 Fixed dask_cudf group_split behavior to handle upstream rearrange_by_divisions
- PR #3048 Support for zero columned tables
- PR #3030 Fix snappy decoding regression in PR #3014
- PR #3041 Fixed exp to experimental namespace name change issue
- PR #3056 Add additional cmake hint for finding local build of RMM files
- PR #3060 Move copying.hpp includes to legacy
- PR #3139 Fixed java RMM auto initalization
- PR #3141 Java fix for relocated IO headers
- PR #3149 Rename column_wrapper.cuh to column_wrapper.hpp
- PR #3168 Fix mutable_column_device_view head const_cast
- PR #3199 Update JNI includes for legacy moves
- PR #3204 ORC writer: Fix ByteRLE encoding of NULLs
- PR #2994 Fix split_out-support but with hash_object_dispatch
- PR #3212 Fix string to date casting when format is not specified
- PR #3218 Fixes `row_lexicographic_comparator` issue with handling two tables
- PR #3228 Default initialize RMM when Java native dependencies are loaded
- PR #3012 replacing instances of `to_gpu_array` with `mem`
- PR #3236 Fix Numba 0.46+/CuPy 6.3 interface compatibility
- PR #3276 Update JNI includes for legacy moves
- PR #3256 Fix orc writer crash with multiple string columns
- PR #3211 Fix breaking change caused by rapidsai/rmm#167
- PR #3265 Fix dangling pointer in `is_sorted`
- PR #3267 ORC writer: fix incorrect ByteRLE encoding of long literal runs
- PR #3277 Fix invalid reference to deleted temporary in `is_sorted`.
- PR #3274 ORC writer: fix integer RLEv2 mode2 unsigned base value encoding
- PR #3279 Fix shutdown hang issues with pinned memory pool init executor
- PR #3280 Invalid children check in mutable_column_device_view
- PR #3289 fix java memory usage API for empty columns
- PR #3293 Fix loading of csv files zipped on MacOS (disabled zip min version check)
- PR #3295 Fix storing storing invalid RMM exec policies.
- PR #3307 Add pd.RangeIndex to from_pandas to fix dask_cudf meta_nonempty bug
- PR #3313 Fix public headers including non-public headers
- PR #3318 Revert arrow to 0.15.0 temporarily to unblock downstream projects CI
- PR #3317 Fix index-argument bug in dask_cudf parquet reader
- PR #3323 Fix `insert` non-assert test case
- PR #3341 Fix `Series` constructor converting NoneType to "None"
- PR #3326 Fix and test for detail::gather map iterator type inference
- PR #3334 Remove zero-size exception check from make_strings_column factories
- PR #3333 Fix compilation issues with `constexpr` functions not marked `__device__`
- PR #3340 Make all benchmarks use cudf base fixture to initialize RMM pool
- PR #3337 Fix Java to pad validity buffers to 64-byte boundary
- PR #3362 Fix `find_and_replace` upcasting series for python scalars and lists
- PR #3357 Disabling `column_view` iterators for non fixed-width types
- PR #3383 Fix : properly compute null counts for rolling_window.
- PR #3386 Removing external includes from `column_view.hpp`
- PR #3369 Add write_partition to dask_cudf to fix to_parquet bug
- PR #3388 Support getitem with bools when DataFrame has a MultiIndex
- PR #3408 Fix String and Column (De-)Serialization
- PR #3372 Fix dask-distributed scatter_by_map bug
- PR #3419 Fix a bug in parse_into_parts (incomplete input causing walking past the end of string).
- PR #3413 Fix dask_cudf read_csv file-list bug
- PR #3416 Fix memory leak in ColumnVector when pulling strings off the GPU
- PR #3424 Fix benchmark build by adding libcudacxx to benchmark's CMakeLists.txt
- PR #3435 Fix diff and shift for empty series
- PR #3439 Fix index-name bug in StringColumn concat
- PR #3445 Fix ORC Writer default stripe size
- PR #3459 Fix printing of invalid entries
- PR #3466 Fix gather null mask allocation for invalid index
- PR #3468 Fix memory leak issue in `drop_duplicates`
- PR #3474 Fix small doc error in capitalize Docs
- PR #3491 Fix more doc errors in NVStrings
- PR #3478 Fix as_index deep copy via Index.rename inplace arg
- PR #3476 Fix ORC reader timezone conversion
- PR #3188 Repr slices up large DataFrames
- PR #3519 Fix strings column concatenate handling zero-sized columns
- PR #3530 Fix copy_if_else test case fail issue
- PR #3523 Fix lgenfe issue with debug build
- PR #3532 Fix potential use-after-free in cudf parquet reader
- PR #3540 Fix unary_op null_mask bug and add missing test cases
- PR #3559 Use HighLevelGraph api in DataFrame constructor (Fix upstream compatibility)
- PR #3572 Fix CI Issue with hypothesis tests that are flaky


# cuDF 0.10.0 (16 Oct 2019)

## New Features

- PR #2423 Added `groupby.quantile()`
- PR #2522 Add Java bindings for NVStrings backed upper and lower case mutators
- PR #2605 Added Sort based groupby in libcudf
- PR #2607 Add Java bindings for parsing JSON
- PR #2629 Add dropna= parameter to groupby
- PR #2585 ORC & Parquet Readers: Remove millisecond timestamp restriction
- PR #2507 Add GPU-accelerated ORC Writer
- PR #2559 Add Series.tolist()
- PR #2653 Add Java bindings for rolling window operations
- PR #2480 Merge `custreamz` codebase into `cudf` repo
- PR #2674 Add __contains__ for Index/Series/Column
- PR #2635 Add support to read from remote and cloud sources like s3, gcs, hdfs
- PR #2722 Add Java bindings for NVTX ranges
- PR #2702 Add make_bool to dataset generation functions
- PR #2394 Move `rapidsai/custrings` into `cudf`
- PR #2734 Final sync of custrings source into cudf
- PR #2724 Add libcudf support for __contains__
- PR #2777 Add python bindings for porter stemmer measure functionality
- PR #2781 Add issorted to is_monotonic
- PR #2685 Add cudf::scatter_to_tables and cython binding
- PR #2743 Add Java bindings for NVStrings timestamp2long as part of String ColumnVector casting
- PR #2785 Add nvstrings Python docs
- PR #2786 Add benchmarks option to root build.sh
- PR #2802 Add `cudf::repeat()` and `cudf.Series.repeat()`
- PR #2773 Add Fisher's unbiased kurtosis and skew for Series/DataFrame
- PR #2748 Parquet Reader: Add option to specify loading of PANDAS index
- PR #2807 Add scatter_by_map to DataFrame python API
- PR #2836 Add nvstrings.code_points method
- PR #2844 Add Series/DataFrame notnull
- PR #2858 Add GTest type list utilities
- PR #2870 Add support for grouping by Series of arbitrary length
- PR #2719 Series covariance and Pearson correlation
- PR #2207 Beginning of libcudf overhaul: introduce new column and table types
- PR #2869 Add `cudf.CategoricalDtype`
- PR #2838 CSV Reader: Support ARROW_RANDOM_FILE input
- PR #2655 CuPy-based Series and Dataframe .values property
- PR #2803 Added `edit_distance_matrix()` function to calculate pairwise edit distance for each string on a given nvstrings object.
- PR #2811 Start of cudf strings column work based on 2207
- PR #2872 Add Java pinned memory pool allocator
- PR #2969 Add findAndReplaceAll to ColumnVector
- PR #2814 Add Datetimeindex.weekday
- PR #2999 Add timestamp conversion support for string categories
- PR #2918 Add cudf::column timestamp wrapper types

## Improvements

- PR #2578 Update legacy_groupby to use libcudf group_by_without_aggregation
- PR #2581 Removed `managed` allocator from hash map classes.
- PR #2571 Remove unnecessary managed memory from gdf_column_concat
- PR #2648 Cython/Python reorg
- PR #2588 Update Series.append documentation
- PR #2632 Replace dask-cudf set_index code with upstream
- PR #2682 Add cudf.set_allocator() function for easier allocator init
- PR #2642 Improve null printing and testing
- PR #2747 Add missing Cython headers / cudftestutil lib to conda package for cuspatial build
- PR #2706 Compute CSV format in device code to speedup performance
- PR #2673 Add support for np.longlong type
- PR #2703 move dask serialization dispatch into cudf
- PR #2728 Add YYMMDD to version tag for nightly conda packages
- PR #2729 Handle file-handle input in to_csv
- PR #2741 CSV Reader: Move kernel functions into its own file
- PR #2766 Improve nvstrings python cmake flexibility
- PR #2756 Add out_time_unit option to csv reader, support timestamp resolutions
- PR #2771 Stopgap alias for to_gpu_matrix()
- PR #2783 Support mapping input columns to function arguments in apply kernels
- PR #2645 libcudf unique_count for Series.nunique
- PR #2817 Dask-cudf: `read_parquet` support for remote filesystems
- PR #2823 improve java data movement debugging
- PR #2806 CSV Reader: Clean-up row offset operations
- PR #2640 Add dask wait/persist exmaple to 10 minute guide
- PR #2828 Optimizations of kernel launch configuration for `DataFrame.apply_rows` and `DataFrame.apply_chunks`
- PR #2831 Add `column` argument to `DataFrame.drop`
- PR #2775 Various optimizations to improve __getitem__ and __setitem__ performance
- PR #2810 cudf::allocate_like can optionally always allocate a mask.
- PR #2833 Parquet reader: align page data allocation sizes to 4-bytes to satisfy cuda-memcheck
- PR #2832 Using the new Python bindings for UCX
- PR #2856 Update group_split_cudf to use scatter_by_map
- PR #2890 Optionally keep serialized table data on the host.
- PR #2778 Doc: Updated and fixed some docstrings that were formatted incorrectly.
- PR #2830 Use YYMMDD tag in custreamz nightly build
- PR #2875 Java: Remove synchronized from register methods in MemoryCleaner
- PR #2887 Minor snappy decompression optimization
- PR #2899 Use new RMM API based on Cython
- PR #2788 Guide to Python UDFs
- PR #2919 Change java API to use operators in groupby namespace
- PR #2909 CSV Reader: Avoid row offsets host vector default init
- PR #2834 DataFrame supports setting columns via attribute syntax `df.x = col`
- PR #3147 DataFrame can be initialized from rows via list of tuples
- PR #3539 Restrict CuPy to 6

## Bug Fixes

- PR #2584 ORC Reader: fix parsing of `DECIMAL` index positions
- PR #2619 Fix groupby serialization/deserialization
- PR #2614 Update Java version to match
- PR #2601 Fixes nlargest(1) issue in Series and Dataframe
- PR #2610 Fix a bug in index serialization (properly pass DeviceNDArray)
- PR #2621 Fixes the floordiv issue of not promoting float type when rhs is 0
- PR #2611 Types Test: fix static casting from negative int to string
- PR #2618 IO Readers: Fix datasource memory map failure for multiple reads
- PR #2628 groupby_without_aggregation non-nullable input table produces non-nullable output
- PR #2615 fix string category partitioning in java API
- PR #2641 fix string category and timeunit concat in the java API
- PR #2649 Fix groupby issue resulting from column_empty bug
- PR #2658 Fix astype() for null categorical columns
- PR #2660 fix column string category and timeunit concat in the java API
- PR #2664 ORC reader: fix `skip_rows` larger than first stripe
- PR #2654 Allow Java gdfOrderBy to work with string categories
- PR #2669 AVRO reader: fix non-deterministic output
- PR #2668 Update Java bindings to specify timestamp units for ORC and Parquet readers
- PR #2679 AVRO reader: fix cuda errors when decoding compressed streams
- PR #2692 Add concatenation for data-frame with different headers (empty and non-empty)
- PR #2651 Remove nvidia driver installation from ci/cpu/build.sh
- PR #2697 Ensure csv reader sets datetime column time units
- PR #2698 Return RangeIndex from contiguous slice of RangeIndex
- PR #2672 Fix null and integer handling in round
- PR #2704 Parquet Reader: Fix crash when loading string column with nulls
- PR #2725 Fix Jitify issue with running on Turing using CUDA version < 10
- PR #2731 Fix building of benchmarks
- PR #2738 Fix java to find new NVStrings locations
- PR #2736 Pin Jitify branch to v0.10 version
- PR #2742 IO Readers: Fix possible silent failures when creating `NvStrings` instance
- PR #2753 Fix java quantile API calls
- PR #2762 Fix validity processing for time in java
- PR #2796 Fix handling string slicing and other nvstrings delegated methods with dask
- PR #2769 Fix link to API docs in README.md
- PR #2772 Handle multiindex pandas Series #2772
- PR #2749 Fix apply_rows/apply_chunks pessimistic null mask to use in_cols null masks only
- PR #2752 CSV Reader: Fix exception when there's no rows to process
- PR #2716 Added Exception for `StringMethods` in string methods
- PR #2787 Fix Broadcasting `None` to `cudf-series`
- PR #2794 Fix async race in NVCategory::get_value and get_value_bounds
- PR #2795 Fix java build/cast error
- PR #2496 Fix improper merge of two dataframes when names differ
- PR #2824 Fix issue with incorrect result when Numeric Series replace is called several times
- PR #2751 Replace value with null
- PR #2765 Fix Java inequality comparisons for string category
- PR #2818 Fix java join API to use new C++ join API
- PR #2841 Fix nvstrings.slice and slice_from for range (0,0)
- PR #2837 Fix join benchmark
- PR #2809 Add hash_df and group_split dispatch functions for dask
- PR #2843 Parquet reader: fix skip_rows when not aligned with page or row_group boundaries
- PR #2851 Deleted existing dask-cudf/record.txt
- PR #2854 Fix column creation from ephemeral objects exposing __cuda_array_interface__
- PR #2860 Fix boolean indexing when the result is a single row
- PR #2859 Fix tail method issue for string columns
- PR #2852 Fixed `cumsum()` and `cumprod()` on boolean series.
- PR #2865 DaskIO: Fix `read_csv` and `read_orc` when input is list of files
- PR #2750 Fixed casting values to cudf::bool8 so non-zero values always cast to true
- PR #2873 Fixed dask_cudf read_partition bug by generating ParquetDatasetPiece
- PR #2850 Fixes dask_cudf.read_parquet on partitioned datasets
- PR #2896 Properly handle `axis` string keywords in `concat`
- PR #2926 Update rounding algorithm to avoid using fmod
- PR #2968 Fix Java dependency loading when using NVTX
- PR #2963 Fix ORC writer uncompressed block indexing
- PR #2928 CSV Reader: Fix using `byte_range` for large datasets
- PR #2983 Fix sm_70+ race condition in gpu_unsnap
- PR #2964 ORC Writer: Segfault when writing mixed numeric and string columns
- PR #3007 Java: Remove unit test that frees RMM invalid pointer
- PR #3009 Fix orc reader RLEv2 patch position regression from PR #2507
- PR #3002 Fix CUDA invalid configuration errors reported after loading an ORC file without data
- PR #3035 Update update-version.sh for new docs locations
- PR #3038 Fix uninitialized stream parameter in device_table deleter
- PR #3064 Fixes groupby performance issue
- PR #3061 Add rmmInitialize to nvstrings gtests
- PR #3058 Fix UDF doc markdown formatting
- PR #3059 Add nvstrings python build instructions to contributing.md


# cuDF 0.9.0 (21 Aug 2019)

## New Features

- PR #1993 Add CUDA-accelerated series aggregations: mean, var, std
- PR #2111 IO Readers: Support memory buffer, file-like object, and URL inputs
- PR #2012 Add `reindex()` to DataFrame and Series
- PR #2097 Add GPU-accelerated AVRO reader
- PR #2098 Support binary ops on DFs and Series with mismatched indices
- PR #2160 Merge `dask-cudf` codebase into `cudf` repo
- PR #2149 CSV Reader: Add `hex` dtype for explicit hexadecimal parsing
- PR #2156 Add `upper_bound()` and `lower_bound()` for libcudf tables and `searchsorted()` for cuDF Series
- PR #2158 CSV Reader: Support single, non-list/dict argument for `dtype`
- PR #2177 CSV Reader: Add `parse_dates` parameter for explicit date inference
- PR #1744 cudf::apply_boolean_mask and cudf::drop_nulls support for cudf::table inputs (multi-column)
- PR #2196 Add `DataFrame.dropna()`
- PR #2197 CSV Writer: add `chunksize` parameter for `to_csv`
- PR #2215 `type_dispatcher` benchmark
- PR #2179 Add Java quantiles
- PR #2157 Add __array_function__ to DataFrame and Series
- PR #2212 Java support for ORC reader
- PR #2224 Add DataFrame isna, isnull, notna functions
- PR #2236 Add Series.drop_duplicates
- PR #2105 Add hash-based join benchmark
- PR #2316 Add unique, nunique, and value_counts for datetime columns
- PR #2337 Add Java support for slicing a ColumnVector
- PR #2049 Add cudf::merge (sorted merge)
- PR #2368 Full cudf+dask Parquet Support
- PR #2380 New cudf::is_sorted checks whether cudf::table is sorted
- PR #2356 Java column vector standard deviation support
- PR #2221 MultiIndex full indexing - Support iloc and wildcards for loc
- PR #2429 Java support for getting length of strings in a ColumnVector
- PR #2415 Add `value_counts` for series of any type
- PR #2446 Add __array_function__ for index
- PR #2437 ORC reader: Add 'use_np_dtypes' option
- PR #2382 Add CategoricalAccessor add, remove, rename, and ordering methods
- PR #2464 Native implement `__cuda_array_interface__` for Series/Index/Column objects
- PR #2425 Rolling window now accepts array-based user-defined functions
- PR #2442 Add __setitem__
- PR #2449 Java support for getting byte count of strings in a ColumnVector
- PR #2492 Add groupby.size() method
- PR #2358 Add cudf::nans_to_nulls: convert floating point column into bitmask
- PR #2489 Add drop argument to set_index
- PR #2491 Add Java bindings for ORC reader 'use_np_dtypes' option
- PR #2213 Support s/ms/us/ns DatetimeColumn time unit resolutions
- PR #2536 Add _constructor properties to Series and DataFrame

## Improvements

- PR #2103 Move old `column` and `bitmask` files into `legacy/` directory
- PR #2109 added name to Python column classes
- PR #1947 Cleanup serialization code
- PR #2125 More aggregate in java API
- PR #2127 Add in java Scalar tests
- PR #2088 Refactor of Python groupby code
- PR #2130 Java serialization and deserialization of tables.
- PR #2131 Chunk rows logic added to csv_writer
- PR #2129 Add functions in the Java API to support nullable column filtering
- PR #2165 made changes to get_dummies api for it to be available in MethodCache
- PR #2171 Add CodeCov integration, fix doc version, make --skip-tests work when invoking with source
- PR #2184 handle remote orc files for dask-cudf
- PR #2186 Add `getitem` and `getattr` style access to Rolling objects
- PR #2168 Use cudf.Column for CategoricalColumn's categories instead of a tuple
- PR #2193 DOC: cudf::type_dispatcher documentation for specializing dispatched functors
- PR #2199 Better java support for appending strings
- PR #2176 Added column dtype support for datetime, int8, int16 to csv_writer
- PR #2209 Matching `get_dummies` & `select_dtypes` behavior to pandas
- PR #2217 Updated Java bindings to use the new groupby API
- PR #2214 DOC: Update doc instructions to build/install `cudf` and `dask-cudf`
- PR #2220 Update Java bindings for reduction rename
- PR #2232 Move CodeCov upload from build script to Jenkins
- PR #2225 refactor to use libcudf for gathering columns in dataframes
- PR #2293 Improve join performance (faster compute_join_output_size)
- PR #2300 Create separate dask codeowners for dask-cudf codebase
- PR #2304 gdf_group_by_without_aggregations returns gdf_column
- PR #2309 Java readers: remove redundant copy of result pointers
- PR #2307 Add `black` and `isort` to style checker script
- PR #2345 Restore removal of old groupby implementation
- PR #2342 Improve `astype()` to operate all ways
- PR #2329 using libcudf cudf::copy for column deep copy
- PR #2344 DOC: docs on code formatting for contributors
- PR #2376 Add inoperative axis= and win_type= arguments to Rolling()
- PR #2378 remove dask for (de-)serialization of cudf objects
- PR #2353 Bump Arrow and Dask versions
- PR #2377 Replace `standard_python_slice` with just `slice.indices()`
- PR #2373 cudf.DataFrame enchancements & Series.values support
- PR #2392 Remove dlpack submodule; make cuDF's Cython API externally accessible
- PR #2430 Updated Java bindings to use the new unary API
- PR #2406 Moved all existing `table` related files to a `legacy/` directory
- PR #2350 Performance related changes to get_dummies
- PR #2420 Remove `cudautils.astype` and replace with `typecast.apply_cast`
- PR #2456 Small improvement to typecast utility
- PR #2458 Fix handling of thirdparty packages in `isort` config
- PR #2459 IO Readers: Consolidate all readers to use `datasource` class
- PR #2475 Exposed type_dispatcher.hpp, nvcategory_util.hpp and wrapper_types.hpp in the include folder
- PR #2484 Enabled building libcudf as a static library
- PR #2453 Streamline CUDA_REL environment variable
- PR #2483 Bundle Boost filesystem dependency in the Java jar
- PR #2486 Java API hash functions
- PR #2481 Adds the ignore_null_keys option to the java api
- PR #2490 Java api: support multiple aggregates for the same column
- PR #2510 Java api: uses table based apply_boolean_mask
- PR #2432 Use pandas formatting for console, html, and latex output
- PR #2573 Bump numba version to 0.45.1
- PR #2606 Fix references to notebooks-contrib

## Bug Fixes

- PR #2086 Fixed quantile api behavior mismatch in series & dataframe
- PR #2128 Add offset param to host buffer readers in java API.
- PR #2145 Work around binops validity checks for java
- PR #2146 Work around unary_math validity checks for java
- PR #2151 Fixes bug in cudf::copy_range where null_count was invalid
- PR #2139 matching to pandas describe behavior & fixing nan values issue
- PR #2161 Implicitly convert unsigned to signed integer types in binops
- PR #2154 CSV Reader: Fix bools misdetected as strings dtype
- PR #2178 Fix bug in rolling bindings where a view of an ephemeral column was being taken
- PR #2180 Fix issue with isort reordering `importorskip` below imports depending on them
- PR #2187 fix to honor dtype when numpy arrays are passed to columnops.as_column
- PR #2190 Fix issue in astype conversion of string column to 'str'
- PR #2208 Fix issue with calling `head()` on one row dataframe
- PR #2229 Propagate exceptions from Cython cdef functions
- PR #2234 Fix issue with local build script not properly building
- PR #2223 Fix CUDA invalid configuration errors reported after loading small compressed ORC files
- PR #2162 Setting is_unique and is_monotonic-related attributes
- PR #2244 Fix ORC RLEv2 delta mode decoding with nonzero residual delta width
- PR #2297 Work around `var/std` unsupported only at debug build
- PR #2302 Fixed java serialization corner case
- PR #2355 Handle float16 in binary operations
- PR #2311 Fix copy behaviour for GenericIndex
- PR #2349 Fix issues with String filter in java API
- PR #2323 Fix groupby on categoricals
- PR #2328 Ensure order is preserved in CategoricalAccessor._set_categories
- PR #2202 Fix issue with unary ops mishandling empty input
- PR #2326 Fix for bug in DLPack when reading multiple columns
- PR #2324 Fix cudf Docker build
- PR #2325 Fix ORC RLEv2 patched base mode decoding with nonzero patch width
- PR #2235 Fix get_dummies to be compatible with dask
- PR #2332 Zero initialize gdf_dtype_extra_info
- PR #2355 Handle float16 in binary operations
- PR #2360 Fix missing dtype handling in cudf.Series & columnops.as_column
- PR #2364 Fix quantile api and other trivial issues around it
- PR #2361 Fixed issue with `codes` of CategoricalIndex
- PR #2357 Fixed inconsistent type of index created with from_pandas vs direct construction
- PR #2389 Fixed Rolling __getattr__ and __getitem__ for offset based windows
- PR #2402 Fixed bug in valid mask computation in cudf::copy_if (apply_boolean_mask)
- PR #2401 Fix to a scalar datetime(of type Days) issue
- PR #2386 Correctly allocate output valids in groupby
- PR #2411 Fixed failures on binary op on single element string column
- PR #2422 Fix Pandas logical binary operation incompatibilites
- PR #2447 Fix CodeCov posting build statuses temporarily
- PR #2450 Fix erroneous null handling in `cudf.DataFrame`'s `apply_rows`
- PR #2470 Fix issues with empty strings and string categories (Java)
- PR #2471 Fix String Column Validity.
- PR #2481 Fix java validity buffer serialization
- PR #2485 Updated bytes calculation to use size_t to avoid overflow in column concat
- PR #2461 Fix groupby multiple aggregations same column
- PR #2514 Fix cudf::drop_nulls threshold handling in Cython
- PR #2516 Fix utilities include paths and meta.yaml header paths
- PR #2517 Fix device memory leak in to_dlpack tensor deleter
- PR #2431 Fix local build generated file ownerships
- PR #2511 Added import of orc, refactored exception handlers to not squash fatal exceptions
- PR #2527 Fix index and column input handling in dask_cudf read_parquet
- PR #2466 Fix `dataframe.query` returning null rows erroneously
- PR #2548 Orc reader: fix non-deterministic data decoding at chunk boundaries
- PR #2557 fix cudautils import in string.py
- PR #2521 Fix casting datetimes from/to the same resolution
- PR #2545 Fix MultiIndexes with datetime levels
- PR #2560 Remove duplicate `dlpack` definition in conda recipe
- PR #2567 Fix ColumnVector.fromScalar issues while dealing with null scalars
- PR #2565 Orc reader: fix incorrect data decoding of int64 data types
- PR #2577 Fix search benchmark compilation error by adding necessary header
- PR #2604 Fix a bug in copying.pyx:_normalize_types that upcasted int32 to int64


# cuDF 0.8.0 (27 June 2019)

## New Features

- PR #1524 Add GPU-accelerated JSON Lines parser with limited feature set
- PR #1569 Add support for Json objects to the JSON Lines reader
- PR #1622 Add Series.loc
- PR #1654 Add cudf::apply_boolean_mask: faster replacement for gdf_apply_stencil
- PR #1487 cython gather/scatter
- PR #1310 Implemented the slice/split functionality.
- PR #1630 Add Python layer to the GPU-accelerated JSON reader
- PR #1745 Add rounding of numeric columns via Numba
- PR #1772 JSON reader: add support for BytesIO and StringIO input
- PR #1527 Support GDF_BOOL8 in readers and writers
- PR #1819 Logical operators (AND, OR, NOT) for libcudf and cuDF
- PR #1813 ORC Reader: Add support for stripe selection
- PR #1828 JSON Reader: add suport for bool8 columns
- PR #1833 Add column iterator with/without nulls
- PR #1665 Add the point-in-polygon GIS function
- PR #1863 Series and Dataframe methods for all and any
- PR #1908 cudf::copy_range and cudf::fill for copying/assigning an index or range to a constant
- PR #1921 Add additional formats for typecasting to/from strings
- PR #1807 Add Series.dropna()
- PR #1987 Allow user defined functions in the form of ptx code to be passed to binops
- PR #1948 Add operator functions like `Series.add()` to DataFrame and Series
- PR #1954 Add skip test argument to GPU build script
- PR #2018 Add bindings for new groupby C++ API
- PR #1984 Add rolling window operations Series.rolling() and DataFrame.rolling()
- PR #1542 Python method and bindings for to_csv
- PR #1995 Add Java API
- PR #1998 Add google benchmark to cudf
- PR #1845 Add cudf::drop_duplicates, DataFrame.drop_duplicates
- PR #1652 Added `Series.where()` feature
- PR #2074 Java Aggregates, logical ops, and better RMM support
- PR #2140 Add a `cudf::transform` function
- PR #2068 Concatenation of different typed columns

## Improvements

- PR #1538 Replacing LesserRTTI with inequality_comparator
- PR #1703 C++: Added non-aggregating `insert` to `concurrent_unordered_map` with specializations to store pairs with a single atomicCAS when possible.
- PR #1422 C++: Added a RAII wrapper for CUDA streams
- PR #1701 Added `unique` method for stringColumns
- PR #1713 Add documentation for Dask-XGBoost
- PR #1666 CSV Reader: Improve performance for files with large number of columns
- PR #1725 Enable the ability to use a single column groupby as its own index
- PR #1759 Add an example showing simultaneous rolling averages to `apply_grouped` documentation
- PR #1746 C++: Remove unused code: `windowed_ops.cu`, `sorting.cu`, `hash_ops.cu`
- PR #1748 C++: Add `bool` nullability flag to `device_table` row operators
- PR #1764 Improve Numerical column: `mean_var` and `mean`
- PR #1767 Speed up Python unit tests
- PR #1770 Added build.sh script, updated CI scripts and documentation
- PR #1739 ORC Reader: Add more pytest coverage
- PR #1696 Added null support in `Series.replace()`.
- PR #1390 Added some basic utility functions for `gdf_column`'s
- PR #1791 Added general column comparison code for testing
- PR #1795 Add printing of git submodule info to `print_env.sh`
- PR #1796 Removing old sort based group by code and gdf_filter
- PR #1811 Added funtions for copying/allocating `cudf::table`s
- PR #1838 Improve columnops.column_empty so that it returns typed columns instead of a generic Column
- PR #1890 Add utils.get_dummies- a pandas-like wrapper around one_hot-encoding
- PR #1823 CSV Reader: default the column type to string for empty dataframes
- PR #1827 Create bindings for scalar-vector binops, and update one_hot_encoding to use them
- PR #1817 Operators now support different sized dataframes as long as they don't share different sized columns
- PR #1855 Transition replace_nulls to new C++ API and update corresponding Cython/Python code
- PR #1858 Add `std::initializer_list` constructor to `column_wrapper`
- PR #1846 C++ type-erased gdf_equal_columns test util; fix gdf_equal_columns logic error
- PR #1390 Added some basic utility functions for `gdf_column`s
- PR #1391 Tidy up bit-resolution-operation and bitmask class code
- PR #1882 Add iloc functionality to MultiIndex dataframes
- PR #1884 Rolling windows: general enhancements and better coverage for unit tests
- PR #1886 support GDF_STRING_CATEGORY columns in apply_boolean_mask, drop_nulls and other libcudf functions
- PR #1896 Improve performance of groupby with levels specified in dask-cudf
- PR #1915 Improve iloc performance for non-contiguous row selection
- PR #1859 Convert read_json into a C++ API
- PR #1919 Rename libcudf namespace gdf to namespace cudf
- PR #1850 Support left_on and right_on for DataFrame merge operator
- PR #1930 Specialize constructor for `cudf::bool8` to cast argument to `bool`
- PR #1938 Add default constructor for `column_wrapper`
- PR #1930 Specialize constructor for `cudf::bool8` to cast argument to `bool`
- PR #1952 consolidate libcudf public API headers in include/cudf
- PR #1949 Improved selection with boolmask using libcudf `apply_boolean_mask`
- PR #1956 Add support for nulls in `query()`
- PR #1973 Update `std::tuple` to `std::pair` in top-most libcudf APIs and C++ transition guide
- PR #1981 Convert read_csv into a C++ API
- PR #1868 ORC Reader: Support row index for speed up on small/medium datasets
- PR #1964 Added support for list-like types in Series.str.cat
- PR #2005 Use HTML5 details tag in bug report issue template
- PR #2003 Removed few redundant unit-tests from test_string.py::test_string_cat
- PR #1944 Groupby design improvements
- PR #2017 Convert `read_orc()` into a C++ API
- PR #2011 Convert `read_parquet()` into a C++ API
- PR #1756 Add documentation "10 Minutes to cuDF and dask_cuDF"
- PR #2034 Adding support for string columns concatenation using "add" binary operator
- PR #2042 Replace old "10 Minutes" guide with new guide for docs build process
- PR #2036 Make library of common test utils to speed up tests compilation
- PR #2022 Facilitating get_dummies to be a high level api too
- PR #2050 Namespace IO readers and add back free-form `read_xxx` functions
- PR #2104 Add a functional ``sort=`` keyword argument to groupby
- PR #2108 Add `find_and_replace` for StringColumn for replacing single values
- PR #1803 cuDF/CuPy interoperability documentation

## Bug Fixes

- PR #1465 Fix for test_orc.py and test_sparse_df.py test failures
- PR #1583 Fix underlying issue in `as_index()` that was causing `Series.quantile()` to fail
- PR #1680 Add errors= keyword to drop() to fix cudf-dask bug
- PR #1651 Fix `query` function on empty dataframe
- PR #1616 Fix CategoricalColumn to access categories by index instead of iteration
- PR #1660 Fix bug in `loc` when indexing with a column name (a string)
- PR #1683 ORC reader: fix timestamp conversion to UTC
- PR #1613 Improve CategoricalColumn.fillna(-1) performance
- PR #1642 Fix failure of CSV_TEST gdf_csv_test.SkiprowsNrows on multiuser systems
- PR #1709 Fix handling of `datetime64[ms]` in `dataframe.select_dtypes`
- PR #1704 CSV Reader: Add support for the plus sign in number fields
- PR #1687 CSV reader: return an empty dataframe for zero size input
- PR #1757 Concatenating columns with null columns
- PR #1755 Add col_level keyword argument to melt
- PR #1758 Fix df.set_index() when setting index from an empty column
- PR #1749 ORC reader: fix long strings of NULL values resulting in incorrect data
- PR #1742 Parquet Reader: Fix index column name to match PANDAS compat
- PR #1782 Update libcudf doc version
- PR #1783 Update conda dependencies
- PR #1786 Maintain the original series name in series.unique output
- PR #1760 CSV Reader: fix segfault when dtype list only includes columns from usecols list
- PR #1831 build.sh: Assuming python is in PATH instead of using PYTHON env var
- PR #1839 Raise an error instead of segfaulting when transposing a DataFrame with StringColumns
- PR #1840 Retain index correctly during merge left_on right_on
- PR #1825 cuDF: Multiaggregation Groupby Failures
- PR #1789 CSV Reader: Fix missing support for specifying `int8` and `int16` dtypes
- PR #1857 Cython Bindings: Handle `bool` columns while calling `column_view_from_NDArrays`
- PR #1849 Allow DataFrame support methods to pass arguments to the methods
- PR #1847 Fixed #1375 by moving the nvstring check into the wrapper function
- PR #1864 Fixing cudf reduction for POWER platform
- PR #1869 Parquet reader: fix Dask timestamps not matching with Pandas (convert to milliseconds)
- PR #1876 add dtype=bool for `any`, `all` to treat integer column correctly
- PR #1875 CSV reader: take NaN values into account in dtype detection
- PR #1873 Add column dtype checking for the all/any methods
- PR #1902 Bug with string iteration in _apply_basic_agg
- PR #1887 Fix for initialization issue in pq_read_arg,orc_read_arg
- PR #1867 JSON reader: add support for null/empty fields, including the 'null' literal
- PR #1891 Fix bug #1750 in string column comparison
- PR #1909 Support of `to_pandas()` of boolean series with null values
- PR #1923 Use prefix removal when two aggs are called on a SeriesGroupBy
- PR #1914 Zero initialize gdf_column local variables
- PR #1959 Add support for comparing boolean Series to scalar
- PR #1966 Ignore index fix in series append
- PR #1967 Compute index __sizeof__ only once for DataFrame __sizeof__
- PR #1977 Support CUDA installation in default system directories
- PR #1982 Fixes incorrect index name after join operation
- PR #1985 Implement `GDF_PYMOD`, a special modulo that follows python's sign rules
- PR #1991 Parquet reader: fix decoding of NULLs
- PR #1990 Fixes a rendering bug in the `apply_grouped` documentation
- PR #1978 Fix for values being filled in an empty dataframe
- PR #2001 Correctly create MultiColumn from Pandas MultiColumn
- PR #2006 Handle empty dataframe groupby construction for dask
- PR #1965 Parquet Reader: Fix duplicate index column when it's already in `use_cols`
- PR #2033 Add pip to conda environment files to fix warning
- PR #2028 CSV Reader: Fix reading of uncompressed files without a recognized file extension
- PR #2073 Fix an issue when gathering columns with NVCategory and nulls
- PR #2053 cudf::apply_boolean_mask return empty column for empty boolean mask
- PR #2066 exclude `IteratorTest.mean_var_output` test from debug build
- PR #2069 Fix JNI code to use read_csv and read_parquet APIs
- PR #2071 Fix bug with unfound transitive dependencies for GTests in Ubuntu 18.04
- PR #2089 Configure Sphinx to render params correctly
- PR #2091 Fix another bug with unfound transitive dependencies for `cudftestutils` in Ubuntu 18.04
- PR #2115 Just apply `--disable-new-dtags` instead of trying to define all the transitive dependencies
- PR #2106 Fix errors in JitCache tests caused by sharing of device memory between processes
- PR #2120 Fix errors in JitCache tests caused by running multiple threads on the same data
- PR #2102 Fix memory leak in groupby
- PR #2113 fixed typo in to_csv code example


# cudf 0.7.2 (16 May 2019)

## New Features

- PR #1735 Added overload for atomicAdd on int64. Streamlined implementation of custom atomic overloads.
- PR #1741 Add MultiIndex concatenation

## Bug Fixes

- PR #1718 Fix issue with SeriesGroupBy MultiIndex in dask-cudf
- PR #1734 Python: fix performance regression for groupby count() aggregations
- PR #1768 Cython: fix handling read only schema buffers in gpuarrow reader


# cudf 0.7.1 (11 May 2019)

## New Features

- PR #1702 Lazy load MultiIndex to return groupby performance to near optimal.

## Bug Fixes

- PR #1708 Fix handling of `datetime64[ms]` in `dataframe.select_dtypes`


# cuDF 0.7.0 (10 May 2019)

## New Features

- PR #982 Implement gdf_group_by_without_aggregations and gdf_unique_indices functions
- PR #1142 Add `GDF_BOOL` column type
- PR #1194 Implement overloads for CUDA atomic operations
- PR #1292 Implemented Bitwise binary ops AND, OR, XOR (&, |, ^)
- PR #1235 Add GPU-accelerated Parquet Reader
- PR #1335 Added local_dict arg in `DataFrame.query()`.
- PR #1282 Add Series and DataFrame.describe()
- PR #1356 Rolling windows
- PR #1381 Add DataFrame._get_numeric_data
- PR #1388 Add CODEOWNERS file to auto-request reviews based on where changes are made
- PR #1396 Add DataFrame.drop method
- PR #1413 Add DataFrame.melt method
- PR #1412 Add DataFrame.pop()
- PR #1419 Initial CSV writer function
- PR #1441 Add Series level cumulative ops (cumsum, cummin, cummax, cumprod)
- PR #1420 Add script to build and test on a local gpuCI image
- PR #1440 Add DatetimeColumn.min(), DatetimeColumn.max()
- PR #1455 Add Series.Shift via Numba kernel
- PR #1441 Add Series level cumulative ops (cumsum, cummin, cummax, cumprod)
- PR #1461 Add Python coverage test to gpu build
- PR #1445 Parquet Reader: Add selective reading of rows and row group
- PR #1532 Parquet Reader: Add support for INT96 timestamps
- PR #1516 Add Series and DataFrame.ndim
- PR #1556 Add libcudf C++ transition guide
- PR #1466 Add GPU-accelerated ORC Reader
- PR #1565 Add build script for nightly doc builds
- PR #1508 Add Series isna, isnull, and notna
- PR #1456 Add Series.diff() via Numba kernel
- PR #1588 Add Index `astype` typecasting
- PR #1301 MultiIndex support
- PR #1599 Level keyword supported in groupby
- PR #929 Add support operations to dataframe
- PR #1609 Groupby accept list of Series
- PR #1658 Support `group_keys=True` keyword in groupby method

## Improvements

- PR #1531 Refactor closures as private functions in gpuarrow
- PR #1404 Parquet reader page data decoding speedup
- PR #1076 Use `type_dispatcher` in join, quantiles, filter, segmented sort, radix sort and hash_groupby
- PR #1202 Simplify README.md
- PR #1149 CSV Reader: Change convertStrToValue() functions to `__device__` only
- PR #1238 Improve performance of the CUDA trie used in the CSV reader
- PR #1245 Use file cache for JIT kernels
- PR #1278 Update CONTRIBUTING for new conda environment yml naming conventions
- PR #1163 Refactored UnaryOps. Reduced API to two functions: `gdf_unary_math` and `gdf_cast`. Added `abs`, `-`, and `~` ops. Changed bindings to Cython
- PR #1284 Update docs version
- PR #1287 add exclude argument to cudf.select_dtype function
- PR #1286 Refactor some of the CSV Reader kernels into generic utility functions
- PR #1291 fillna in `Series.to_gpu_array()` and `Series.to_array()` can accept the scalar too now.
- PR #1005 generic `reduction` and `scan` support
- PR #1349 Replace modernGPU sort join with thrust.
- PR #1363 Add a dataframe.mean(...) that raises NotImplementedError to satisfy `dask.dataframe.utils.is_dataframe_like`
- PR #1319 CSV Reader: Use column wrapper for gdf_column output alloc/dealloc
- PR #1376 Change series quantile default to linear
- PR #1399 Replace CFFI bindings for NVTX functions with Cython bindings
- PR #1389 Refactored `set_null_count()`
- PR #1386 Added macros `GDF_TRY()`, `CUDF_TRY()` and `ASSERT_CUDF_SUCCEEDED()`
- PR #1435 Rework CMake and conda recipes to depend on installed libraries
- PR #1391 Tidy up bit-resolution-operation and bitmask class code
- PR #1439 Add cmake variable to enable compiling CUDA code with -lineinfo
- PR #1462 Add ability to read parquet files from arrow::io::RandomAccessFile
- PR #1453 Convert CSV Reader CFFI to Cython
- PR #1479 Convert Parquet Reader CFFI to Cython
- PR #1397 Add a utility function for producing an overflow-safe kernel launch grid configuration
- PR #1382 Add GPU parsing of nested brackets to cuIO parsing utilities
- PR #1481 Add cudf::table constructor to allocate a set of `gdf_column`s
- PR #1484 Convert GroupBy CFFI to Cython
- PR #1463 Allow and default melt keyword argument var_name to be None
- PR #1486 Parquet Reader: Use device_buffer rather than device_ptr
- PR #1525 Add cudatoolkit conda dependency
- PR #1520 Renamed `src/dataframe` to `src/table` and moved `table.hpp`. Made `types.hpp` to be type declarations only.
- PR #1492 Convert transpose CFFI to Cython
- PR #1495 Convert binary and unary ops CFFI to Cython
- PR #1503 Convert sorting and hashing ops CFFI to Cython
- PR #1522 Use latest release version in update-version CI script
- PR #1533 Remove stale join CFFI, fix memory leaks in join Cython
- PR #1521 Added `row_bitmask` to compute bitmask for rows of a table. Merged `valids_ops.cu` and `bitmask_ops.cu`
- PR #1553 Overload `hash_row` to avoid using intial hash values. Updated `gdf_hash` to select between overloads
- PR #1585 Updated `cudf::table` to maintain own copy of wrapped `gdf_column*`s
- PR #1559 Add `except +` to all Cython function definitions to catch C++ exceptions properly
- PR #1617 `has_nulls` and `column_dtypes` for `cudf::table`
- PR #1590 Remove CFFI from the build / install process entirely
- PR #1536 Convert gpuarrow CFFI to Cython
- PR #1655 Add `Column._pointer` as a way to access underlying `gdf_column*` of a `Column`
- PR #1655 Update readme conda install instructions for cudf version 0.6 and 0.7


## Bug Fixes

- PR #1233 Fix dtypes issue while adding the column to `str` dataframe.
- PR #1254 CSV Reader: fix data type detection for floating-point numbers in scientific notation
- PR #1289 Fix looping over each value instead of each category in concatenation
- PR #1293 Fix Inaccurate error message in join.pyx
- PR #1308 Add atomicCAS overload for `int8_t`, `int16_t`
- PR #1317 Fix catch polymorphic exception by reference in ipc.cu
- PR #1325 Fix dtype of null bitmasks to int8
- PR #1326 Update build documentation to use -DCMAKE_CXX11_ABI=ON
- PR #1334 Add "na_position" argument to CategoricalColumn sort_by_values
- PR #1321 Fix out of bounds warning when checking Bzip2 header
- PR #1359 Add atomicAnd/Or/Xor for integers
- PR #1354 Fix `fillna()` behaviour when replacing values with different dtypes
- PR #1347 Fixed core dump issue while passing dict_dtypes without column names in `cudf.read_csv()`
- PR #1379 Fixed build failure caused due to error: 'col_dtype' may be used uninitialized
- PR #1392 Update cudf Dockerfile and package_versions.sh
- PR #1385 Added INT8 type to `_schema_to_dtype` for use in GpuArrowReader
- PR #1393 Fixed a bug in `gdf_count_nonzero_mask()` for the case of 0 bits to count
- PR #1395 Update CONTRIBUTING to use the environment variable CUDF_HOME
- PR #1416 Fix bug at gdf_quantile_exact and gdf_quantile_appox
- PR #1421 Fix remove creation of series multiple times during `add_column()`
- PR #1405 CSV Reader: Fix memory leaks on read_csv() failure
- PR #1328 Fix CategoricalColumn to_arrow() null mask
- PR #1433 Fix NVStrings/categories includes
- PR #1432 Update NVStrings to 0.7.* to coincide with 0.7 development
- PR #1483 Modify CSV reader to avoid cropping blank quoted characters in non-string fields
- PR #1446 Merge 1275 hotfix from master into branch-0.7
- PR #1447 Fix legacy groupby apply docstring
- PR #1451 Fix hash join estimated result size is not correct
- PR #1454 Fix local build script improperly change directory permissions
- PR #1490 Require Dask 1.1.0+ for `is_dataframe_like` test or skip otherwise.
- PR #1491 Use more specific directories & groups in CODEOWNERS
- PR #1497 Fix Thrust issue on CentOS caused by missing default constructor of host_vector elements
- PR #1498 Add missing include guard to device_atomics.cuh and separated DEVICE_ATOMICS_TEST
- PR #1506 Fix csv-write call to updated NVStrings method
- PR #1510 Added nvstrings `fillna()` function
- PR #1507 Parquet Reader: Default string data to GDF_STRING
- PR #1535 Fix doc issue to ensure correct labelling of cudf.series
- PR #1537 Fix `undefined reference` link error in HashPartitionTest
- PR #1548 Fix ci/local/build.sh README from using an incorrect image example
- PR #1551 CSV Reader: Fix integer column name indexing
- PR #1586 Fix broken `scalar_wrapper::operator==`
- PR #1591 ORC/Parquet Reader: Fix missing import for FileNotFoundError exception
- PR #1573 Parquet Reader: Fix crash due to clash with ORC reader datasource
- PR #1607 Revert change of `column.to_dense_buffer` always return by copy for performance concerns
- PR #1618 ORC reader: fix assert & data output when nrows/skiprows isn't aligned to stripe boundaries
- PR #1631 Fix failure of TYPES_TEST on some gcc-7 based systems.
- PR #1641 CSV Reader: Fix skip_blank_lines behavior with Windows line terminators (\r\n)
- PR #1648 ORC reader: fix non-deterministic output when skiprows is non-zero
- PR #1676 Fix groupby `as_index` behaviour with `MultiIndex`
- PR #1659 Fix bug caused by empty groupbys and multiindex slicing throwing exceptions
- PR #1656 Correct Groupby failure in dask when un-aggregable columns are left in dataframe.
- PR #1689 Fix groupby performance regression
- PR #1694 Add Cython as a runtime dependency since it's required in `setup.py`


# cuDF 0.6.1 (25 Mar 2019)

## Bug Fixes

- PR #1275 Fix CentOS exception in DataFrame.hash_partition from using value "returned" by a void function


# cuDF 0.6.0 (22 Mar 2019)

## New Features

- PR #760 Raise `FileNotFoundError` instead of `GDF_FILE_ERROR` in `read_csv` if the file does not exist
- PR #539 Add Python bindings for replace function
- PR #823 Add Doxygen configuration to enable building HTML documentation for libcudf C/C++ API
- PR #807 CSV Reader: Add byte_range parameter to specify the range in the input file to be read
- PR #857 Add Tail method for Series/DataFrame and update Head method to use iloc
- PR #858 Add series feature hashing support
- PR #871 CSV Reader: Add support for NA values, including user specified strings
- PR #893 Adds PyArrow based parquet readers / writers to Python, fix category dtype handling, fix arrow ingest buffer size issues
- PR #867 CSV Reader: Add support for ignoring blank lines and comment lines
- PR #887 Add Series digitize method
- PR #895 Add Series groupby
- PR #898 Add DataFrame.groupby(level=0) support
- PR #920 Add feather, JSON, HDF5 readers / writers from PyArrow / Pandas
- PR #888 CSV Reader: Add prefix parameter for column names, used when parsing without a header
- PR #913 Add DLPack support: convert between cuDF DataFrame and DLTensor
- PR #939 Add ORC reader from PyArrow
- PR #918 Add Series.groupby(level=0) support
- PR #906 Add binary and comparison ops to DataFrame
- PR #958 Support unary and binary ops on indexes
- PR #964 Add `rename` method to `DataFrame`, `Series`, and `Index`
- PR #985 Add `Series.to_frame` method
- PR #985 Add `drop=` keyword to reset_index method
- PR #994 Remove references to pygdf
- PR #990 Add external series groupby support
- PR #988 Add top-level merge function to cuDF
- PR #992 Add comparison binaryops to DateTime columns
- PR #996 Replace relative path imports with absolute paths in tests
- PR #995 CSV Reader: Add index_col parameter to specify the column name or index to be used as row labels
- PR #1004 Add `from_gpu_matrix` method to DataFrame
- PR #997 Add property index setter
- PR #1007 Replace relative path imports with absolute paths in cudf
- PR #1013 select columns with df.columns
- PR #1016 Rename Series.unique_count() to nunique() to match pandas API
- PR #947 Prefixsum to handle nulls and float types
- PR #1029 Remove rest of relative path imports
- PR #1021 Add filtered selection with assignment for Dataframes
- PR #872 Adding NVCategory support to cudf apis
- PR #1052 Add left/right_index and left/right_on keywords to merge
- PR #1091 Add `indicator=` and `suffixes=` keywords to merge
- PR #1107 Add unsupported keywords to Series.fillna
- PR #1032 Add string support to cuDF python
- PR #1136 Removed `gdf_concat`
- PR #1153 Added function for getting the padded allocation size for valid bitmask
- PR #1148 Add cudf.sqrt for dataframes and Series
- PR #1159 Add Python bindings for libcudf dlpack functions
- PR #1155 Add __array_ufunc__ for DataFrame and Series for sqrt
- PR #1168 to_frame for series accepts a name argument


## Improvements

- PR #1218 Add dask-cudf page to API docs
- PR #892 Add support for heterogeneous types in binary ops with JIT
- PR #730 Improve performance of `gdf_table` constructor
- PR #561 Add Doxygen style comments to Join CUDA functions
- PR #813 unified libcudf API functions by replacing gpu_ with gdf_
- PR #822 Add support for `__cuda_array_interface__` for ingest
- PR #756 Consolidate common helper functions from unordered map and multimap
- PR #753 Improve performance of groupby sum and average, especially for cases with few groups.
- PR #836 Add ingest support for arrow chunked arrays in Column, Series, DataFrame creation
- PR #763 Format doxygen comments for csv_read_arg struct
- PR #532 CSV Reader: Use type dispatcher instead of switch block
- PR #694 Unit test utilities improvements
- PR #878 Add better indexing to Groupby
- PR #554 Add `empty` method and `is_monotonic` attribute to `Index`
- PR #1040 Fixed up Doxygen comment tags
- PR #909 CSV Reader: Avoid host->device->host copy for header row data
- PR #916 Improved unit testing and error checking for `gdf_column_concat`
- PR #941 Replace `numpy` call in `Series.hash_encode` with `numba`
- PR #942 Added increment/decrement operators for wrapper types
- PR #943 Updated `count_nonzero_mask` to return `num_rows` when the mask is null
- PR #952 Added trait to map C++ type to `gdf_dtype`
- PR #966 Updated RMM submodule.
- PR #998 Add IO reader/writer modules to API docs, fix for missing cudf.Series docs
- PR #1017 concatenate along columns for Series and DataFrames
- PR #1002 Support indexing a dataframe with another boolean dataframe
- PR #1018 Better concatenation for Series and Dataframes
- PR #1036 Use Numpydoc style docstrings
- PR #1047 Adding gdf_dtype_extra_info to gdf_column_view_augmented
- PR #1054 Added default ctor to SerialTrieNode to overcome Thrust issue in CentOS7 + CUDA10
- PR #1024 CSV Reader: Add support for hexadecimal integers in integral-type columns
- PR #1033 Update `fillna()` to use libcudf function `gdf_replace_nulls`
- PR #1066 Added inplace assignment for columns and select_dtypes for dataframes
- PR #1026 CSV Reader: Change the meaning and type of the quoting parameter to match Pandas
- PR #1100 Adds `CUDF_EXPECTS` error-checking macro
- PR #1092 Fix select_dtype docstring
- PR #1111 Added cudf::table
- PR #1108 Sorting for datetime columns
- PR #1120 Return a `Series` (not a `Column`) from `Series.cat.set_categories()`
- PR #1128 CSV Reader: The last data row does not need to be line terminated
- PR #1183 Bump Arrow version to 0.12.1
- PR #1208 Default to CXX11_ABI=ON
- PR #1252 Fix NVStrings dependencies for cuda 9.2 and 10.0
- PR #2037 Optimize the existing `gather` and `scatter` routines in `libcudf`

## Bug Fixes

- PR #821 Fix flake8 issues revealed by flake8 update
- PR #808 Resolved renamed `d_columns_valids` variable name
- PR #820 CSV Reader: fix the issue where reader adds additional rows when file uses \r\n as a line terminator
- PR #780 CSV Reader: Fix scientific notation parsing and null values for empty quotes
- PR #815 CSV Reader: Fix data parsing when tabs are present in the input CSV file
- PR #850 Fix bug where left joins where the left df has 0 rows causes a crash
- PR #861 Fix memory leak by preserving the boolean mask index
- PR #875 Handle unnamed indexes in to/from arrow functions
- PR #877 Fix ingest of 1 row arrow tables in from arrow function
- PR #876 Added missing `<type_traits>` include
- PR #889 Deleted test_rmm.py which has now moved to RMM repo
- PR #866 Merge v0.5.1 numpy ABI hotfix into 0.6
- PR #917 value_counts return int type on empty columns
- PR #611 Renamed `gdf_reduce_optimal_output_size()` -> `gdf_reduction_get_intermediate_output_size()`
- PR #923 fix index for negative slicing for cudf dataframe and series
- PR #927 CSV Reader: Fix category GDF_CATEGORY hashes not being computed properly
- PR #921 CSV Reader: Fix parsing errors with delim_whitespace, quotations in the header row, unnamed columns
- PR #933 Fix handling objects of all nulls in series creation
- PR #940 CSV Reader: Fix an issue where the last data row is missing when using byte_range
- PR #945 CSV Reader: Fix incorrect datetime64 when milliseconds or space separator are used
- PR #959 Groupby: Problem with column name lookup
- PR #950 Converting dataframe/recarry with non-contiguous arrays
- PR #963 CSV Reader: Fix another issue with missing data rows when using byte_range
- PR #999 Fix 0 sized kernel launches and empty sort_index exception
- PR #993 Fix dtype in selecting 0 rows from objects
- PR #1009 Fix performance regression in `to_pandas` method on DataFrame
- PR #1008 Remove custom dask communication approach
- PR #1001 CSV Reader: Fix a memory access error when reading a large (>2GB) file with date columns
- PR #1019 Binary Ops: Fix error when one input column has null mask but other doesn't
- PR #1014 CSV Reader: Fix false positives in bool value detection
- PR #1034 CSV Reader: Fix parsing floating point precision and leading zero exponents
- PR #1044 CSV Reader: Fix a segfault when byte range aligns with a page
- PR #1058 Added support for `DataFrame.loc[scalar]`
- PR #1060 Fix column creation with all valid nan values
- PR #1073 CSV Reader: Fix an issue where a column name includes the return character
- PR #1090 Updating Doxygen Comments
- PR #1080 Fix dtypes returned from loc / iloc because of lists
- PR #1102 CSV Reader: Minor fixes and memory usage improvements
- PR #1174: Fix release script typo
- PR #1137 Add prebuild script for CI
- PR #1118 Enhanced the `DataFrame.from_records()` feature
- PR #1129 Fix join performance with index parameter from using numpy array
- PR #1145 Issue with .agg call on multi-column dataframes
- PR #908 Some testing code cleanup
- PR #1167 Fix issue with null_count not being set after inplace fillna()
- PR #1184 Fix iloc performance regression
- PR #1185 Support left_on/right_on and also on=str in merge
- PR #1200 Fix allocating bitmasks with numba instead of rmm in allocate_mask function
- PR #1213 Fix bug with csv reader requesting subset of columns using wrong datatype
- PR #1223 gpuCI: Fix label on rapidsai channel on gpu build scripts
- PR #1242 Add explicit Thrust exec policy to fix NVCATEGORY_TEST segfault on some platforms
- PR #1246 Fix categorical tests that failed due to bad implicit type conversion
- PR #1255 Fix overwriting conda package main label uploads
- PR #1259 Add dlpack includes to pip build


# cuDF 0.5.1 (05 Feb 2019)

## Bug Fixes

- PR #842 Avoid using numpy via cimport to prevent ABI issues in Cython compilation


# cuDF 0.5.0 (28 Jan 2019)

## New Features

- PR #722 Add bzip2 decompression support to `read_csv()`
- PR #693 add ZLIB-based GZIP/ZIP support to `read_csv_strings()`
- PR #411 added null support to gdf_order_by (new API) and cudf_table::sort
- PR #525 Added GitHub Issue templates for bugs, documentation, new features, and questions
- PR #501 CSV Reader: Add support for user-specified decimal point and thousands separator to read_csv_strings()
- PR #455 CSV Reader: Add support for user-specified decimal point and thousands separator to read_csv()
- PR #439 add `DataFrame.drop` method similar to pandas
- PR #356 add `DataFrame.transpose` method and `DataFrame.T` property similar to pandas
- PR #505 CSV Reader: Add support for user-specified boolean values
- PR #350 Implemented Series replace function
- PR #490 Added print_env.sh script to gather relevant environment details when reporting cuDF issues
- PR #474 add ZLIB-based GZIP/ZIP support to `read_csv()`
- PR #547 Added melt similar to `pandas.melt()`
- PR #491 Add CI test script to check for updates to CHANGELOG.md in PRs
- PR #550 Add CI test script to check for style issues in PRs
- PR #558 Add CI scripts for cpu-based conda and gpu-based test builds
- PR #524 Add Boolean Indexing
- PR #564 Update python `sort_values` method to use updated libcudf `gdf_order_by` API
- PR #509 CSV Reader: Input CSV file can now be passed in as a text or a binary buffer
- PR #607 Add `__iter__` and iteritems to DataFrame class
- PR #643 added a new api gdf_replace_nulls that allows a user to replace nulls in a column

## Improvements

- PR #426 Removed sort-based groupby and refactored existing groupby APIs. Also improves C++/CUDA compile time.
- PR #461 Add `CUDF_HOME` variable in README.md to replace relative pathing.
- PR #472 RMM: Created centralized rmm::device_vector alias and rmm::exec_policy
- PR #500 Improved the concurrent hash map class to support partitioned (multi-pass) hash table building.
- PR #454 Improve CSV reader docs and examples
- PR #465 Added templated C++ API for RMM to avoid explicit cast to `void**`
- PR #513 `.gitignore` tweaks
- PR #521 Add `assert_eq` function for testing
- PR #502 Simplify Dockerfile for local dev, eliminate old conda/pip envs
- PR #549 Adds `-rdynamic` compiler flag to nvcc for Debug builds
- PR #472 RMM: Created centralized rmm::device_vector alias and rmm::exec_policy
- PR #577 Added external C++ API for scatter/gather functions
- PR #500 Improved the concurrent hash map class to support partitioned (multi-pass) hash table building
- PR #583 Updated `gdf_size_type` to `int`
- PR #500 Improved the concurrent hash map class to support partitioned (multi-pass) hash table building
- PR #617 Added .dockerignore file. Prevents adding stale cmake cache files to the docker container
- PR #658 Reduced `JOIN_TEST` time by isolating overflow test of hash table size computation
- PR #664 Added Debuging instructions to README
- PR #651 Remove noqa marks in `__init__.py` files
- PR #671 CSV Reader: uncompressed buffer input can be parsed without explicitly specifying compression as None
- PR #684 Make RMM a submodule
- PR #718 Ensure sum, product, min, max methods pandas compatibility on empty datasets
- PR #720 Refactored Index classes to make them more Pandas-like, added CategoricalIndex
- PR #749 Improve to_arrow and from_arrow Pandas compatibility
- PR #766 Remove TravisCI references, remove unused variables from CMake, fix ARROW_VERSION in Cmake
- PR #773 Add build-args back to Dockerfile and handle dependencies based on environment yml file
- PR #781 Move thirdparty submodules to root and symlink in /cpp
- PR #843 Fix broken cudf/python API examples, add new methods to the API index

## Bug Fixes

- PR #569 CSV Reader: Fix days being off-by-one when parsing some dates
- PR #531 CSV Reader: Fix incorrect parsing of quoted numbers
- PR #465 Added templated C++ API for RMM to avoid explicit cast to `void**`
- PR #473 Added missing <random> include
- PR #478 CSV Reader: Add api support for auto column detection, header, mangle_dupe_cols, usecols
- PR #495 Updated README to correct where cffi pytest should be executed
- PR #501 Fix the intermittent segfault caused by the `thousands` and `compression` parameters in the csv reader
- PR #502 Simplify Dockerfile for local dev, eliminate old conda/pip envs
- PR #512 fix bug for `on` parameter in `DataFrame.merge` to allow for None or single column name
- PR #511 Updated python/cudf/bindings/join.pyx to fix cudf merge printing out dtypes
- PR #513 `.gitignore` tweaks
- PR #521 Add `assert_eq` function for testing
- PR #537 Fix CMAKE_CUDA_STANDARD_REQURIED typo in CMakeLists.txt
- PR #447 Fix silent failure in initializing DataFrame from generator
- PR #545 Temporarily disable csv reader thousands test to prevent segfault (test re-enabled in PR #501)
- PR #559 Fix Assertion error while using `applymap` to change the output dtype
- PR #575 Update `print_env.sh` script to better handle missing commands
- PR #612 Prevent an exception from occuring with true division on integer series.
- PR #630 Fix deprecation warning for `pd.core.common.is_categorical_dtype`
- PR #622 Fix Series.append() behaviour when appending values with different numeric dtype
- PR #603 Fix error while creating an empty column using None.
- PR #673 Fix array of strings not being caught in from_pandas
- PR #644 Fix return type and column support of dataframe.quantile()
- PR #634 Fix create `DataFrame.from_pandas()` with numeric column names
- PR #654 Add resolution check for GDF_TIMESTAMP in Join
- PR #648 Enforce one-to-one copy required when using `numba>=0.42.0`
- PR #645 Fix cmake build type handling not setting debug options when CMAKE_BUILD_TYPE=="Debug"
- PR #669 Fix GIL deadlock when launching multiple python threads that make Cython calls
- PR #665 Reworked the hash map to add a way to report the destination partition for a key
- PR #670 CMAKE: Fix env include path taking precedence over libcudf source headers
- PR #674 Check for gdf supported column types
- PR #677 Fix 'gdf_csv_test_Dates' gtest failure due to missing nrows parameter
- PR #604 Fix the parsing errors while reading a csv file using `sep` instead of `delimiter`.
- PR #686 Fix converting nulls to NaT values when converting Series to Pandas/Numpy
- PR #689 CSV Reader: Fix behavior with skiprows+header to match pandas implementation
- PR #691 Fixes Join on empty input DFs
- PR #706 CSV Reader: Fix broken dtype inference when whitespace is in data
- PR #717 CSV reader: fix behavior when parsing a csv file with no data rows
- PR #724 CSV Reader: fix build issue due to parameter type mismatch in a std::max call
- PR #734 Prevents reading undefined memory in gpu_expand_mask_bits numba kernel
- PR #747 CSV Reader: fix an issue where CUDA allocations fail with some large input files
- PR #750 Fix race condition for handling NVStrings in CMake
- PR #719 Fix merge column ordering
- PR #770 Fix issue where RMM submodule pointed to wrong branch and pin other to correct branches
- PR #778 Fix hard coded ABI off setting
- PR #784 Update RMM submodule commit-ish and pip paths
- PR #794 Update `rmm::exec_policy` usage to fix segmentation faults when used as temprory allocator.
- PR #800 Point git submodules to branches of forks instead of exact commits


# cuDF 0.4.0 (05 Dec 2018)

## New Features

- PR #398 add pandas-compatible `DataFrame.shape()` and `Series.shape()`
- PR #394 New documentation feature "10 Minutes to cuDF"
- PR #361 CSV Reader: Add support for strings with delimiters

## Improvements

 - PR #436 Improvements for type_dispatcher and wrapper structs
 - PR #429 Add CHANGELOG.md (this file)
 - PR #266 use faster CUDA-accelerated DataFrame column/Series concatenation.
 - PR #379 new C++ `type_dispatcher` reduces code complexity in supporting many data types.
 - PR #349 Improve performance for creating columns from memoryview objects
 - PR #445 Update reductions to use type_dispatcher. Adds integer types support to sum_of_squares.
 - PR #448 Improve installation instructions in README.md
 - PR #456 Change default CMake build to Release, and added option for disabling compilation of tests

## Bug Fixes

 - PR #444 Fix csv_test CUDA too many resources requested fail.
 - PR #396 added missing output buffer in validity tests for groupbys.
 - PR #408 Dockerfile updates for source reorganization
 - PR #437 Add cffi to Dockerfile conda env, fixes "cannot import name 'librmm'"
 - PR #417 Fix `map_test` failure with CUDA 10
 - PR #414 Fix CMake installation include file paths
 - PR #418 Properly cast string dtypes to programmatic dtypes when instantiating columns
 - PR #427 Fix and tests for Concatenation illegal memory access with nulls


# cuDF 0.3.0 (23 Nov 2018)

## New Features

 - PR #336 CSV Reader string support

## Improvements

 - PR #354 source code refactored for better organization. CMake build system overhaul. Beginning of transition to Cython bindings.
 - PR #290 Add support for typecasting to/from datetime dtype
 - PR #323 Add handling pyarrow boolean arrays in input/out, add tests
 - PR #325 GDF_VALIDITY_UNSUPPORTED now returned for algorithms that don't support non-empty valid bitmasks
 - PR #381 Faster InputTooLarge Join test completes in ms rather than minutes.
 - PR #373 .gitignore improvements
 - PR #367 Doc cleanup & examples for DataFrame methods
 - PR #333 Add Rapids Memory Manager documentation
 - PR #321 Rapids Memory Manager adds file/line location logging and convenience macros
 - PR #334 Implement DataFrame `__copy__` and `__deepcopy__`
 - PR #271 Add NVTX ranges to pygdf
 - PR #311 Document system requirements for conda install

## Bug Fixes

 - PR #337 Retain index on `scale()` function
 - PR #344 Fix test failure due to PyArrow 0.11 Boolean handling
 - PR #364 Remove noexcept from managed_allocator;  CMakeLists fix for NVstrings
 - PR #357 Fix bug that made all series be considered booleans for indexing
 - PR #351 replace conda env configuration for developers
 - PRs #346 #360 Fix CSV reading of negative numbers
 - PR #342 Fix CMake to use conda-installed nvstrings
 - PR #341 Preserve categorical dtype after groupby aggregations
 - PR #315 ReadTheDocs build update to fix missing libcuda.so
 - PR #320 FIX out-of-bounds access error in reductions.cu
 - PR #319 Fix out-of-bounds memory access in libcudf count_valid_bits
 - PR #303 Fix printing empty dataframe


# cuDF 0.2.0 and cuDF 0.1.0

These were initial releases of cuDF based on previously separate pyGDF and libGDF libraries.<|MERGE_RESOLUTION|>--- conflicted
+++ resolved
@@ -184,15 +184,12 @@
 - PR #4258 Fix dask-cudf losing index name in `reset_index`
 - PR #4268 Fix java build for hash aggregate
 - PR #4273 Fix losing `StringIndex` name in dask `_meta_nonempty`
-<<<<<<< HEAD
 - PR #4115 Serialize an empty column table with non zero rows
-=======
 - PR #4279 Fix converting `np.float64` to Scalar
 - PR #4285 Add init files for cython pkgs and fix `setup.py`
 - PR #4287 Parquet reader: fix empty string potentially read as null
 - PR #4297 Fix specification of package_data in setup.py
 - PR #4302 Fix `_is_local_filesystem` check
->>>>>>> eb075b4f
 
 
 # cuDF 0.12.0 (04 Feb 2020)
