--- conflicted
+++ resolved
@@ -16,10 +16,7 @@
 - PR #472 RMM: Created centralized rmm::device_vector alias and rmm::exec_policy
 - PR #500 Improved the concurrent hash map class to support partitioned (multi-pass) hash table building.
 - PR #465 Added templated C++ API for RMM to avoid explicit cast to `void**`
-<<<<<<< HEAD
-=======
 - PR #521 Add `assert_eq` function for testing
->>>>>>> 79648916
 
 ## Bug Fixes
 - PR #473 Added missing <random> include
