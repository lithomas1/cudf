# cuDF 0.10.0 (Date TBD)

## New Features

- PR #2522 Add Java bindings for NVStrings backed upper and lower case mutators

## Improvements

<<<<<<< HEAD
- PR #2581 Removed `managed` allocator from hash map classes.
=======
- PR #2571 Remove unnecessary managed memory from gdf_column_concat
>>>>>>> 66aeacf4

## Bug Fixes

- PR #2584 ORC Reader: fix parsing of `DECIMAL` index positions


# cuDF 0.9.0 (Date TBD)

## New Features

- PR #1993 Add CUDA-accelerated series aggregations: mean, var, std
- PR #2111 IO Readers: Support memory buffer, file-like object, and URL inputs
- PR #2012 Add `reindex()` to DataFrame and Series
- PR #2097 Add GPU-accelerated AVRO reader
- PR #2098 Support binary ops on DFs and Series with mismatched indices
- PR #2160 Merge `dask-cudf` codebase into `cudf` repo
- PR #2149 CSV Reader: Add `hex` dtype for explicit hexadecimal parsing
- PR #2156 Add `upper_bound()` and `lower_bound()` for libcudf tables and `searchsorted()` for cuDF Series
- PR #2158 CSV Reader: Support single, non-list/dict argument for `dtype`
- PR #2177 CSV Reader: Add `parse_dates` parameter for explicit date inference
- PR #1744 cudf::apply_boolean_mask and cudf::drop_nulls support for cudf::table inputs (multi-column)
- PR #2196 Add `DataFrame.dropna()`
- PR #2197 CSV Writer: add `chunksize` parameter for `to_csv`
- PR #2215 `type_dispatcher` benchmark
- PR #2179 Add Java quantiles
- PR #2157 Add __array_function__ to DataFrame and Series
- PR #2212 Java support for ORC reader
- PR #2224 Add DataFrame isna, isnull, notna functions
- PR #2236 Add Series.drop_duplicates
- PR #2105 Add hash-based join benchmark
- PR #2316 Add unique, nunique, and value_counts for datetime columns
- PR #2337 Add Java support for slicing a ColumnVector
- PR #2049 Add cudf::merge (sorted merge)
- PR #2368 Full cudf+dask Parquet Support
- PR #2380 New cudf::is_sorted checks whether cudf::table is sorted
- PR #2356 Java column vector standard deviation support
- PR #2221 MultiIndex full indexing - Support iloc and wildcards for loc
- PR #2429 Java support for getting length of strings in a ColumnVector
- PR #2415 Add `value_counts` for series of any type
- PR #2446 Add __array_function__ for index
- PR #2437 ORC reader: Add 'use_np_dtypes' option
- PR #2382 Add CategoricalAccessor add, remove, rename, and ordering methods
- PR #2464 Native implement `__cuda_array_interface__` for Series/Index/Column objects
- PR #2425 Rolling window now accepts array-based user-defined functions
- PR #2442 Add __setitem__
- PR #2449 Java support for getting byte count of strings in a ColumnVector
- PR #2492 Add groupby.size() method
- PR #2358 Add cudf::nans_to_nulls: convert floating point column into bitmask
- PR #2489 Add drop argument to set_index
- PR #2491 Add Java bindings for ORC reader 'use_np_dtypes' option
- PR #2213 Support s/ms/us/ns DatetimeColumn time unit resolutions
- PR #2536 Add _constructor properties to Series and DataFrame

## Improvements

- PR #2103 Move old `column` and `bitmask` files into `legacy/` directory
- PR #2109 added name to Python column classes
- PR #1947 Cleanup serialization code
- PR #2125 More aggregate in java API
- PR #2127 Add in java Scalar tests
- PR #2088 Refactor of Python groupby code
- PR #2130 Java serialization and deserialization of tables.
- PR #2131 Chunk rows logic added to csv_writer
- PR #2129 Add functions in the Java API to support nullable column filtering
- PR #2165 made changes to get_dummies api for it to be available in MethodCache
- PR #2171 Add CodeCov integration, fix doc version, make --skip-tests work when invoking with source
- PR #2184 handle remote orc files for dask-cudf
- PR #2186 Add `getitem` and `getattr` style access to Rolling objects
- PR #2168 Use cudf.Column for CategoricalColumn's categories instead of a tuple
- PR #2193 DOC: cudf::type_dispatcher documentation for specializing dispatched functors
- PR #2199 Better java support for appending strings
- PR #2176 Added column dtype support for datetime, int8, int16 to csv_writer
- PR #2209 Matching `get_dummies` & `select_dtypes` behavior to pandas
- PR #2217 Updated Java bindings to use the new groupby API
- PR #2214 DOC: Update doc instructions to build/install `cudf` and `dask-cudf`
- PR #2220 Update Java bindings for reduction rename
- PR #2232 Move CodeCov upload from build script to Jenkins
- PR #2225 refactor to use libcudf for gathering columns in dataframes
- PR #2293 Improve join performance (faster compute_join_output_size)
- PR #2300 Create separate dask codeowners for dask-cudf codebase
- PR #2304 gdf_group_by_without_aggregations returns gdf_column
- PR #2309 Java readers: remove redundant copy of result pointers
- PR #2307 Add `black` and `isort` to style checker script
- PR #2345 Restore removal of old groupby implementation
- PR #2342 Improve `astype()` to operate all ways
- PR #2329 using libcudf cudf::copy for column deep copy
- PR #2344 DOC: docs on code formatting for contributors
- PR #2376 Add inoperative axis= and win_type= arguments to Rolling()
- PR #2378 remove dask for (de-)serialization of cudf objects
- PR #2353 Bump Arrow and Dask versions
- PR #2377 Replace `standard_python_slice` with just `slice.indices()`
- PR #2373 cudf.DataFrame enchancements & Series.values support
- PR #2392 Remove dlpack submodule; make cuDF's Cython API externally accessible
- PR #2430 Updated Java bindings to use the new unary API
- PR #2406 Moved all existing `table` related files to a `legacy/` directory
- PR #2350 Performance related changes to get_dummies
- PR #2420 Remove `cudautils.astype` and replace with `typecast.apply_cast`
- PR #2456 Small improvement to typecast utility
- PR #2458 Fix handling of thirdparty packages in `isort` config
- PR #2459 IO Readers: Consolidate all readers to use `datasource` class
- PR #2475 Exposed type_dispatcher.hpp, nvcategory_util.hpp and wrapper_types.hpp in the include folder
- PR #2484 Enabled building libcudf as a static library
- PR #2453 Streamline CUDA_REL environment variable
- PR #2483 Bundle Boost filesystem dependency in the Java jar
- PR #2486 Java API hash functions
- PR #2481 Adds the ignore_null_keys option to the java api
- PR #2490 Java api: support multiple aggregates for the same column
- PR #2510 Java api: uses table based apply_boolean_mask
- PR #2432 Use pandas formatting for console, html, and latex output
- PR #2573 Bump numba version to 0.45.1

## Bug Fixes

- PR #2086 Fixed quantile api behavior mismatch in series & dataframe
- PR #2128 Add offset param to host buffer readers in java API.
- PR #2145 Work around binops validity checks for java
- PR #2146 Work around unary_math validity checks for java
- PR #2151 Fixes bug in cudf::copy_range where null_count was invalid
- PR #2139 matching to pandas describe behavior & fixing nan values issue
- PR #2161 Implicitly convert unsigned to signed integer types in binops
- PR #2154 CSV Reader: Fix bools misdetected as strings dtype
- PR #2178 Fix bug in rolling bindings where a view of an ephemeral column was being taken
- PR #2180 Fix issue with isort reordering `importorskip` below imports depending on them
- PR #2187 fix to honor dtype when numpy arrays are passed to columnops.as_column
- PR #2190 Fix issue in astype conversion of string column to 'str'
- PR #2208 Fix issue with calling `head()` on one row dataframe
- PR #2229 Propagate exceptions from Cython cdef functions
- PR #2234 Fix issue with local build script not properly building
- PR #2223 Fix CUDA invalid configuration errors reported after loading small compressed ORC files
- PR #2162 Setting is_unique and is_monotonic-related attributes
- PR #2244 Fix ORC RLEv2 delta mode decoding with nonzero residual delta width
- PR #2297 Work around `var/std` unsupported only at debug build
- PR #2302 Fixed java serialization corner case
- PR #2355 Handle float16 in binary operations
- PR #2311 Fix copy behaviour for GenericIndex
- PR #2349 Fix issues with String filter in java API
- PR #2323 Fix groupby on categoricals
- PR #2328 Ensure order is preserved in CategoricalAccessor._set_categories
- PR #2202 Fix issue with unary ops mishandling empty input
- PR #2326 Fix for bug in DLPack when reading multiple columns
- PR #2324 Fix cudf Docker build
- PR #2325 Fix ORC RLEv2 patched base mode decoding with nonzero patch width
- PR #2235 Fix get_dummies to be compatible with dask
- PR #2332 Zero initialize gdf_dtype_extra_info
- PR #2355 Handle float16 in binary operations
- PR #2360 Fix missing dtype handling in cudf.Series & columnops.as_column
- PR #2364 Fix quantile api and other trivial issues around it
- PR #2361 Fixed issue with `codes` of CategoricalIndex
- PR #2357 Fixed inconsistent type of index created with from_pandas vs direct construction
- PR #2389 Fixed Rolling __getattr__ and __getitem__ for offset based windows
- PR #2402 Fixed bug in valid mask computation in cudf::copy_if (apply_boolean_mask)
- PR #2401 Fix to a scalar datetime(of type Days) issue
- PR #2386 Correctly allocate output valids in groupby
- PR #2411 Fixed failures on binary op on single element string column
- PR #2422 Fix Pandas logical binary operation incompatibilites
- PR #2447 Fix CodeCov posting build statuses temporarily
- PR #2450 Fix erroneous null handling in `cudf.DataFrame`'s `apply_rows`
- PR #2470 Fix issues with empty strings and string categories (Java)
- PR #2471 Fix String Column Validity.
- PR #2481 Fix java validity buffer serialization
- PR #2485 Updated bytes calculation to use size_t to avoid overflow in column concat
- PR #2461 Fix groupby multiple aggregations same column
- PR #2514 Fix cudf::drop_nulls threshold handling in Cython
- PR #2516 Fix utilities include paths and meta.yaml header paths
- PR #2517 Fix device memory leak in to_dlpack tensor deleter
- PR #2431 Fix local build generated file ownerships
- PR #2511 Added import of orc, refactored exception handlers to not squash fatal exceptions
- PR #2527 Fix index and column input handling in dask_cudf read_parquet
- PR #2466 Fix `dataframe.query` returning null rows erroneously
- PR #2548 Orc reader: fix non-deterministic data decoding at chunk boundaries
- PR #2557 fix cudautils import in string.py
- PR #2521 Fix casting datetimes from/to the same resolution
- PR #2545 Fix MultiIndexes with datetime levels
- PR #2560 Remove duplicate `dlpack` definition in conda recipe
- PR #2567 Fix ColumnVector.fromScalar issues while dealing with null scalars
- PR #2565 Orc reader: fix incorrect data decoding of int64 data types
- PR #2577 Fix search benchmark compilation error by adding necessary header


# cuDF 0.8.0 (27 June 2019)

## New Features

- PR #1524 Add GPU-accelerated JSON Lines parser with limited feature set
- PR #1569 Add support for Json objects to the JSON Lines reader
- PR #1622 Add Series.loc
- PR #1654 Add cudf::apply_boolean_mask: faster replacement for gdf_apply_stencil
- PR #1487 cython gather/scatter
- PR #1310 Implemented the slice/split functionality.
- PR #1630 Add Python layer to the GPU-accelerated JSON reader
- PR #1745 Add rounding of numeric columns via Numba
- PR #1772 JSON reader: add support for BytesIO and StringIO input
- PR #1527 Support GDF_BOOL8 in readers and writers
- PR #1819 Logical operators (AND, OR, NOT) for libcudf and cuDF
- PR #1813 ORC Reader: Add support for stripe selection
- PR #1828 JSON Reader: add suport for bool8 columns
- PR #1833 Add column iterator with/without nulls
- PR #1665 Add the point-in-polygon GIS function
- PR #1863 Series and Dataframe methods for all and any
- PR #1908 cudf::copy_range and cudf::fill for copying/assigning an index or range to a constant
- PR #1921 Add additional formats for typecasting to/from strings
- PR #1807 Add Series.dropna()
- PR #1987 Allow user defined functions in the form of ptx code to be passed to binops
- PR #1948 Add operator functions like `Series.add()` to DataFrame and Series
- PR #1954 Add skip test argument to GPU build script
- PR #2018 Add bindings for new groupby C++ API
- PR #1984 Add rolling window operations Series.rolling() and DataFrame.rolling()
- PR #1542 Python method and bindings for to_csv
- PR #1995 Add Java API
- PR #1998 Add google benchmark to cudf
- PR #1845 Add cudf::drop_duplicates, DataFrame.drop_duplicates
- PR #1652 Added `Series.where()` feature
- PR #2074 Java Aggregates, logical ops, and better RMM support
- PR #2140 Add a `cudf::transform` function
- PR #2068 Concatenation of different typed columns

## Improvements

- PR #1538 Replacing LesserRTTI with inequality_comparator
- PR #1703 C++: Added non-aggregating `insert` to `concurrent_unordered_map` with specializations to store pairs with a single atomicCAS when possible.
- PR #1422 C++: Added a RAII wrapper for CUDA streams
- PR #1701 Added `unique` method for stringColumns
- PR #1713 Add documentation for Dask-XGBoost
- PR #1666 CSV Reader: Improve performance for files with large number of columns
- PR #1725 Enable the ability to use a single column groupby as its own index
- PR #1759 Add an example showing simultaneous rolling averages to `apply_grouped` documentation
- PR #1746 C++: Remove unused code: `windowed_ops.cu`, `sorting.cu`, `hash_ops.cu`
- PR #1748 C++: Add `bool` nullability flag to `device_table` row operators
- PR #1764 Improve Numerical column: `mean_var` and `mean`
- PR #1767 Speed up Python unit tests
- PR #1770 Added build.sh script, updated CI scripts and documentation
- PR #1739 ORC Reader: Add more pytest coverage
- PR #1696 Added null support in `Series.replace()`.
- PR #1390 Added some basic utility functions for `gdf_column`'s
- PR #1791 Added general column comparison code for testing
- PR #1795 Add printing of git submodule info to `print_env.sh`
- PR #1796 Removing old sort based group by code and gdf_filter
- PR #1811 Added funtions for copying/allocating `cudf::table`s
- PR #1838 Improve columnops.column_empty so that it returns typed columns instead of a generic Column
- PR #1890 Add utils.get_dummies- a pandas-like wrapper around one_hot-encoding
- PR #1823 CSV Reader: default the column type to string for empty dataframes
- PR #1827 Create bindings for scalar-vector binops, and update one_hot_encoding to use them
- PR #1817 Operators now support different sized dataframes as long as they don't share different sized columns
- PR #1855 Transition replace_nulls to new C++ API and update corresponding Cython/Python code
- PR #1858 Add `std::initializer_list` constructor to `column_wrapper`
- PR #1846 C++ type-erased gdf_equal_columns test util; fix gdf_equal_columns logic error
- PR #1390 Added some basic utility functions for `gdf_column`s
- PR #1391 Tidy up bit-resolution-operation and bitmask class code
- PR #1882 Add iloc functionality to MultiIndex dataframes
- PR #1884 Rolling windows: general enhancements and better coverage for unit tests
- PR #1886 support GDF_STRING_CATEGORY columns in apply_boolean_mask, drop_nulls and other libcudf functions
- PR #1896 Improve performance of groupby with levels specified in dask-cudf
- PR #1915 Improve iloc performance for non-contiguous row selection
- PR #1859 Convert read_json into a C++ API
- PR #1919 Rename libcudf namespace gdf to namespace cudf
- PR #1850 Support left_on and right_on for DataFrame merge operator
- PR #1930 Specialize constructor for `cudf::bool8` to cast argument to `bool`
- PR #1938 Add default constructor for `column_wrapper`
- PR #1930 Specialize constructor for `cudf::bool8` to cast argument to `bool`
- PR #1952 consolidate libcudf public API headers in include/cudf
- PR #1949 Improved selection with boolmask using libcudf `apply_boolean_mask`
- PR #1956 Add support for nulls in `query()`
- PR #1973 Update `std::tuple` to `std::pair` in top-most libcudf APIs and C++ transition guide
- PR #1981 Convert read_csv into a C++ API
- PR #1868 ORC Reader: Support row index for speed up on small/medium datasets
- PR #1964 Added support for list-like types in Series.str.cat
- PR #2005 Use HTML5 details tag in bug report issue template
- PR #2003 Removed few redundant unit-tests from test_string.py::test_string_cat
- PR #1944 Groupby design improvements
- PR #2017 Convert `read_orc()` into a C++ API
- PR #2011 Convert `read_parquet()` into a C++ API
- PR #1756 Add documentation "10 Minutes to cuDF and dask_cuDF"
- PR #2034 Adding support for string columns concatenation using "add" binary operator
- PR #2042 Replace old "10 Minutes" guide with new guide for docs build process
- PR #2036 Make library of common test utils to speed up tests compilation
- PR #2022 Facilitating get_dummies to be a high level api too
- PR #2050 Namespace IO readers and add back free-form `read_xxx` functions
- PR #2104 Add a functional ``sort=`` keyword argument to groupby
- PR #2108 Add `find_and_replace` for StringColumn for replacing single values

## Bug Fixes

- PR #1465 Fix for test_orc.py and test_sparse_df.py test failures
- PR #1583 Fix underlying issue in `as_index()` that was causing `Series.quantile()` to fail
- PR #1680 Add errors= keyword to drop() to fix cudf-dask bug
- PR #1651 Fix `query` function on empty dataframe
- PR #1616 Fix CategoricalColumn to access categories by index instead of iteration
- PR #1660 Fix bug in `loc` when indexing with a column name (a string)
- PR #1683 ORC reader: fix timestamp conversion to UTC
- PR #1613 Improve CategoricalColumn.fillna(-1) performance
- PR #1642 Fix failure of CSV_TEST gdf_csv_test.SkiprowsNrows on multiuser systems
- PR #1709 Fix handling of `datetime64[ms]` in `dataframe.select_dtypes`
- PR #1704 CSV Reader: Add support for the plus sign in number fields
- PR #1687 CSV reader: return an empty dataframe for zero size input
- PR #1757 Concatenating columns with null columns
- PR #1755 Add col_level keyword argument to melt
- PR #1758 Fix df.set_index() when setting index from an empty column
- PR #1749 ORC reader: fix long strings of NULL values resulting in incorrect data
- PR #1742 Parquet Reader: Fix index column name to match PANDAS compat
- PR #1782 Update libcudf doc version
- PR #1783 Update conda dependencies
- PR #1786 Maintain the original series name in series.unique output
- PR #1760 CSV Reader: fix segfault when dtype list only includes columns from usecols list
- PR #1831 build.sh: Assuming python is in PATH instead of using PYTHON env var
- PR #1839 Raise an error instead of segfaulting when transposing a DataFrame with StringColumns
- PR #1840 Retain index correctly during merge left_on right_on
- PR #1825 cuDF: Multiaggregation Groupby Failures
- PR #1789 CSV Reader: Fix missing support for specifying `int8` and `int16` dtypes
- PR #1857 Cython Bindings: Handle `bool` columns while calling `column_view_from_NDArrays`
- PR #1849 Allow DataFrame support methods to pass arguments to the methods
- PR #1847 Fixed #1375 by moving the nvstring check into the wrapper function
- PR #1864 Fixing cudf reduction for POWER platform
- PR #1869 Parquet reader: fix Dask timestamps not matching with Pandas (convert to milliseconds)
- PR #1876 add dtype=bool for `any`, `all` to treat integer column correctly
- PR #1875 CSV reader: take NaN values into account in dtype detection
- PR #1873 Add column dtype checking for the all/any methods
- PR #1902 Bug with string iteration in _apply_basic_agg
- PR #1887 Fix for initialization issue in pq_read_arg,orc_read_arg
- PR #1867 JSON reader: add support for null/empty fields, including the 'null' literal
- PR #1891 Fix bug #1750 in string column comparison
- PR #1909 Support of `to_pandas()` of boolean series with null values
- PR #1923 Use prefix removal when two aggs are called on a SeriesGroupBy
- PR #1914 Zero initialize gdf_column local variables
- PR #1959 Add support for comparing boolean Series to scalar
- PR #1966 Ignore index fix in series append
- PR #1967 Compute index __sizeof__ only once for DataFrame __sizeof__
- PR #1977 Support CUDA installation in default system directories
- PR #1982 Fixes incorrect index name after join operation
- PR #1985 Implement `GDF_PYMOD`, a special modulo that follows python's sign rules
- PR #1991 Parquet reader: fix decoding of NULLs
- PR #1990 Fixes a rendering bug in the `apply_grouped` documentation
- PR #1978 Fix for values being filled in an empty dataframe
- PR #2001 Correctly create MultiColumn from Pandas MultiColumn
- PR #2006 Handle empty dataframe groupby construction for dask
- PR #1965 Parquet Reader: Fix duplicate index column when it's already in `use_cols`
- PR #2033 Add pip to conda environment files to fix warning
- PR #2028 CSV Reader: Fix reading of uncompressed files without a recognized file extension
- PR #2073 Fix an issue when gathering columns with NVCategory and nulls
- PR #2053 cudf::apply_boolean_mask return empty column for empty boolean mask
- PR #2066 exclude `IteratorTest.mean_var_output` test from debug build
- PR #2069 Fix JNI code to use read_csv and read_parquet APIs
- PR #2071 Fix bug with unfound transitive dependencies for GTests in Ubuntu 18.04
- PR #2089 Configure Sphinx to render params correctly
- PR #2091 Fix another bug with unfound transitive dependencies for `cudftestutils` in Ubuntu 18.04
- PR #2115 Just apply `--disable-new-dtags` instead of trying to define all the transitive dependencies
- PR #2106 Fix errors in JitCache tests caused by sharing of device memory between processes
- PR #2120 Fix errors in JitCache tests caused by running multiple threads on the same data
- PR #2102 Fix memory leak in groupby
- PR #2113 fixed typo in to_csv code example


# cudf 0.7.2 (16 May 2019)

## New Features

- PR #1735 Added overload for atomicAdd on int64. Streamlined implementation of custom atomic overloads.
- PR #1741 Add MultiIndex concatenation

## Bug Fixes

- PR #1718 Fix issue with SeriesGroupBy MultiIndex in dask-cudf
- PR #1734 Python: fix performance regression for groupby count() aggregations
- PR #1768 Cython: fix handling read only schema buffers in gpuarrow reader


# cudf 0.7.1 (11 May 2019)

## New Features

- PR #1702 Lazy load MultiIndex to return groupby performance to near optimal.

## Bug Fixes

- PR #1708 Fix handling of `datetime64[ms]` in `dataframe.select_dtypes`


# cuDF 0.7.0 (10 May 2019)

## New Features

- PR #982 Implement gdf_group_by_without_aggregations and gdf_unique_indices functions
- PR #1142 Add `GDF_BOOL` column type
- PR #1194 Implement overloads for CUDA atomic operations
- PR #1292 Implemented Bitwise binary ops AND, OR, XOR (&, |, ^)
- PR #1235 Add GPU-accelerated Parquet Reader
- PR #1335 Added local_dict arg in `DataFrame.query()`.
- PR #1282 Add Series and DataFrame.describe()
- PR #1356 Rolling windows
- PR #1381 Add DataFrame._get_numeric_data
- PR #1388 Add CODEOWNERS file to auto-request reviews based on where changes are made
- PR #1396 Add DataFrame.drop method
- PR #1413 Add DataFrame.melt method
- PR #1412 Add DataFrame.pop()
- PR #1419 Initial CSV writer function
- PR #1441 Add Series level cumulative ops (cumsum, cummin, cummax, cumprod)
- PR #1420 Add script to build and test on a local gpuCI image
- PR #1440 Add DatetimeColumn.min(), DatetimeColumn.max()
- PR #1455 Add Series.Shift via Numba kernel
- PR #1441 Add Series level cumulative ops (cumsum, cummin, cummax, cumprod)
- PR #1461 Add Python coverage test to gpu build
- PR #1445 Parquet Reader: Add selective reading of rows and row group
- PR #1532 Parquet Reader: Add support for INT96 timestamps
- PR #1516 Add Series and DataFrame.ndim
- PR #1556 Add libcudf C++ transition guide
- PR #1466 Add GPU-accelerated ORC Reader
- PR #1565 Add build script for nightly doc builds
- PR #1508 Add Series isna, isnull, and notna
- PR #1456 Add Series.diff() via Numba kernel
- PR #1588 Add Index `astype` typecasting
- PR #1301 MultiIndex support
- PR #1599 Level keyword supported in groupby
- PR #929 Add support operations to dataframe
- PR #1609 Groupby accept list of Series
- PR #1658 Support `group_keys=True` keyword in groupby method

## Improvements

- PR #1531 Refactor closures as private functions in gpuarrow
- PR #1404 Parquet reader page data decoding speedup
- PR #1076 Use `type_dispatcher` in join, quantiles, filter, segmented sort, radix sort and hash_groupby
- PR #1202 Simplify README.md
- PR #1149 CSV Reader: Change convertStrToValue() functions to `__device__` only
- PR #1238 Improve performance of the CUDA trie used in the CSV reader
- PR #1245 Use file cache for JIT kernels
- PR #1278 Update CONTRIBUTING for new conda environment yml naming conventions
- PR #1163 Refactored UnaryOps. Reduced API to two functions: `gdf_unary_math` and `gdf_cast`. Added `abs`, `-`, and `~` ops. Changed bindings to Cython
- PR #1284 Update docs version
- PR #1287 add exclude argument to cudf.select_dtype function
- PR #1286 Refactor some of the CSV Reader kernels into generic utility functions
- PR #1291 fillna in `Series.to_gpu_array()` and `Series.to_array()` can accept the scalar too now.
- PR #1005 generic `reduction` and `scan` support
- PR #1349 Replace modernGPU sort join with thrust.
- PR #1363 Add a dataframe.mean(...) that raises NotImplementedError to satisfy `dask.dataframe.utils.is_dataframe_like`
- PR #1319 CSV Reader: Use column wrapper for gdf_column output alloc/dealloc
- PR #1376 Change series quantile default to linear
- PR #1399 Replace CFFI bindings for NVTX functions with Cython bindings
- PR #1389 Refactored `set_null_count()`
- PR #1386 Added macros `GDF_TRY()`, `CUDF_TRY()` and `ASSERT_CUDF_SUCCEEDED()`
- PR #1435 Rework CMake and conda recipes to depend on installed libraries
- PR #1391 Tidy up bit-resolution-operation and bitmask class code
- PR #1439 Add cmake variable to enable compiling CUDA code with -lineinfo
- PR #1462 Add ability to read parquet files from arrow::io::RandomAccessFile
- PR #1453 Convert CSV Reader CFFI to Cython
- PR #1479 Convert Parquet Reader CFFI to Cython
- PR #1397 Add a utility function for producing an overflow-safe kernel launch grid configuration
- PR #1382 Add GPU parsing of nested brackets to cuIO parsing utilities
- PR #1481 Add cudf::table constructor to allocate a set of `gdf_column`s
- PR #1484 Convert GroupBy CFFI to Cython
- PR #1463 Allow and default melt keyword argument var_name to be None
- PR #1486 Parquet Reader: Use device_buffer rather than device_ptr
- PR #1525 Add cudatoolkit conda dependency
- PR #1520 Renamed `src/dataframe` to `src/table` and moved `table.hpp`. Made `types.hpp` to be type declarations only.
- PR #1492 Convert transpose CFFI to Cython
- PR #1495 Convert binary and unary ops CFFI to Cython
- PR #1503 Convert sorting and hashing ops CFFI to Cython
- PR #1522 Use latest release version in update-version CI script
- PR #1533 Remove stale join CFFI, fix memory leaks in join Cython
- PR #1521 Added `row_bitmask` to compute bitmask for rows of a table. Merged `valids_ops.cu` and `bitmask_ops.cu`
- PR #1553 Overload `hash_row` to avoid using intial hash values. Updated `gdf_hash` to select between overloads
- PR #1585 Updated `cudf::table` to maintain own copy of wrapped `gdf_column*`s
- PR #1559 Add `except +` to all Cython function definitions to catch C++ exceptions properly
- PR #1617 `has_nulls` and `column_dtypes` for `cudf::table`
- PR #1590 Remove CFFI from the build / install process entirely
- PR #1536 Convert gpuarrow CFFI to Cython
- PR #1655 Add `Column._pointer` as a way to access underlying `gdf_column*` of a `Column`
- PR #1655 Update readme conda install instructions for cudf version 0.6 and 0.7


## Bug Fixes

- PR #1233 Fix dtypes issue while adding the column to `str` dataframe.
- PR #1254 CSV Reader: fix data type detection for floating-point numbers in scientific notation
- PR #1289 Fix looping over each value instead of each category in concatenation
- PR #1293 Fix Inaccurate error message in join.pyx
- PR #1308 Add atomicCAS overload for `int8_t`, `int16_t`
- PR #1317 Fix catch polymorphic exception by reference in ipc.cu
- PR #1325 Fix dtype of null bitmasks to int8
- PR #1326 Update build documentation to use -DCMAKE_CXX11_ABI=ON
- PR #1334 Add "na_position" argument to CategoricalColumn sort_by_values
- PR #1321 Fix out of bounds warning when checking Bzip2 header
- PR #1359 Add atomicAnd/Or/Xor for integers
- PR #1354 Fix `fillna()` behaviour when replacing values with different dtypes
- PR #1347 Fixed core dump issue while passing dict_dtypes without column names in `cudf.read_csv()`
- PR #1379 Fixed build failure caused due to error: 'col_dtype' may be used uninitialized
- PR #1392 Update cudf Dockerfile and package_versions.sh
- PR #1385 Added INT8 type to `_schema_to_dtype` for use in GpuArrowReader
- PR #1393 Fixed a bug in `gdf_count_nonzero_mask()` for the case of 0 bits to count
- PR #1395 Update CONTRIBUTING to use the environment variable CUDF_HOME
- PR #1416 Fix bug at gdf_quantile_exact and gdf_quantile_appox
- PR #1421 Fix remove creation of series multiple times during `add_column()`
- PR #1405 CSV Reader: Fix memory leaks on read_csv() failure
- PR #1328 Fix CategoricalColumn to_arrow() null mask
- PR #1433 Fix NVStrings/categories includes
- PR #1432 Update NVStrings to 0.7.* to coincide with 0.7 development
- PR #1483 Modify CSV reader to avoid cropping blank quoted characters in non-string fields
- PR #1446 Merge 1275 hotfix from master into branch-0.7
- PR #1447 Fix legacy groupby apply docstring
- PR #1451 Fix hash join estimated result size is not correct
- PR #1454 Fix local build script improperly change directory permissions
- PR #1490 Require Dask 1.1.0+ for `is_dataframe_like` test or skip otherwise.
- PR #1491 Use more specific directories & groups in CODEOWNERS
- PR #1497 Fix Thrust issue on CentOS caused by missing default constructor of host_vector elements
- PR #1498 Add missing include guard to device_atomics.cuh and separated DEVICE_ATOMICS_TEST
- PR #1506 Fix csv-write call to updated NVStrings method
- PR #1510 Added nvstrings `fillna()` function
- PR #1507 Parquet Reader: Default string data to GDF_STRING
- PR #1535 Fix doc issue to ensure correct labelling of cudf.series
- PR #1537 Fix `undefined reference` link error in HashPartitionTest
- PR #1548 Fix ci/local/build.sh README from using an incorrect image example
- PR #1551 CSV Reader: Fix integer column name indexing
- PR #1586 Fix broken `scalar_wrapper::operator==`
- PR #1591 ORC/Parquet Reader: Fix missing import for FileNotFoundError exception
- PR #1573 Parquet Reader: Fix crash due to clash with ORC reader datasource
- PR #1607 Revert change of `column.to_dense_buffer` always return by copy for performance concerns
- PR #1618 ORC reader: fix assert & data output when nrows/skiprows isn't aligned to stripe boundaries
- PR #1631 Fix failure of TYPES_TEST on some gcc-7 based systems.
- PR #1641 CSV Reader: Fix skip_blank_lines behavior with Windows line terminators (\r\n)
- PR #1648 ORC reader: fix non-deterministic output when skiprows is non-zero
- PR #1676 Fix groupby `as_index` behaviour with `MultiIndex`
- PR #1659 Fix bug caused by empty groupbys and multiindex slicing throwing exceptions
- PR #1656 Correct Groupby failure in dask when un-aggregable columns are left in dataframe.
- PR #1689 Fix groupby performance regression
- PR #1694 Add Cython as a runtime dependency since it's required in `setup.py`


# cuDF 0.6.1 (25 Mar 2019)

## Bug Fixes

- PR #1275 Fix CentOS exception in DataFrame.hash_partition from using value "returned" by a void function


# cuDF 0.6.0 (22 Mar 2019)

## New Features

- PR #760 Raise `FileNotFoundError` instead of `GDF_FILE_ERROR` in `read_csv` if the file does not exist
- PR #539 Add Python bindings for replace function
- PR #823 Add Doxygen configuration to enable building HTML documentation for libcudf C/C++ API
- PR #807 CSV Reader: Add byte_range parameter to specify the range in the input file to be read
- PR #857 Add Tail method for Series/DataFrame and update Head method to use iloc
- PR #858 Add series feature hashing support
- PR #871 CSV Reader: Add support for NA values, including user specified strings
- PR #893 Adds PyArrow based parquet readers / writers to Python, fix category dtype handling, fix arrow ingest buffer size issues
- PR #867 CSV Reader: Add support for ignoring blank lines and comment lines
- PR #887 Add Series digitize method
- PR #895 Add Series groupby
- PR #898 Add DataFrame.groupby(level=0) support
- PR #920 Add feather, JSON, HDF5 readers / writers from PyArrow / Pandas
- PR #888 CSV Reader: Add prefix parameter for column names, used when parsing without a header
- PR #913 Add DLPack support: convert between cuDF DataFrame and DLTensor
- PR #939 Add ORC reader from PyArrow
- PR #918 Add Series.groupby(level=0) support
- PR #906 Add binary and comparison ops to DataFrame
- PR #958 Support unary and binary ops on indexes
- PR #964 Add `rename` method to `DataFrame`, `Series`, and `Index`
- PR #985 Add `Series.to_frame` method
- PR #985 Add `drop=` keyword to reset_index method
- PR #994 Remove references to pygdf
- PR #990 Add external series groupby support
- PR #988 Add top-level merge function to cuDF
- PR #992 Add comparison binaryops to DateTime columns
- PR #996 Replace relative path imports with absolute paths in tests
- PR #995 CSV Reader: Add index_col parameter to specify the column name or index to be used as row labels
- PR #1004 Add `from_gpu_matrix` method to DataFrame
- PR #997 Add property index setter
- PR #1007 Replace relative path imports with absolute paths in cudf
- PR #1013 select columns with df.columns
- PR #1016 Rename Series.unique_count() to nunique() to match pandas API
- PR #947 Prefixsum to handle nulls and float types
- PR #1029 Remove rest of relative path imports
- PR #1021 Add filtered selection with assignment for Dataframes
- PR #872 Adding NVCategory support to cudf apis
- PR #1052 Add left/right_index and left/right_on keywords to merge
- PR #1091 Add `indicator=` and `suffixes=` keywords to merge
- PR #1107 Add unsupported keywords to Series.fillna
- PR #1032 Add string support to cuDF python
- PR #1136 Removed `gdf_concat`
- PR #1153 Added function for getting the padded allocation size for valid bitmask
- PR #1148 Add cudf.sqrt for dataframes and Series
- PR #1159 Add Python bindings for libcudf dlpack functions
- PR #1155 Add __array_ufunc__ for DataFrame and Series for sqrt
- PR #1168 to_frame for series accepts a name argument


## Improvements

- PR #1218 Add dask-cudf page to API docs
- PR #892 Add support for heterogeneous types in binary ops with JIT
- PR #730 Improve performance of `gdf_table` constructor
- PR #561 Add Doxygen style comments to Join CUDA functions
- PR #813 unified libcudf API functions by replacing gpu_ with gdf_
- PR #822 Add support for `__cuda_array_interface__` for ingest
- PR #756 Consolidate common helper functions from unordered map and multimap
- PR #753 Improve performance of groupby sum and average, especially for cases with few groups.
- PR #836 Add ingest support for arrow chunked arrays in Column, Series, DataFrame creation
- PR #763 Format doxygen comments for csv_read_arg struct
- PR #532 CSV Reader: Use type dispatcher instead of switch block
- PR #694 Unit test utilities improvements
- PR #878 Add better indexing to Groupby
- PR #554 Add `empty` method and `is_monotonic` attribute to `Index`
- PR #1040 Fixed up Doxygen comment tags
- PR #909 CSV Reader: Avoid host->device->host copy for header row data
- PR #916 Improved unit testing and error checking for `gdf_column_concat`
- PR #941 Replace `numpy` call in `Series.hash_encode` with `numba`
- PR #942 Added increment/decrement operators for wrapper types
- PR #943 Updated `count_nonzero_mask` to return `num_rows` when the mask is null
- PR #952 Added trait to map C++ type to `gdf_dtype`
- PR #966 Updated RMM submodule.
- PR #998 Add IO reader/writer modules to API docs, fix for missing cudf.Series docs
- PR #1017 concatenate along columns for Series and DataFrames
- PR #1002 Support indexing a dataframe with another boolean dataframe
- PR #1018 Better concatenation for Series and Dataframes
- PR #1036 Use Numpydoc style docstrings
- PR #1047 Adding gdf_dtype_extra_info to gdf_column_view_augmented
- PR #1054 Added default ctor to SerialTrieNode to overcome Thrust issue in CentOS7 + CUDA10
- PR #1024 CSV Reader: Add support for hexadecimal integers in integral-type columns
- PR #1033 Update `fillna()` to use libcudf function `gdf_replace_nulls`
- PR #1066 Added inplace assignment for columns and select_dtypes for dataframes
- PR #1026 CSV Reader: Change the meaning and type of the quoting parameter to match Pandas
- PR #1100 Adds `CUDF_EXPECTS` error-checking macro
- PR #1092 Fix select_dtype docstring
- PR #1111 Added cudf::table
- PR #1108 Sorting for datetime columns
- PR #1120 Return a `Series` (not a `Column`) from `Series.cat.set_categories()`
- PR #1128 CSV Reader: The last data row does not need to be line terminated
- PR #1183 Bump Arrow version to 0.12.1
- PR #1208 Default to CXX11_ABI=ON
- PR #1252 Fix NVStrings dependencies for cuda 9.2 and 10.0
- PR #2037 Optimize the existing `gather` and `scatter` routines in `libcudf`

## Bug Fixes

- PR #821 Fix flake8 issues revealed by flake8 update
- PR #808 Resolved renamed `d_columns_valids` variable name
- PR #820 CSV Reader: fix the issue where reader adds additional rows when file uses \r\n as a line terminator
- PR #780 CSV Reader: Fix scientific notation parsing and null values for empty quotes
- PR #815 CSV Reader: Fix data parsing when tabs are present in the input CSV file
- PR #850 Fix bug where left joins where the left df has 0 rows causes a crash
- PR #861 Fix memory leak by preserving the boolean mask index
- PR #875 Handle unnamed indexes in to/from arrow functions
- PR #877 Fix ingest of 1 row arrow tables in from arrow function
- PR #876 Added missing `<type_traits>` include
- PR #889 Deleted test_rmm.py which has now moved to RMM repo
- PR #866 Merge v0.5.1 numpy ABI hotfix into 0.6
- PR #917 value_counts return int type on empty columns
- PR #611 Renamed `gdf_reduce_optimal_output_size()` -> `gdf_reduction_get_intermediate_output_size()`
- PR #923 fix index for negative slicing for cudf dataframe and series
- PR #927 CSV Reader: Fix category GDF_CATEGORY hashes not being computed properly
- PR #921 CSV Reader: Fix parsing errors with delim_whitespace, quotations in the header row, unnamed columns
- PR #933 Fix handling objects of all nulls in series creation
- PR #940 CSV Reader: Fix an issue where the last data row is missing when using byte_range
- PR #945 CSV Reader: Fix incorrect datetime64 when milliseconds or space separator are used
- PR #959 Groupby: Problem with column name lookup
- PR #950 Converting dataframe/recarry with non-contiguous arrays
- PR #963 CSV Reader: Fix another issue with missing data rows when using byte_range
- PR #999 Fix 0 sized kernel launches and empty sort_index exception
- PR #993 Fix dtype in selecting 0 rows from objects
- PR #1009 Fix performance regression in `to_pandas` method on DataFrame
- PR #1008 Remove custom dask communication approach
- PR #1001 CSV Reader: Fix a memory access error when reading a large (>2GB) file with date columns
- PR #1019 Binary Ops: Fix error when one input column has null mask but other doesn't
- PR #1014 CSV Reader: Fix false positives in bool value detection
- PR #1034 CSV Reader: Fix parsing floating point precision and leading zero exponents
- PR #1044 CSV Reader: Fix a segfault when byte range aligns with a page
- PR #1058 Added support for `DataFrame.loc[scalar]`
- PR #1060 Fix column creation with all valid nan values
- PR #1073 CSV Reader: Fix an issue where a column name includes the return character
- PR #1090 Updating Doxygen Comments
- PR #1080 Fix dtypes returned from loc / iloc because of lists
- PR #1102 CSV Reader: Minor fixes and memory usage improvements
- PR #1174: Fix release script typo
- PR #1137 Add prebuild script for CI
- PR #1118 Enhanced the `DataFrame.from_records()` feature
- PR #1129 Fix join performance with index parameter from using numpy array
- PR #1145 Issue with .agg call on multi-column dataframes
- PR #908 Some testing code cleanup
- PR #1167 Fix issue with null_count not being set after inplace fillna()
- PR #1184 Fix iloc performance regression
- PR #1185 Support left_on/right_on and also on=str in merge
- PR #1200 Fix allocating bitmasks with numba instead of rmm in allocate_mask function
- PR #1213 Fix bug with csv reader requesting subset of columns using wrong datatype
- PR #1223 gpuCI: Fix label on rapidsai channel on gpu build scripts
- PR #1242 Add explicit Thrust exec policy to fix NVCATEGORY_TEST segfault on some platforms
- PR #1246 Fix categorical tests that failed due to bad implicit type conversion
- PR #1255 Fix overwriting conda package main label uploads
- PR #1259 Add dlpack includes to pip build


# cuDF 0.5.1 (05 Feb 2019)

## Bug Fixes

- PR #842 Avoid using numpy via cimport to prevent ABI issues in Cython compilation


# cuDF 0.5.0 (28 Jan 2019)

## New Features

- PR #722 Add bzip2 decompression support to `read_csv()`
- PR #693 add ZLIB-based GZIP/ZIP support to `read_csv_strings()`
- PR #411 added null support to gdf_order_by (new API) and cudf_table::sort
- PR #525 Added GitHub Issue templates for bugs, documentation, new features, and questions
- PR #501 CSV Reader: Add support for user-specified decimal point and thousands separator to read_csv_strings()
- PR #455 CSV Reader: Add support for user-specified decimal point and thousands separator to read_csv()
- PR #439 add `DataFrame.drop` method similar to pandas
- PR #356 add `DataFrame.transpose` method and `DataFrame.T` property similar to pandas
- PR #505 CSV Reader: Add support for user-specified boolean values
- PR #350 Implemented Series replace function
- PR #490 Added print_env.sh script to gather relevant environment details when reporting cuDF issues
- PR #474 add ZLIB-based GZIP/ZIP support to `read_csv()`
- PR #547 Added melt similar to `pandas.melt()`
- PR #491 Add CI test script to check for updates to CHANGELOG.md in PRs
- PR #550 Add CI test script to check for style issues in PRs
- PR #558 Add CI scripts for cpu-based conda and gpu-based test builds
- PR #524 Add Boolean Indexing
- PR #564 Update python `sort_values` method to use updated libcudf `gdf_order_by` API
- PR #509 CSV Reader: Input CSV file can now be passed in as a text or a binary buffer
- PR #607 Add `__iter__` and iteritems to DataFrame class
- PR #643 added a new api gdf_replace_nulls that allows a user to replace nulls in a column

## Improvements

- PR #426 Removed sort-based groupby and refactored existing groupby APIs. Also improves C++/CUDA compile time.
- PR #461 Add `CUDF_HOME` variable in README.md to replace relative pathing.
- PR #472 RMM: Created centralized rmm::device_vector alias and rmm::exec_policy
- PR #500 Improved the concurrent hash map class to support partitioned (multi-pass) hash table building.
- PR #454 Improve CSV reader docs and examples
- PR #465 Added templated C++ API for RMM to avoid explicit cast to `void**`
- PR #513 `.gitignore` tweaks
- PR #521 Add `assert_eq` function for testing
- PR #502 Simplify Dockerfile for local dev, eliminate old conda/pip envs
- PR #549 Adds `-rdynamic` compiler flag to nvcc for Debug builds
- PR #472 RMM: Created centralized rmm::device_vector alias and rmm::exec_policy
- PR #577 Added external C++ API for scatter/gather functions
- PR #500 Improved the concurrent hash map class to support partitioned (multi-pass) hash table building
- PR #583 Updated `gdf_size_type` to `int`
- PR #500 Improved the concurrent hash map class to support partitioned (multi-pass) hash table building
- PR #617 Added .dockerignore file. Prevents adding stale cmake cache files to the docker container
- PR #658 Reduced `JOIN_TEST` time by isolating overflow test of hash table size computation
- PR #664 Added Debuging instructions to README
- PR #651 Remove noqa marks in `__init__.py` files
- PR #671 CSV Reader: uncompressed buffer input can be parsed without explicitly specifying compression as None
- PR #684 Make RMM a submodule
- PR #718 Ensure sum, product, min, max methods pandas compatibility on empty datasets
- PR #720 Refactored Index classes to make them more Pandas-like, added CategoricalIndex
- PR #749 Improve to_arrow and from_arrow Pandas compatibility
- PR #766 Remove TravisCI references, remove unused variables from CMake, fix ARROW_VERSION in Cmake
- PR #773 Add build-args back to Dockerfile and handle dependencies based on environment yml file
- PR #781 Move thirdparty submodules to root and symlink in /cpp
- PR #843 Fix broken cudf/python API examples, add new methods to the API index

## Bug Fixes

- PR #569 CSV Reader: Fix days being off-by-one when parsing some dates
- PR #531 CSV Reader: Fix incorrect parsing of quoted numbers
- PR #465 Added templated C++ API for RMM to avoid explicit cast to `void**`
- PR #473 Added missing <random> include
- PR #478 CSV Reader: Add api support for auto column detection, header, mangle_dupe_cols, usecols
- PR #495 Updated README to correct where cffi pytest should be executed
- PR #501 Fix the intermittent segfault caused by the `thousands` and `compression` parameters in the csv reader
- PR #502 Simplify Dockerfile for local dev, eliminate old conda/pip envs
- PR #512 fix bug for `on` parameter in `DataFrame.merge` to allow for None or single column name
- PR #511 Updated python/cudf/bindings/join.pyx to fix cudf merge printing out dtypes
- PR #513 `.gitignore` tweaks
- PR #521 Add `assert_eq` function for testing
- PR #537 Fix CMAKE_CUDA_STANDARD_REQURIED typo in CMakeLists.txt
- PR #447 Fix silent failure in initializing DataFrame from generator
- PR #545 Temporarily disable csv reader thousands test to prevent segfault (test re-enabled in PR #501)
- PR #559 Fix Assertion error while using `applymap` to change the output dtype
- PR #575 Update `print_env.sh` script to better handle missing commands
- PR #612 Prevent an exception from occuring with true division on integer series.
- PR #630 Fix deprecation warning for `pd.core.common.is_categorical_dtype`
- PR #622 Fix Series.append() behaviour when appending values with different numeric dtype
- PR #603 Fix error while creating an empty column using None.
- PR #673 Fix array of strings not being caught in from_pandas
- PR #644 Fix return type and column support of dataframe.quantile()
- PR #634 Fix create `DataFrame.from_pandas()` with numeric column names
- PR #654 Add resolution check for GDF_TIMESTAMP in Join
- PR #648 Enforce one-to-one copy required when using `numba>=0.42.0`
- PR #645 Fix cmake build type handling not setting debug options when CMAKE_BUILD_TYPE=="Debug"
- PR #669 Fix GIL deadlock when launching multiple python threads that make Cython calls
- PR #665 Reworked the hash map to add a way to report the destination partition for a key
- PR #670 CMAKE: Fix env include path taking precedence over libcudf source headers
- PR #674 Check for gdf supported column types
- PR #677 Fix 'gdf_csv_test_Dates' gtest failure due to missing nrows parameter
- PR #604 Fix the parsing errors while reading a csv file using `sep` instead of `delimiter`.
- PR #686 Fix converting nulls to NaT values when converting Series to Pandas/Numpy
- PR #689 CSV Reader: Fix behavior with skiprows+header to match pandas implementation
- PR #691 Fixes Join on empty input DFs
- PR #706 CSV Reader: Fix broken dtype inference when whitespace is in data
- PR #717 CSV reader: fix behavior when parsing a csv file with no data rows
- PR #724 CSV Reader: fix build issue due to parameter type mismatch in a std::max call
- PR #734 Prevents reading undefined memory in gpu_expand_mask_bits numba kernel
- PR #747 CSV Reader: fix an issue where CUDA allocations fail with some large input files
- PR #750 Fix race condition for handling NVStrings in CMake
- PR #719 Fix merge column ordering
- PR #770 Fix issue where RMM submodule pointed to wrong branch and pin other to correct branches
- PR #778 Fix hard coded ABI off setting
- PR #784 Update RMM submodule commit-ish and pip paths
- PR #794 Update `rmm::exec_policy` usage to fix segmentation faults when used as temprory allocator.
- PR #800 Point git submodules to branches of forks instead of exact commits


# cuDF 0.4.0 (05 Dec 2018)

## New Features

- PR #398 add pandas-compatible `DataFrame.shape()` and `Series.shape()`
- PR #394 New documentation feature "10 Minutes to cuDF"
- PR #361 CSV Reader: Add support for strings with delimiters

## Improvements

 - PR #436 Improvements for type_dispatcher and wrapper structs
 - PR #429 Add CHANGELOG.md (this file)
 - PR #266 use faster CUDA-accelerated DataFrame column/Series concatenation.
 - PR #379 new C++ `type_dispatcher` reduces code complexity in supporting many data types.
 - PR #349 Improve performance for creating columns from memoryview objects
 - PR #445 Update reductions to use type_dispatcher. Adds integer types support to sum_of_squares.
 - PR #448 Improve installation instructions in README.md
 - PR #456 Change default CMake build to Release, and added option for disabling compilation of tests

## Bug Fixes

 - PR #444 Fix csv_test CUDA too many resources requested fail.
 - PR #396 added missing output buffer in validity tests for groupbys.
 - PR #408 Dockerfile updates for source reorganization
 - PR #437 Add cffi to Dockerfile conda env, fixes "cannot import name 'librmm'"
 - PR #417 Fix `map_test` failure with CUDA 10
 - PR #414 Fix CMake installation include file paths
 - PR #418 Properly cast string dtypes to programmatic dtypes when instantiating columns
 - PR #427 Fix and tests for Concatenation illegal memory access with nulls


# cuDF 0.3.0 (23 Nov 2018)

## New Features

 - PR #336 CSV Reader string support

## Improvements

 - PR #354 source code refactored for better organization. CMake build system overhaul. Beginning of transition to Cython bindings.
 - PR #290 Add support for typecasting to/from datetime dtype
 - PR #323 Add handling pyarrow boolean arrays in input/out, add tests
 - PR #325 GDF_VALIDITY_UNSUPPORTED now returned for algorithms that don't support non-empty valid bitmasks
 - PR #381 Faster InputTooLarge Join test completes in ms rather than minutes.
 - PR #373 .gitignore improvements
 - PR #367 Doc cleanup & examples for DataFrame methods
 - PR #333 Add Rapids Memory Manager documentation
 - PR #321 Rapids Memory Manager adds file/line location logging and convenience macros
 - PR #334 Implement DataFrame `__copy__` and `__deepcopy__`
 - PR #271 Add NVTX ranges to pygdf
 - PR #311 Document system requirements for conda install

## Bug Fixes

 - PR #337 Retain index on `scale()` function
 - PR #344 Fix test failure due to PyArrow 0.11 Boolean handling
 - PR #364 Remove noexcept from managed_allocator;  CMakeLists fix for NVstrings
 - PR #357 Fix bug that made all series be considered booleans for indexing
 - PR #351 replace conda env configuration for developers
 - PRs #346 #360 Fix CSV reading of negative numbers
 - PR #342 Fix CMake to use conda-installed nvstrings
 - PR #341 Preserve categorical dtype after groupby aggregations
 - PR #315 ReadTheDocs build update to fix missing libcuda.so
 - PR #320 FIX out-of-bounds access error in reductions.cu
 - PR #319 Fix out-of-bounds memory access in libcudf count_valid_bits
 - PR #303 Fix printing empty dataframe


# cuDF 0.2.0 and cuDF 0.1.0

These were initial releases of cuDF based on previously separate pyGDF and libGDF libraries.<|MERGE_RESOLUTION|>--- conflicted
+++ resolved
@@ -6,11 +6,8 @@
 
 ## Improvements
 
-<<<<<<< HEAD
 - PR #2581 Removed `managed` allocator from hash map classes.
-=======
 - PR #2571 Remove unnecessary managed memory from gdf_column_concat
->>>>>>> 66aeacf4
 
 ## Bug Fixes
 
