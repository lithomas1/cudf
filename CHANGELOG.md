--- conflicted
+++ resolved
@@ -22,11 +22,8 @@
 - PR #3587 Merge CHECK_STREAM & CUDA_CHECK_LAST to CHECK_CUDA
 - PR #3402 Define and implement new quantiles APIs
 - PR #3612 Add ability to customize the JIT kernel cache path
-<<<<<<< HEAD
 - PR #3647 Remove PatchedNumbaDeviceArray with CuPy 6.6.0
-=======
 - PR #3641 Remove duplicate definitions of CUDA_DEVICE_CALLABLE
->>>>>>> cb089966
 
 ## Bug Fixes
 
