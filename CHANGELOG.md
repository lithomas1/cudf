# cuDF 0.12.0 (Date TBD)

## New Features

- PR #3224 Define and implement new join APIs.
- PR #3284 Add gpu-accelerated parquet writer
- PR #3336 Add `from_dlpack` and `to_dlpack`
- PR #3555 Add column names support to libcudf++ io readers and writers
- PR #3604 Add nvtext ngrams-tokenize function
- PR #3610 Add memory_usage to DataFrame and Series APIs
- PR #3627 Adding cudf::sort and cudf::sort_by_key
- PR #3690 Add bools_to_mask

## Improvements

- PR #3370 Port NVStrings strip functions
- PR #3453 Port NVStrings IPv4 convert functions to cudf strings column
- PR #3441 Port NVStrings url encode/decode to cudf strings column
- PR #3364 Port NVStrings split functions
- PR #3502 ORC reader: add option to read DECIMALs as INT64
- PR #3461 Add a new overload to allocate_like() that takes explicit type and size params.
- PR #3590 Specialize hash functions for floating point
- PR #3569 Use `np.asarray` in `StringColumn.deserialize`
- PR #3553 Support Python NoneType in numeric binops
- PR #3567 Include `strides` in `__cuda_array_interface__`
- PR #3608 Update OPS codeowner group name
- PR #3431 Port NVStrings translate to cudf strings column
- PR #3593 Adding begin/end for mutable_column_device_view
- PR #3587 Merge CHECK_STREAM & CUDA_CHECK_LAST to CHECK_CUDA
- PR #3655 Use move with make_pair to avoid copy construction
- PR #3402 Define and implement new quantiles APIs
- PR #3612 Add ability to customize the JIT kernel cache path
- PR #3641 Remove duplicate definitions of CUDA_DEVICE_CALLABLE
- PR #3640 Enable memory_usage in dask_cudf (also adds pd.Index from_pandas)
- PR #3654 Update Jitify submodule ref to include gcc-8 fix
<<<<<<< HEAD
- PR #3520 Change read_parquet defaults and add warnings
=======
- PR #3639 Define and implement `nans_to_nulls`
- PR #3697 Improve column insert performance for wide frames
>>>>>>> 0659418d

## Bug Fixes

- PR #3550 Update Java package to 0.12
- PR #3549 Fix index name issue with iloc with RangeIndex
- PR #3562 Fix 4GB limit for gzipped-compressed csv files
- PR #2981 enable build.sh to build all targets without installation
- PR #3563 Use `__cuda_array_interface__` for serialization
- PR #3564 Fix cuda memory access error in gather_bitmask_kernel
- PR #3548 Replaced CUDA_RT_CALL with CUDA_TRY
- PR #3622 Fix new warnings and errors when building with gcc-8
- PR #3588 Remove avro reader column order reversal
- PR #3629 Fix hash map test failure
- PR #3637 Fix sorted set_index operations in dask_cudf
- PR #3663 Fix libcudf++ ORC reader microseconds and milliseconds conversion
- PR #3668 Fixing CHECK_CUDA debug build issue
- PR #3684 Fix ends_with logic for matching string case
- PR #3687 Fixed bug while passing input GPU memory pointer in `nvtext.scatter_count()`
- PR #3694 Allow for null columns parameter in csv_writer`


# cuDF 0.11.0 (11 Dec 2019)

## New Features

- PR #2905 Added `Series.median()` and null support for `Series.quantile()`
- PR #2930 JSON Reader: Support ARROW_RANDOM_FILE input
- PR #2956 Add `cudf::stack` and `cudf::tile`
- PR #2980 Added nvtext is_vowel/is_consonant functions
- PR #2987 Add `inplace` arg to `DataFrame.reset_index` and `Series`
- PR #3011 Added libcudf++ transition guide
- PR #3129 Add strings column factory from `std::vector`s
- PR #3054 Add parquet reader support for decimal data types
- PR #3022 adds DataFrame.astype for cuDF dataframes
- PR #2962 Add isnull(), notnull() and related functions
- PR #3025 Move search files to legacy
- PR #3068 Add `scalar` class
- PR #3094 Adding `any` and `all` support from libcudf
- PR #3130 Define and implement new `column_wrapper`
- PR #3143 Define and implement new copying APIs `slice` and `split`
- PR #3161 Move merge files to legacy
- PR #3079 Added support to write ORC files given a local path
- PR #3192 Add dtype param to cast `DataFrame` on init
- PR #3213 Port cuIO to libcudf++
- PR #3222 Add nvtext character tokenizer
- PR #3223 Java expose underlying buffers
- PR #3300 Add `DataFrame.insert`
- PR #3263 Define and implement new `valid_if`
- PR #3278 Add `to_host` utility to copy `column_view` to host
- PR #3087 Add new cudf::experimental bool8 wrapper
- PR #3219 Construct column from column_view
- PR #3250 Define and implement new merge APIs
- PR #3144 Define and implement new hashing APIs `hash` and `hash_partition`
- PR #3229 Define and implement new search APIs
- PR #3308 java add API for memory usage callbacks
- PR #2691 Row-wise reduction and scan operations via CuPy
- PR #3291 Add normalize_nans_and_zeros
- PR #3187 Define and implement new replace APIs
- PR #3356 Add vertical concatenation for table/columns
- PR #3344 java split API
- PR #2791 Add `groupby.std()`
- PR #3368 Enable dropna argument in dask_cudf groupby
- PR #3298 add null replacement iterator for column_device_view
- PR #3297 Define and implement new groupby API.
- PR #3396 Update device_atomics with new bool8 and timestamp specializations
- PR #3411 Java host memory management API
- PR #3393 Implement df.cov and enable covariance/correlation in dask_cudf
- PR #3401 Add dask_cudf ORC writer (to_orc)
- PR #3331 Add copy_if_else
- PR #3427 Define and Implement new multi-search API
- PR #3442 Add Bool-index + Multi column + DataFrame support for set-item
- PR #3172 Define and implement new fill/repeat/copy_range APIs
- PR #3497 Add DataFrame.drop(..., inplace=False) argument
- PR #3469 Add string functionality for replace API
- PR #3527 Add string functionality for merge API
- PR #3557 Add contiguous_split() function. 
- PR #3507 Define and implement new binary operation APIs

## Improvements

- PR #2904 Move gpu decompressors to cudf::io namespace
- PR #2977 Moved old C++ test utilities to legacy directory.
- PR #2965 Fix slow orc reader perf with large uncompressed blocks
- PR #2995 Move JIT type utilities to legacy directory
- PR #2927 Add ``Table`` and ``TableView`` extension classes that wrap legacy cudf::table
- PR #3005 Renames `cudf::exp` namespace to `cudf::experimental`
- PR #3008 Make safe versions of `is_null` and `is_valid` in `column_device_view`
- PR #3026 Move fill and repeat files to legacy
- PR #3027 Move copying.hpp and related source to legacy folder
- PR #3014 Snappy decompression optimizations
- PR #3032 Use `asarray` to coerce indices to a NumPy array
- PR #2996 IO Readers: Replace `cuio::device_buffer` with `rmm::device_buffer`
- PR #3051 Specialized hash function for strings column
- PR #3065 Select and Concat for cudf::experimental::table
- PR #3080 Move `valid_if.cuh` to `legacy/`
- PR #3052 Moved replace.hpp functionality to legacy
- PR #3091 Move join files to legacy
- PR #3092 Implicitly init RMM if Java allocates before init
- PR #3029 Update gdf_ numeric types with stdint and move to cudf namespace
- PR #3052 Moved replace.hpp functionality to legacy
- PR #2955 Add cmake option to only build for present GPU architecture
- PR #3070 Move functions.h and related source to legacy
- PR #2951 Allow set_index to handle a list of column names
- PR #3093 Move groupby files to legacy
- PR #2988 Removing GIS functionality (now part of cuSpatial library)
- PR #3067 Java method to return size of device memory buffer
- PR #3083 Improved some binary operation tests to include null testing.
- PR #3084 Update to arrow-cpp and pyarrow 0.15.0
- PR #3071 Move cuIO to legacy
- PR #3126 Round 2 of snappy decompression optimizations
- PR #3046 Define and implement new copying APIs `empty_like` and `allocate_like`
- PR #3128 Support MultiIndex in DataFrame.join
- PR #2971 Added initial gather and scatter methods for strings_column_view
- PR #3133 Port NVStrings to cudf column: count_characters and count_bytes
- PR #2991 Added strings column functions concatenate and join_strings
- PR #3028 Define and implement new `gather` APIs.
- PR #3135 Add nvtx utilities to cudf::nvtx namespace
- PR #3021 Java host side concat of serialized buffers
- PR #3138 Move unary files to legacy
- PR #3170 Port NVStrings substring functions to cudf strings column
- PR #3159 Port NVStrings is-chars-types function to cudf strings column
- PR #3154 Make `table_view_base.column()` const and add `mutable_table_view.column()`
- PR #3175 Set cmake cuda version variables
- PR #3171 Move deprecated error macros to legacy
- PR #3191 Port NVStrings integer convert ops to cudf column
- PR #3189 Port NVStrings find ops to cudf column
- PR #3352 Port NVStrings convert float functions to cudf strings column
- PR #3193 Add cuPy as a formal dependency
- PR #3195 Support for zero columned `table_view`
- PR #3165 Java device memory size for string category
- PR #3205 Move transform files to legacy
- PR #3202 Rename and move error.hpp to public headers
- PR #2878 Use upstream merge code in dask_cudf
- PR #3217 Port NVStrings upper and lower case conversion functions
- PR #3350 Port NVStrings booleans convert functions
- PR #3231 Add `column::release()` to give up ownership of contents.
- PR #3157 Use enum class rather than enum for mask_allocation_policy
- PR #3232 Port NVStrings datetime conversion to cudf strings column
- PR #3136 Define and implement new transpose API
- PR #3237 Define and implement new transform APIs
- PR #3245 Move binaryop files to legacy
- PR #3241 Move stream_compaction files to legacy
- PR #3166 Move reductions to legacy
- PR #3261 Small cleanup: remove `== true`
- PR #3271 Update rmm API based on `rmm.reinitialize(...)` change
- PR #3266 Remove optional checks for CuPy
- PR #3268 Adding null ordering per column feature when sorting
- PR #3239 Adding floating point specialization to comparators for NaNs
- PR #3270 Move predicates files to legacy
- PR #3281 Add to_host specialization for strings in column test utilities
- PR #3282 Add `num_bitmask_words`
- PR #3252 Add new factory methods to include passing an existing null mask
- PR #3288 Make `bit.cuh` utilities usable from host code.
- PR #3287 Move rolling windows files to legacy
- PR #3182 Define and implement new unary APIs `is_null` and `is_not_null`
- PR #3314 Drop `cython` from run requirements
- PR #3301 Add tests for empty column wrapper.
- PR #3294 Update to arrow-cpp and pyarrow 0.15.1
- PR #3310 Add `row_hasher` and `element_hasher` utilities
- PR #3272 Support non-default streams when creating/destroying hash maps
- PR #3286 Clean up the starter code on README
- PR #3332 Port NVStrings replace to cudf strings column
- PR #3354 Define and implement new `scatter` APIs
- PR #3322 Port NVStrings pad operations to cudf strings column
- PR #3345 Add cache member for number of characters in string_view class
- PR #3299 Define and implement new `is_sorted` APIs
- PR #3328 Partition by stripes in dask_cudf ORC reader
- PR #3243 Use upstream join code in dask_cudf
- PR #3371 Add `select` method to `table_view`
- PR #3309 Add java and JNI bindings for search bounds
- PR #3305 Define and implement new rolling window APIs
- PR #3380 Concatenate columns of strings
- PR #3382 Add fill function for strings column
- PR #3391 Move device_atomics_tests.cu files to legacy
- PR #3303 Define and implement new stream compaction APIs `copy_if`, `drop_nulls`,
           `apply_boolean_mask`, `drop_duplicate` and `unique_count`.
- PR #3387 Strings column gather function
- PR #3440 Strings column scatter function
- PR #3389 Move quantiles.hpp + group_quantiles.hpp files to legacy
- PR #3397 Port unary cast to libcudf++
- PR #3398 Move reshape.hpp files to legacy
- PR #3423 Port NVStrings htoi to cudf strings column
- PR #3425 Strings column copy_if_else implementation
- PR #3422 Move utilities to legacy
- PR #3201 Define and implement new datetime_ops APIs
- PR #3421 Port NVStrings find_multiple to cudf strings column
- PR #3448 Port scatter_to_tables to libcudf++
- PR #3458 Update strings sections in the transition guide
- PR #3462 Add `make_empty_column` and update `empty_like`.
- PR #3465 Port `aggregation` traits and utilities.
- PR #3214 Define and implement new unary operations APIs
- PR #3475 Add `bitmask_to_host` column utility
- PR #3487 Add is_boolean trait and random timestamp generator for testing
- PR #3492 Small cleanup (remove std::abs) and comment
- PR #3407 Allow multiple row-groups per task in dask_cudf read_parquet
- PR #3512 Remove unused CUDA conda labels
- PR #3500 cudf::fill()/cudf::repeat() support for strings columns.
- PR #3438 Update scalar and scalar_device_view to better support strings
- PR #3414 Add copy_range function for strings column

## Bug Fixes

- PR #2895 Fixed dask_cudf group_split behavior to handle upstream rearrange_by_divisions
- PR #3048 Support for zero columned tables
- PR #3030 Fix snappy decoding regression in PR #3014
- PR #3041 Fixed exp to experimental namespace name change issue
- PR #3056 Add additional cmake hint for finding local build of RMM files
- PR #3060 Move copying.hpp includes to legacy
- PR #3139 Fixed java RMM auto initalization
- PR #3141 Java fix for relocated IO headers
- PR #3149 Rename column_wrapper.cuh to column_wrapper.hpp
- PR #3168 Fix mutable_column_device_view head const_cast
- PR #3199 Update JNI includes for legacy moves
- PR #3204 ORC writer: Fix ByteRLE encoding of NULLs
- PR #2994 Fix split_out-support but with hash_object_dispatch
- PR #3212 Fix string to date casting when format is not specified
- PR #3218 Fixes `row_lexicographic_comparator` issue with handling two tables
- PR #3228 Default initialize RMM when Java native dependencies are loaded
- PR #3012 replacing instances of `to_gpu_array` with `mem`
- PR #3236 Fix Numba 0.46+/CuPy 6.3 interface compatibility
- PR #3276 Update JNI includes for legacy moves
- PR #3256 Fix orc writer crash with multiple string columns
- PR #3211 Fix breaking change caused by rapidsai/rmm#167
- PR #3265 Fix dangling pointer in `is_sorted`
- PR #3267 ORC writer: fix incorrect ByteRLE encoding of long literal runs
- PR #3277 Fix invalid reference to deleted temporary in `is_sorted`.
- PR #3274 ORC writer: fix integer RLEv2 mode2 unsigned base value encoding
- PR #3279 Fix shutdown hang issues with pinned memory pool init executor
- PR #3280 Invalid children check in mutable_column_device_view
- PR #3289 fix java memory usage API for empty columns
- PR #3293 Fix loading of csv files zipped on MacOS (disabled zip min version check)
- PR #3295 Fix storing storing invalid RMM exec policies.
- PR #3307 Add pd.RangeIndex to from_pandas to fix dask_cudf meta_nonempty bug
- PR #3313 Fix public headers including non-public headers
- PR #3318 Revert arrow to 0.15.0 temporarily to unblock downstream projects CI
- PR #3317 Fix index-argument bug in dask_cudf parquet reader
- PR #3323 Fix `insert` non-assert test case
- PR #3341 Fix `Series` constructor converting NoneType to "None"
- PR #3326 Fix and test for detail::gather map iterator type inference
- PR #3334 Remove zero-size exception check from make_strings_column factories
- PR #3333 Fix compilation issues with `constexpr` functions not marked `__device__`
- PR #3340 Make all benchmarks use cudf base fixture to initialize RMM pool
- PR #3337 Fix Java to pad validity buffers to 64-byte boundary
- PR #3362 Fix `find_and_replace` upcasting series for python scalars and lists
- PR #3357 Disabling `column_view` iterators for non fixed-width types
- PR #3383 Fix : properly compute null counts for rolling_window.
- PR #3386 Removing external includes from `column_view.hpp`
- PR #3369 Add write_partition to dask_cudf to fix to_parquet bug
- PR #3388 Support getitem with bools when DataFrame has a MultiIndex
- PR #3408 Fix String and Column (De-)Serialization
- PR #3372 Fix dask-distributed scatter_by_map bug
- PR #3419 Fix a bug in parse_into_parts (incomplete input causing walking past the end of string).
- PR #3413 Fix dask_cudf read_csv file-list bug
- PR #3416 Fix memory leak in ColumnVector when pulling strings off the GPU
- PR #3424 Fix benchmark build by adding libcudacxx to benchmark's CMakeLists.txt
- PR #3435 Fix diff and shift for empty series
- PR #3439 Fix index-name bug in StringColumn concat
- PR #3445 Fix ORC Writer default stripe size
- PR #3459 Fix printing of invalid entries
- PR #3466 Fix gather null mask allocation for invalid index
- PR #3468 Fix memory leak issue in `drop_duplicates`
- PR #3474 Fix small doc error in capitalize Docs
- PR #3491 Fix more doc errors in NVStrings
- PR #3478 Fix as_index deep copy via Index.rename inplace arg
- PR #3476 Fix ORC reader timezone conversion
- PR #3188 Repr slices up large DataFrames
- PR #3519 Fix strings column concatenate handling zero-sized columns
- PR #3530 Fix copy_if_else test case fail issue
- PR #3523 Fix lgenfe issue with debug build
- PR #3532 Fix potential use-after-free in cudf parquet reader
- PR #3540 Fix unary_op null_mask bug and add missing test cases
- PR #3559 Use HighLevelGraph api in DataFrame constructor (Fix upstream compatibility)
- PR #3572 Fix CI Issue with hypothesis tests that are flaky


# cuDF 0.10.0 (16 Oct 2019)

## New Features

- PR #2423 Added `groupby.quantile()`
- PR #2522 Add Java bindings for NVStrings backed upper and lower case mutators
- PR #2605 Added Sort based groupby in libcudf
- PR #2607 Add Java bindings for parsing JSON
- PR #2629 Add dropna= parameter to groupby
- PR #2585 ORC & Parquet Readers: Remove millisecond timestamp restriction
- PR #2507 Add GPU-accelerated ORC Writer
- PR #2559 Add Series.tolist()
- PR #2653 Add Java bindings for rolling window operations
- PR #2480 Merge `custreamz` codebase into `cudf` repo
- PR #2674 Add __contains__ for Index/Series/Column
- PR #2635 Add support to read from remote and cloud sources like s3, gcs, hdfs
- PR #2722 Add Java bindings for NVTX ranges
- PR #2702 Add make_bool to dataset generation functions
- PR #2394 Move `rapidsai/custrings` into `cudf`
- PR #2734 Final sync of custrings source into cudf
- PR #2724 Add libcudf support for __contains__
- PR #2777 Add python bindings for porter stemmer measure functionality
- PR #2781 Add issorted to is_monotonic
- PR #2685 Add cudf::scatter_to_tables and cython binding
- PR #2743 Add Java bindings for NVStrings timestamp2long as part of String ColumnVector casting
- PR #2785 Add nvstrings Python docs
- PR #2786 Add benchmarks option to root build.sh
- PR #2802 Add `cudf::repeat()` and `cudf.Series.repeat()`
- PR #2773 Add Fisher's unbiased kurtosis and skew for Series/DataFrame
- PR #2748 Parquet Reader: Add option to specify loading of PANDAS index
- PR #2807 Add scatter_by_map to DataFrame python API
- PR #2836 Add nvstrings.code_points method
- PR #2844 Add Series/DataFrame notnull
- PR #2858 Add GTest type list utilities
- PR #2870 Add support for grouping by Series of arbitrary length
- PR #2719 Series covariance and Pearson correlation
- PR #2207 Beginning of libcudf overhaul: introduce new column and table types
- PR #2869 Add `cudf.CategoricalDtype`
- PR #2838 CSV Reader: Support ARROW_RANDOM_FILE input
- PR #2655 CuPy-based Series and Dataframe .values property
- PR #2803 Added `edit_distance_matrix()` function to calculate pairwise edit distance for each string on a given nvstrings object.
- PR #2811 Start of cudf strings column work based on 2207
- PR #2872 Add Java pinned memory pool allocator
- PR #2969 Add findAndReplaceAll to ColumnVector
- PR #2814 Add Datetimeindex.weekday
- PR #2999 Add timestamp conversion support for string categories
- PR #2918 Add cudf::column timestamp wrapper types

## Improvements

- PR #2578 Update legacy_groupby to use libcudf group_by_without_aggregation
- PR #2581 Removed `managed` allocator from hash map classes.
- PR #2571 Remove unnecessary managed memory from gdf_column_concat
- PR #2648 Cython/Python reorg
- PR #2588 Update Series.append documentation
- PR #2632 Replace dask-cudf set_index code with upstream
- PR #2682 Add cudf.set_allocator() function for easier allocator init
- PR #2642 Improve null printing and testing
- PR #2747 Add missing Cython headers / cudftestutil lib to conda package for cuspatial build
- PR #2706 Compute CSV format in device code to speedup performance
- PR #2673 Add support for np.longlong type
- PR #2703 move dask serialization dispatch into cudf
- PR #2728 Add YYMMDD to version tag for nightly conda packages
- PR #2729 Handle file-handle input in to_csv
- PR #2741 CSV Reader: Move kernel functions into its own file
- PR #2766 Improve nvstrings python cmake flexibility
- PR #2756 Add out_time_unit option to csv reader, support timestamp resolutions
- PR #2771 Stopgap alias for to_gpu_matrix()
- PR #2783 Support mapping input columns to function arguments in apply kernels
- PR #2645 libcudf unique_count for Series.nunique
- PR #2817 Dask-cudf: `read_parquet` support for remote filesystems
- PR #2823 improve java data movement debugging
- PR #2806 CSV Reader: Clean-up row offset operations
- PR #2640 Add dask wait/persist exmaple to 10 minute guide
- PR #2828 Optimizations of kernel launch configuration for `DataFrame.apply_rows` and `DataFrame.apply_chunks`
- PR #2831 Add `column` argument to `DataFrame.drop`
- PR #2775 Various optimizations to improve __getitem__ and __setitem__ performance
- PR #2810 cudf::allocate_like can optionally always allocate a mask.
- PR #2833 Parquet reader: align page data allocation sizes to 4-bytes to satisfy cuda-memcheck
- PR #2832 Using the new Python bindings for UCX
- PR #2856 Update group_split_cudf to use scatter_by_map
- PR #2890 Optionally keep serialized table data on the host.
- PR #2778 Doc: Updated and fixed some docstrings that were formatted incorrectly.
- PR #2830 Use YYMMDD tag in custreamz nightly build
- PR #2875 Java: Remove synchronized from register methods in MemoryCleaner
- PR #2887 Minor snappy decompression optimization
- PR #2899 Use new RMM API based on Cython
- PR #2788 Guide to Python UDFs
- PR #2919 Change java API to use operators in groupby namespace
- PR #2909 CSV Reader: Avoid row offsets host vector default init
- PR #2834 DataFrame supports setting columns via attribute syntax `df.x = col`
- PR #3147 DataFrame can be initialized from rows via list of tuples
- PR #3539 Restrict CuPy to 6

## Bug Fixes

- PR #2584 ORC Reader: fix parsing of `DECIMAL` index positions
- PR #2619 Fix groupby serialization/deserialization
- PR #2614 Update Java version to match
- PR #2601 Fixes nlargest(1) issue in Series and Dataframe
- PR #2610 Fix a bug in index serialization (properly pass DeviceNDArray)
- PR #2621 Fixes the floordiv issue of not promoting float type when rhs is 0
- PR #2611 Types Test: fix static casting from negative int to string
- PR #2618 IO Readers: Fix datasource memory map failure for multiple reads
- PR #2628 groupby_without_aggregation non-nullable input table produces non-nullable output
- PR #2615 fix string category partitioning in java API
- PR #2641 fix string category and timeunit concat in the java API
- PR #2649 Fix groupby issue resulting from column_empty bug
- PR #2658 Fix astype() for null categorical columns
- PR #2660 fix column string category and timeunit concat in the java API
- PR #2664 ORC reader: fix `skip_rows` larger than first stripe
- PR #2654 Allow Java gdfOrderBy to work with string categories
- PR #2669 AVRO reader: fix non-deterministic output
- PR #2668 Update Java bindings to specify timestamp units for ORC and Parquet readers
- PR #2679 AVRO reader: fix cuda errors when decoding compressed streams
- PR #2692 Add concatenation for data-frame with different headers (empty and non-empty)
- PR #2651 Remove nvidia driver installation from ci/cpu/build.sh
- PR #2697 Ensure csv reader sets datetime column time units
- PR #2698 Return RangeIndex from contiguous slice of RangeIndex
- PR #2672 Fix null and integer handling in round
- PR #2704 Parquet Reader: Fix crash when loading string column with nulls
- PR #2725 Fix Jitify issue with running on Turing using CUDA version < 10
- PR #2731 Fix building of benchmarks
- PR #2738 Fix java to find new NVStrings locations
- PR #2736 Pin Jitify branch to v0.10 version
- PR #2742 IO Readers: Fix possible silent failures when creating `NvStrings` instance
- PR #2753 Fix java quantile API calls
- PR #2762 Fix validity processing for time in java
- PR #2796 Fix handling string slicing and other nvstrings delegated methods with dask
- PR #2769 Fix link to API docs in README.md
- PR #2772 Handle multiindex pandas Series #2772
- PR #2749 Fix apply_rows/apply_chunks pessimistic null mask to use in_cols null masks only
- PR #2752 CSV Reader: Fix exception when there's no rows to process
- PR #2716 Added Exception for `StringMethods` in string methods
- PR #2787 Fix Broadcasting `None` to `cudf-series`
- PR #2794 Fix async race in NVCategory::get_value and get_value_bounds
- PR #2795 Fix java build/cast error
- PR #2496 Fix improper merge of two dataframes when names differ
- PR #2824 Fix issue with incorrect result when Numeric Series replace is called several times
- PR #2751 Replace value with null
- PR #2765 Fix Java inequality comparisons for string category
- PR #2818 Fix java join API to use new C++ join API
- PR #2841 Fix nvstrings.slice and slice_from for range (0,0)
- PR #2837 Fix join benchmark
- PR #2809 Add hash_df and group_split dispatch functions for dask
- PR #2843 Parquet reader: fix skip_rows when not aligned with page or row_group boundaries
- PR #2851 Deleted existing dask-cudf/record.txt
- PR #2854 Fix column creation from ephemeral objects exposing __cuda_array_interface__
- PR #2860 Fix boolean indexing when the result is a single row
- PR #2859 Fix tail method issue for string columns
- PR #2852 Fixed `cumsum()` and `cumprod()` on boolean series.
- PR #2865 DaskIO: Fix `read_csv` and `read_orc` when input is list of files
- PR #2750 Fixed casting values to cudf::bool8 so non-zero values always cast to true
- PR #2873 Fixed dask_cudf read_partition bug by generating ParquetDatasetPiece
- PR #2850 Fixes dask_cudf.read_parquet on partitioned datasets
- PR #2896 Properly handle `axis` string keywords in `concat`
- PR #2926 Update rounding algorithm to avoid using fmod
- PR #2968 Fix Java dependency loading when using NVTX
- PR #2963 Fix ORC writer uncompressed block indexing
- PR #2928 CSV Reader: Fix using `byte_range` for large datasets
- PR #2983 Fix sm_70+ race condition in gpu_unsnap
- PR #2964 ORC Writer: Segfault when writing mixed numeric and string columns
- PR #3007 Java: Remove unit test that frees RMM invalid pointer
- PR #3009 Fix orc reader RLEv2 patch position regression from PR #2507
- PR #3002 Fix CUDA invalid configuration errors reported after loading an ORC file without data
- PR #3035 Update update-version.sh for new docs locations
- PR #3038 Fix uninitialized stream parameter in device_table deleter
- PR #3064 Fixes groupby performance issue
- PR #3061 Add rmmInitialize to nvstrings gtests
- PR #3058 Fix UDF doc markdown formatting
- PR #3059 Add nvstrings python build instructions to contributing.md


# cuDF 0.9.0 (21 Aug 2019)

## New Features

- PR #1993 Add CUDA-accelerated series aggregations: mean, var, std
- PR #2111 IO Readers: Support memory buffer, file-like object, and URL inputs
- PR #2012 Add `reindex()` to DataFrame and Series
- PR #2097 Add GPU-accelerated AVRO reader
- PR #2098 Support binary ops on DFs and Series with mismatched indices
- PR #2160 Merge `dask-cudf` codebase into `cudf` repo
- PR #2149 CSV Reader: Add `hex` dtype for explicit hexadecimal parsing
- PR #2156 Add `upper_bound()` and `lower_bound()` for libcudf tables and `searchsorted()` for cuDF Series
- PR #2158 CSV Reader: Support single, non-list/dict argument for `dtype`
- PR #2177 CSV Reader: Add `parse_dates` parameter for explicit date inference
- PR #1744 cudf::apply_boolean_mask and cudf::drop_nulls support for cudf::table inputs (multi-column)
- PR #2196 Add `DataFrame.dropna()`
- PR #2197 CSV Writer: add `chunksize` parameter for `to_csv`
- PR #2215 `type_dispatcher` benchmark
- PR #2179 Add Java quantiles
- PR #2157 Add __array_function__ to DataFrame and Series
- PR #2212 Java support for ORC reader
- PR #2224 Add DataFrame isna, isnull, notna functions
- PR #2236 Add Series.drop_duplicates
- PR #2105 Add hash-based join benchmark
- PR #2316 Add unique, nunique, and value_counts for datetime columns
- PR #2337 Add Java support for slicing a ColumnVector
- PR #2049 Add cudf::merge (sorted merge)
- PR #2368 Full cudf+dask Parquet Support
- PR #2380 New cudf::is_sorted checks whether cudf::table is sorted
- PR #2356 Java column vector standard deviation support
- PR #2221 MultiIndex full indexing - Support iloc and wildcards for loc
- PR #2429 Java support for getting length of strings in a ColumnVector
- PR #2415 Add `value_counts` for series of any type
- PR #2446 Add __array_function__ for index
- PR #2437 ORC reader: Add 'use_np_dtypes' option
- PR #2382 Add CategoricalAccessor add, remove, rename, and ordering methods
- PR #2464 Native implement `__cuda_array_interface__` for Series/Index/Column objects
- PR #2425 Rolling window now accepts array-based user-defined functions
- PR #2442 Add __setitem__
- PR #2449 Java support for getting byte count of strings in a ColumnVector
- PR #2492 Add groupby.size() method
- PR #2358 Add cudf::nans_to_nulls: convert floating point column into bitmask
- PR #2489 Add drop argument to set_index
- PR #2491 Add Java bindings for ORC reader 'use_np_dtypes' option
- PR #2213 Support s/ms/us/ns DatetimeColumn time unit resolutions
- PR #2536 Add _constructor properties to Series and DataFrame

## Improvements

- PR #2103 Move old `column` and `bitmask` files into `legacy/` directory
- PR #2109 added name to Python column classes
- PR #1947 Cleanup serialization code
- PR #2125 More aggregate in java API
- PR #2127 Add in java Scalar tests
- PR #2088 Refactor of Python groupby code
- PR #2130 Java serialization and deserialization of tables.
- PR #2131 Chunk rows logic added to csv_writer
- PR #2129 Add functions in the Java API to support nullable column filtering
- PR #2165 made changes to get_dummies api for it to be available in MethodCache
- PR #2171 Add CodeCov integration, fix doc version, make --skip-tests work when invoking with source
- PR #2184 handle remote orc files for dask-cudf
- PR #2186 Add `getitem` and `getattr` style access to Rolling objects
- PR #2168 Use cudf.Column for CategoricalColumn's categories instead of a tuple
- PR #2193 DOC: cudf::type_dispatcher documentation for specializing dispatched functors
- PR #2199 Better java support for appending strings
- PR #2176 Added column dtype support for datetime, int8, int16 to csv_writer
- PR #2209 Matching `get_dummies` & `select_dtypes` behavior to pandas
- PR #2217 Updated Java bindings to use the new groupby API
- PR #2214 DOC: Update doc instructions to build/install `cudf` and `dask-cudf`
- PR #2220 Update Java bindings for reduction rename
- PR #2232 Move CodeCov upload from build script to Jenkins
- PR #2225 refactor to use libcudf for gathering columns in dataframes
- PR #2293 Improve join performance (faster compute_join_output_size)
- PR #2300 Create separate dask codeowners for dask-cudf codebase
- PR #2304 gdf_group_by_without_aggregations returns gdf_column
- PR #2309 Java readers: remove redundant copy of result pointers
- PR #2307 Add `black` and `isort` to style checker script
- PR #2345 Restore removal of old groupby implementation
- PR #2342 Improve `astype()` to operate all ways
- PR #2329 using libcudf cudf::copy for column deep copy
- PR #2344 DOC: docs on code formatting for contributors
- PR #2376 Add inoperative axis= and win_type= arguments to Rolling()
- PR #2378 remove dask for (de-)serialization of cudf objects
- PR #2353 Bump Arrow and Dask versions
- PR #2377 Replace `standard_python_slice` with just `slice.indices()`
- PR #2373 cudf.DataFrame enchancements & Series.values support
- PR #2392 Remove dlpack submodule; make cuDF's Cython API externally accessible
- PR #2430 Updated Java bindings to use the new unary API
- PR #2406 Moved all existing `table` related files to a `legacy/` directory
- PR #2350 Performance related changes to get_dummies
- PR #2420 Remove `cudautils.astype` and replace with `typecast.apply_cast`
- PR #2456 Small improvement to typecast utility
- PR #2458 Fix handling of thirdparty packages in `isort` config
- PR #2459 IO Readers: Consolidate all readers to use `datasource` class
- PR #2475 Exposed type_dispatcher.hpp, nvcategory_util.hpp and wrapper_types.hpp in the include folder
- PR #2484 Enabled building libcudf as a static library
- PR #2453 Streamline CUDA_REL environment variable
- PR #2483 Bundle Boost filesystem dependency in the Java jar
- PR #2486 Java API hash functions
- PR #2481 Adds the ignore_null_keys option to the java api
- PR #2490 Java api: support multiple aggregates for the same column
- PR #2510 Java api: uses table based apply_boolean_mask
- PR #2432 Use pandas formatting for console, html, and latex output
- PR #2573 Bump numba version to 0.45.1
- PR #2606 Fix references to notebooks-contrib

## Bug Fixes

- PR #2086 Fixed quantile api behavior mismatch in series & dataframe
- PR #2128 Add offset param to host buffer readers in java API.
- PR #2145 Work around binops validity checks for java
- PR #2146 Work around unary_math validity checks for java
- PR #2151 Fixes bug in cudf::copy_range where null_count was invalid
- PR #2139 matching to pandas describe behavior & fixing nan values issue
- PR #2161 Implicitly convert unsigned to signed integer types in binops
- PR #2154 CSV Reader: Fix bools misdetected as strings dtype
- PR #2178 Fix bug in rolling bindings where a view of an ephemeral column was being taken
- PR #2180 Fix issue with isort reordering `importorskip` below imports depending on them
- PR #2187 fix to honor dtype when numpy arrays are passed to columnops.as_column
- PR #2190 Fix issue in astype conversion of string column to 'str'
- PR #2208 Fix issue with calling `head()` on one row dataframe
- PR #2229 Propagate exceptions from Cython cdef functions
- PR #2234 Fix issue with local build script not properly building
- PR #2223 Fix CUDA invalid configuration errors reported after loading small compressed ORC files
- PR #2162 Setting is_unique and is_monotonic-related attributes
- PR #2244 Fix ORC RLEv2 delta mode decoding with nonzero residual delta width
- PR #2297 Work around `var/std` unsupported only at debug build
- PR #2302 Fixed java serialization corner case
- PR #2355 Handle float16 in binary operations
- PR #2311 Fix copy behaviour for GenericIndex
- PR #2349 Fix issues with String filter in java API
- PR #2323 Fix groupby on categoricals
- PR #2328 Ensure order is preserved in CategoricalAccessor._set_categories
- PR #2202 Fix issue with unary ops mishandling empty input
- PR #2326 Fix for bug in DLPack when reading multiple columns
- PR #2324 Fix cudf Docker build
- PR #2325 Fix ORC RLEv2 patched base mode decoding with nonzero patch width
- PR #2235 Fix get_dummies to be compatible with dask
- PR #2332 Zero initialize gdf_dtype_extra_info
- PR #2355 Handle float16 in binary operations
- PR #2360 Fix missing dtype handling in cudf.Series & columnops.as_column
- PR #2364 Fix quantile api and other trivial issues around it
- PR #2361 Fixed issue with `codes` of CategoricalIndex
- PR #2357 Fixed inconsistent type of index created with from_pandas vs direct construction
- PR #2389 Fixed Rolling __getattr__ and __getitem__ for offset based windows
- PR #2402 Fixed bug in valid mask computation in cudf::copy_if (apply_boolean_mask)
- PR #2401 Fix to a scalar datetime(of type Days) issue
- PR #2386 Correctly allocate output valids in groupby
- PR #2411 Fixed failures on binary op on single element string column
- PR #2422 Fix Pandas logical binary operation incompatibilites
- PR #2447 Fix CodeCov posting build statuses temporarily
- PR #2450 Fix erroneous null handling in `cudf.DataFrame`'s `apply_rows`
- PR #2470 Fix issues with empty strings and string categories (Java)
- PR #2471 Fix String Column Validity.
- PR #2481 Fix java validity buffer serialization
- PR #2485 Updated bytes calculation to use size_t to avoid overflow in column concat
- PR #2461 Fix groupby multiple aggregations same column
- PR #2514 Fix cudf::drop_nulls threshold handling in Cython
- PR #2516 Fix utilities include paths and meta.yaml header paths
- PR #2517 Fix device memory leak in to_dlpack tensor deleter
- PR #2431 Fix local build generated file ownerships
- PR #2511 Added import of orc, refactored exception handlers to not squash fatal exceptions
- PR #2527 Fix index and column input handling in dask_cudf read_parquet
- PR #2466 Fix `dataframe.query` returning null rows erroneously
- PR #2548 Orc reader: fix non-deterministic data decoding at chunk boundaries
- PR #2557 fix cudautils import in string.py
- PR #2521 Fix casting datetimes from/to the same resolution
- PR #2545 Fix MultiIndexes with datetime levels
- PR #2560 Remove duplicate `dlpack` definition in conda recipe
- PR #2567 Fix ColumnVector.fromScalar issues while dealing with null scalars
- PR #2565 Orc reader: fix incorrect data decoding of int64 data types
- PR #2577 Fix search benchmark compilation error by adding necessary header
- PR #2604 Fix a bug in copying.pyx:_normalize_types that upcasted int32 to int64


# cuDF 0.8.0 (27 June 2019)

## New Features

- PR #1524 Add GPU-accelerated JSON Lines parser with limited feature set
- PR #1569 Add support for Json objects to the JSON Lines reader
- PR #1622 Add Series.loc
- PR #1654 Add cudf::apply_boolean_mask: faster replacement for gdf_apply_stencil
- PR #1487 cython gather/scatter
- PR #1310 Implemented the slice/split functionality.
- PR #1630 Add Python layer to the GPU-accelerated JSON reader
- PR #1745 Add rounding of numeric columns via Numba
- PR #1772 JSON reader: add support for BytesIO and StringIO input
- PR #1527 Support GDF_BOOL8 in readers and writers
- PR #1819 Logical operators (AND, OR, NOT) for libcudf and cuDF
- PR #1813 ORC Reader: Add support for stripe selection
- PR #1828 JSON Reader: add suport for bool8 columns
- PR #1833 Add column iterator with/without nulls
- PR #1665 Add the point-in-polygon GIS function
- PR #1863 Series and Dataframe methods for all and any
- PR #1908 cudf::copy_range and cudf::fill for copying/assigning an index or range to a constant
- PR #1921 Add additional formats for typecasting to/from strings
- PR #1807 Add Series.dropna()
- PR #1987 Allow user defined functions in the form of ptx code to be passed to binops
- PR #1948 Add operator functions like `Series.add()` to DataFrame and Series
- PR #1954 Add skip test argument to GPU build script
- PR #2018 Add bindings for new groupby C++ API
- PR #1984 Add rolling window operations Series.rolling() and DataFrame.rolling()
- PR #1542 Python method and bindings for to_csv
- PR #1995 Add Java API
- PR #1998 Add google benchmark to cudf
- PR #1845 Add cudf::drop_duplicates, DataFrame.drop_duplicates
- PR #1652 Added `Series.where()` feature
- PR #2074 Java Aggregates, logical ops, and better RMM support
- PR #2140 Add a `cudf::transform` function
- PR #2068 Concatenation of different typed columns

## Improvements

- PR #1538 Replacing LesserRTTI with inequality_comparator
- PR #1703 C++: Added non-aggregating `insert` to `concurrent_unordered_map` with specializations to store pairs with a single atomicCAS when possible.
- PR #1422 C++: Added a RAII wrapper for CUDA streams
- PR #1701 Added `unique` method for stringColumns
- PR #1713 Add documentation for Dask-XGBoost
- PR #1666 CSV Reader: Improve performance for files with large number of columns
- PR #1725 Enable the ability to use a single column groupby as its own index
- PR #1759 Add an example showing simultaneous rolling averages to `apply_grouped` documentation
- PR #1746 C++: Remove unused code: `windowed_ops.cu`, `sorting.cu`, `hash_ops.cu`
- PR #1748 C++: Add `bool` nullability flag to `device_table` row operators
- PR #1764 Improve Numerical column: `mean_var` and `mean`
- PR #1767 Speed up Python unit tests
- PR #1770 Added build.sh script, updated CI scripts and documentation
- PR #1739 ORC Reader: Add more pytest coverage
- PR #1696 Added null support in `Series.replace()`.
- PR #1390 Added some basic utility functions for `gdf_column`'s
- PR #1791 Added general column comparison code for testing
- PR #1795 Add printing of git submodule info to `print_env.sh`
- PR #1796 Removing old sort based group by code and gdf_filter
- PR #1811 Added funtions for copying/allocating `cudf::table`s
- PR #1838 Improve columnops.column_empty so that it returns typed columns instead of a generic Column
- PR #1890 Add utils.get_dummies- a pandas-like wrapper around one_hot-encoding
- PR #1823 CSV Reader: default the column type to string for empty dataframes
- PR #1827 Create bindings for scalar-vector binops, and update one_hot_encoding to use them
- PR #1817 Operators now support different sized dataframes as long as they don't share different sized columns
- PR #1855 Transition replace_nulls to new C++ API and update corresponding Cython/Python code
- PR #1858 Add `std::initializer_list` constructor to `column_wrapper`
- PR #1846 C++ type-erased gdf_equal_columns test util; fix gdf_equal_columns logic error
- PR #1390 Added some basic utility functions for `gdf_column`s
- PR #1391 Tidy up bit-resolution-operation and bitmask class code
- PR #1882 Add iloc functionality to MultiIndex dataframes
- PR #1884 Rolling windows: general enhancements and better coverage for unit tests
- PR #1886 support GDF_STRING_CATEGORY columns in apply_boolean_mask, drop_nulls and other libcudf functions
- PR #1896 Improve performance of groupby with levels specified in dask-cudf
- PR #1915 Improve iloc performance for non-contiguous row selection
- PR #1859 Convert read_json into a C++ API
- PR #1919 Rename libcudf namespace gdf to namespace cudf
- PR #1850 Support left_on and right_on for DataFrame merge operator
- PR #1930 Specialize constructor for `cudf::bool8` to cast argument to `bool`
- PR #1938 Add default constructor for `column_wrapper`
- PR #1930 Specialize constructor for `cudf::bool8` to cast argument to `bool`
- PR #1952 consolidate libcudf public API headers in include/cudf
- PR #1949 Improved selection with boolmask using libcudf `apply_boolean_mask`
- PR #1956 Add support for nulls in `query()`
- PR #1973 Update `std::tuple` to `std::pair` in top-most libcudf APIs and C++ transition guide
- PR #1981 Convert read_csv into a C++ API
- PR #1868 ORC Reader: Support row index for speed up on small/medium datasets
- PR #1964 Added support for list-like types in Series.str.cat
- PR #2005 Use HTML5 details tag in bug report issue template
- PR #2003 Removed few redundant unit-tests from test_string.py::test_string_cat
- PR #1944 Groupby design improvements
- PR #2017 Convert `read_orc()` into a C++ API
- PR #2011 Convert `read_parquet()` into a C++ API
- PR #1756 Add documentation "10 Minutes to cuDF and dask_cuDF"
- PR #2034 Adding support for string columns concatenation using "add" binary operator
- PR #2042 Replace old "10 Minutes" guide with new guide for docs build process
- PR #2036 Make library of common test utils to speed up tests compilation
- PR #2022 Facilitating get_dummies to be a high level api too
- PR #2050 Namespace IO readers and add back free-form `read_xxx` functions
- PR #2104 Add a functional ``sort=`` keyword argument to groupby
- PR #2108 Add `find_and_replace` for StringColumn for replacing single values
- PR #1803 cuDF/CuPy interoperability documentation

## Bug Fixes

- PR #1465 Fix for test_orc.py and test_sparse_df.py test failures
- PR #1583 Fix underlying issue in `as_index()` that was causing `Series.quantile()` to fail
- PR #1680 Add errors= keyword to drop() to fix cudf-dask bug
- PR #1651 Fix `query` function on empty dataframe
- PR #1616 Fix CategoricalColumn to access categories by index instead of iteration
- PR #1660 Fix bug in `loc` when indexing with a column name (a string)
- PR #1683 ORC reader: fix timestamp conversion to UTC
- PR #1613 Improve CategoricalColumn.fillna(-1) performance
- PR #1642 Fix failure of CSV_TEST gdf_csv_test.SkiprowsNrows on multiuser systems
- PR #1709 Fix handling of `datetime64[ms]` in `dataframe.select_dtypes`
- PR #1704 CSV Reader: Add support for the plus sign in number fields
- PR #1687 CSV reader: return an empty dataframe for zero size input
- PR #1757 Concatenating columns with null columns
- PR #1755 Add col_level keyword argument to melt
- PR #1758 Fix df.set_index() when setting index from an empty column
- PR #1749 ORC reader: fix long strings of NULL values resulting in incorrect data
- PR #1742 Parquet Reader: Fix index column name to match PANDAS compat
- PR #1782 Update libcudf doc version
- PR #1783 Update conda dependencies
- PR #1786 Maintain the original series name in series.unique output
- PR #1760 CSV Reader: fix segfault when dtype list only includes columns from usecols list
- PR #1831 build.sh: Assuming python is in PATH instead of using PYTHON env var
- PR #1839 Raise an error instead of segfaulting when transposing a DataFrame with StringColumns
- PR #1840 Retain index correctly during merge left_on right_on
- PR #1825 cuDF: Multiaggregation Groupby Failures
- PR #1789 CSV Reader: Fix missing support for specifying `int8` and `int16` dtypes
- PR #1857 Cython Bindings: Handle `bool` columns while calling `column_view_from_NDArrays`
- PR #1849 Allow DataFrame support methods to pass arguments to the methods
- PR #1847 Fixed #1375 by moving the nvstring check into the wrapper function
- PR #1864 Fixing cudf reduction for POWER platform
- PR #1869 Parquet reader: fix Dask timestamps not matching with Pandas (convert to milliseconds)
- PR #1876 add dtype=bool for `any`, `all` to treat integer column correctly
- PR #1875 CSV reader: take NaN values into account in dtype detection
- PR #1873 Add column dtype checking for the all/any methods
- PR #1902 Bug with string iteration in _apply_basic_agg
- PR #1887 Fix for initialization issue in pq_read_arg,orc_read_arg
- PR #1867 JSON reader: add support for null/empty fields, including the 'null' literal
- PR #1891 Fix bug #1750 in string column comparison
- PR #1909 Support of `to_pandas()` of boolean series with null values
- PR #1923 Use prefix removal when two aggs are called on a SeriesGroupBy
- PR #1914 Zero initialize gdf_column local variables
- PR #1959 Add support for comparing boolean Series to scalar
- PR #1966 Ignore index fix in series append
- PR #1967 Compute index __sizeof__ only once for DataFrame __sizeof__
- PR #1977 Support CUDA installation in default system directories
- PR #1982 Fixes incorrect index name after join operation
- PR #1985 Implement `GDF_PYMOD`, a special modulo that follows python's sign rules
- PR #1991 Parquet reader: fix decoding of NULLs
- PR #1990 Fixes a rendering bug in the `apply_grouped` documentation
- PR #1978 Fix for values being filled in an empty dataframe
- PR #2001 Correctly create MultiColumn from Pandas MultiColumn
- PR #2006 Handle empty dataframe groupby construction for dask
- PR #1965 Parquet Reader: Fix duplicate index column when it's already in `use_cols`
- PR #2033 Add pip to conda environment files to fix warning
- PR #2028 CSV Reader: Fix reading of uncompressed files without a recognized file extension
- PR #2073 Fix an issue when gathering columns with NVCategory and nulls
- PR #2053 cudf::apply_boolean_mask return empty column for empty boolean mask
- PR #2066 exclude `IteratorTest.mean_var_output` test from debug build
- PR #2069 Fix JNI code to use read_csv and read_parquet APIs
- PR #2071 Fix bug with unfound transitive dependencies for GTests in Ubuntu 18.04
- PR #2089 Configure Sphinx to render params correctly
- PR #2091 Fix another bug with unfound transitive dependencies for `cudftestutils` in Ubuntu 18.04
- PR #2115 Just apply `--disable-new-dtags` instead of trying to define all the transitive dependencies
- PR #2106 Fix errors in JitCache tests caused by sharing of device memory between processes
- PR #2120 Fix errors in JitCache tests caused by running multiple threads on the same data
- PR #2102 Fix memory leak in groupby
- PR #2113 fixed typo in to_csv code example


# cudf 0.7.2 (16 May 2019)

## New Features

- PR #1735 Added overload for atomicAdd on int64. Streamlined implementation of custom atomic overloads.
- PR #1741 Add MultiIndex concatenation

## Bug Fixes

- PR #1718 Fix issue with SeriesGroupBy MultiIndex in dask-cudf
- PR #1734 Python: fix performance regression for groupby count() aggregations
- PR #1768 Cython: fix handling read only schema buffers in gpuarrow reader


# cudf 0.7.1 (11 May 2019)

## New Features

- PR #1702 Lazy load MultiIndex to return groupby performance to near optimal.

## Bug Fixes

- PR #1708 Fix handling of `datetime64[ms]` in `dataframe.select_dtypes`


# cuDF 0.7.0 (10 May 2019)

## New Features

- PR #982 Implement gdf_group_by_without_aggregations and gdf_unique_indices functions
- PR #1142 Add `GDF_BOOL` column type
- PR #1194 Implement overloads for CUDA atomic operations
- PR #1292 Implemented Bitwise binary ops AND, OR, XOR (&, |, ^)
- PR #1235 Add GPU-accelerated Parquet Reader
- PR #1335 Added local_dict arg in `DataFrame.query()`.
- PR #1282 Add Series and DataFrame.describe()
- PR #1356 Rolling windows
- PR #1381 Add DataFrame._get_numeric_data
- PR #1388 Add CODEOWNERS file to auto-request reviews based on where changes are made
- PR #1396 Add DataFrame.drop method
- PR #1413 Add DataFrame.melt method
- PR #1412 Add DataFrame.pop()
- PR #1419 Initial CSV writer function
- PR #1441 Add Series level cumulative ops (cumsum, cummin, cummax, cumprod)
- PR #1420 Add script to build and test on a local gpuCI image
- PR #1440 Add DatetimeColumn.min(), DatetimeColumn.max()
- PR #1455 Add Series.Shift via Numba kernel
- PR #1441 Add Series level cumulative ops (cumsum, cummin, cummax, cumprod)
- PR #1461 Add Python coverage test to gpu build
- PR #1445 Parquet Reader: Add selective reading of rows and row group
- PR #1532 Parquet Reader: Add support for INT96 timestamps
- PR #1516 Add Series and DataFrame.ndim
- PR #1556 Add libcudf C++ transition guide
- PR #1466 Add GPU-accelerated ORC Reader
- PR #1565 Add build script for nightly doc builds
- PR #1508 Add Series isna, isnull, and notna
- PR #1456 Add Series.diff() via Numba kernel
- PR #1588 Add Index `astype` typecasting
- PR #1301 MultiIndex support
- PR #1599 Level keyword supported in groupby
- PR #929 Add support operations to dataframe
- PR #1609 Groupby accept list of Series
- PR #1658 Support `group_keys=True` keyword in groupby method

## Improvements

- PR #1531 Refactor closures as private functions in gpuarrow
- PR #1404 Parquet reader page data decoding speedup
- PR #1076 Use `type_dispatcher` in join, quantiles, filter, segmented sort, radix sort and hash_groupby
- PR #1202 Simplify README.md
- PR #1149 CSV Reader: Change convertStrToValue() functions to `__device__` only
- PR #1238 Improve performance of the CUDA trie used in the CSV reader
- PR #1245 Use file cache for JIT kernels
- PR #1278 Update CONTRIBUTING for new conda environment yml naming conventions
- PR #1163 Refactored UnaryOps. Reduced API to two functions: `gdf_unary_math` and `gdf_cast`. Added `abs`, `-`, and `~` ops. Changed bindings to Cython
- PR #1284 Update docs version
- PR #1287 add exclude argument to cudf.select_dtype function
- PR #1286 Refactor some of the CSV Reader kernels into generic utility functions
- PR #1291 fillna in `Series.to_gpu_array()` and `Series.to_array()` can accept the scalar too now.
- PR #1005 generic `reduction` and `scan` support
- PR #1349 Replace modernGPU sort join with thrust.
- PR #1363 Add a dataframe.mean(...) that raises NotImplementedError to satisfy `dask.dataframe.utils.is_dataframe_like`
- PR #1319 CSV Reader: Use column wrapper for gdf_column output alloc/dealloc
- PR #1376 Change series quantile default to linear
- PR #1399 Replace CFFI bindings for NVTX functions with Cython bindings
- PR #1389 Refactored `set_null_count()`
- PR #1386 Added macros `GDF_TRY()`, `CUDF_TRY()` and `ASSERT_CUDF_SUCCEEDED()`
- PR #1435 Rework CMake and conda recipes to depend on installed libraries
- PR #1391 Tidy up bit-resolution-operation and bitmask class code
- PR #1439 Add cmake variable to enable compiling CUDA code with -lineinfo
- PR #1462 Add ability to read parquet files from arrow::io::RandomAccessFile
- PR #1453 Convert CSV Reader CFFI to Cython
- PR #1479 Convert Parquet Reader CFFI to Cython
- PR #1397 Add a utility function for producing an overflow-safe kernel launch grid configuration
- PR #1382 Add GPU parsing of nested brackets to cuIO parsing utilities
- PR #1481 Add cudf::table constructor to allocate a set of `gdf_column`s
- PR #1484 Convert GroupBy CFFI to Cython
- PR #1463 Allow and default melt keyword argument var_name to be None
- PR #1486 Parquet Reader: Use device_buffer rather than device_ptr
- PR #1525 Add cudatoolkit conda dependency
- PR #1520 Renamed `src/dataframe` to `src/table` and moved `table.hpp`. Made `types.hpp` to be type declarations only.
- PR #1492 Convert transpose CFFI to Cython
- PR #1495 Convert binary and unary ops CFFI to Cython
- PR #1503 Convert sorting and hashing ops CFFI to Cython
- PR #1522 Use latest release version in update-version CI script
- PR #1533 Remove stale join CFFI, fix memory leaks in join Cython
- PR #1521 Added `row_bitmask` to compute bitmask for rows of a table. Merged `valids_ops.cu` and `bitmask_ops.cu`
- PR #1553 Overload `hash_row` to avoid using intial hash values. Updated `gdf_hash` to select between overloads
- PR #1585 Updated `cudf::table` to maintain own copy of wrapped `gdf_column*`s
- PR #1559 Add `except +` to all Cython function definitions to catch C++ exceptions properly
- PR #1617 `has_nulls` and `column_dtypes` for `cudf::table`
- PR #1590 Remove CFFI from the build / install process entirely
- PR #1536 Convert gpuarrow CFFI to Cython
- PR #1655 Add `Column._pointer` as a way to access underlying `gdf_column*` of a `Column`
- PR #1655 Update readme conda install instructions for cudf version 0.6 and 0.7


## Bug Fixes

- PR #1233 Fix dtypes issue while adding the column to `str` dataframe.
- PR #1254 CSV Reader: fix data type detection for floating-point numbers in scientific notation
- PR #1289 Fix looping over each value instead of each category in concatenation
- PR #1293 Fix Inaccurate error message in join.pyx
- PR #1308 Add atomicCAS overload for `int8_t`, `int16_t`
- PR #1317 Fix catch polymorphic exception by reference in ipc.cu
- PR #1325 Fix dtype of null bitmasks to int8
- PR #1326 Update build documentation to use -DCMAKE_CXX11_ABI=ON
- PR #1334 Add "na_position" argument to CategoricalColumn sort_by_values
- PR #1321 Fix out of bounds warning when checking Bzip2 header
- PR #1359 Add atomicAnd/Or/Xor for integers
- PR #1354 Fix `fillna()` behaviour when replacing values with different dtypes
- PR #1347 Fixed core dump issue while passing dict_dtypes without column names in `cudf.read_csv()`
- PR #1379 Fixed build failure caused due to error: 'col_dtype' may be used uninitialized
- PR #1392 Update cudf Dockerfile and package_versions.sh
- PR #1385 Added INT8 type to `_schema_to_dtype` for use in GpuArrowReader
- PR #1393 Fixed a bug in `gdf_count_nonzero_mask()` for the case of 0 bits to count
- PR #1395 Update CONTRIBUTING to use the environment variable CUDF_HOME
- PR #1416 Fix bug at gdf_quantile_exact and gdf_quantile_appox
- PR #1421 Fix remove creation of series multiple times during `add_column()`
- PR #1405 CSV Reader: Fix memory leaks on read_csv() failure
- PR #1328 Fix CategoricalColumn to_arrow() null mask
- PR #1433 Fix NVStrings/categories includes
- PR #1432 Update NVStrings to 0.7.* to coincide with 0.7 development
- PR #1483 Modify CSV reader to avoid cropping blank quoted characters in non-string fields
- PR #1446 Merge 1275 hotfix from master into branch-0.7
- PR #1447 Fix legacy groupby apply docstring
- PR #1451 Fix hash join estimated result size is not correct
- PR #1454 Fix local build script improperly change directory permissions
- PR #1490 Require Dask 1.1.0+ for `is_dataframe_like` test or skip otherwise.
- PR #1491 Use more specific directories & groups in CODEOWNERS
- PR #1497 Fix Thrust issue on CentOS caused by missing default constructor of host_vector elements
- PR #1498 Add missing include guard to device_atomics.cuh and separated DEVICE_ATOMICS_TEST
- PR #1506 Fix csv-write call to updated NVStrings method
- PR #1510 Added nvstrings `fillna()` function
- PR #1507 Parquet Reader: Default string data to GDF_STRING
- PR #1535 Fix doc issue to ensure correct labelling of cudf.series
- PR #1537 Fix `undefined reference` link error in HashPartitionTest
- PR #1548 Fix ci/local/build.sh README from using an incorrect image example
- PR #1551 CSV Reader: Fix integer column name indexing
- PR #1586 Fix broken `scalar_wrapper::operator==`
- PR #1591 ORC/Parquet Reader: Fix missing import for FileNotFoundError exception
- PR #1573 Parquet Reader: Fix crash due to clash with ORC reader datasource
- PR #1607 Revert change of `column.to_dense_buffer` always return by copy for performance concerns
- PR #1618 ORC reader: fix assert & data output when nrows/skiprows isn't aligned to stripe boundaries
- PR #1631 Fix failure of TYPES_TEST on some gcc-7 based systems.
- PR #1641 CSV Reader: Fix skip_blank_lines behavior with Windows line terminators (\r\n)
- PR #1648 ORC reader: fix non-deterministic output when skiprows is non-zero
- PR #1676 Fix groupby `as_index` behaviour with `MultiIndex`
- PR #1659 Fix bug caused by empty groupbys and multiindex slicing throwing exceptions
- PR #1656 Correct Groupby failure in dask when un-aggregable columns are left in dataframe.
- PR #1689 Fix groupby performance regression
- PR #1694 Add Cython as a runtime dependency since it's required in `setup.py`


# cuDF 0.6.1 (25 Mar 2019)

## Bug Fixes

- PR #1275 Fix CentOS exception in DataFrame.hash_partition from using value "returned" by a void function


# cuDF 0.6.0 (22 Mar 2019)

## New Features

- PR #760 Raise `FileNotFoundError` instead of `GDF_FILE_ERROR` in `read_csv` if the file does not exist
- PR #539 Add Python bindings for replace function
- PR #823 Add Doxygen configuration to enable building HTML documentation for libcudf C/C++ API
- PR #807 CSV Reader: Add byte_range parameter to specify the range in the input file to be read
- PR #857 Add Tail method for Series/DataFrame and update Head method to use iloc
- PR #858 Add series feature hashing support
- PR #871 CSV Reader: Add support for NA values, including user specified strings
- PR #893 Adds PyArrow based parquet readers / writers to Python, fix category dtype handling, fix arrow ingest buffer size issues
- PR #867 CSV Reader: Add support for ignoring blank lines and comment lines
- PR #887 Add Series digitize method
- PR #895 Add Series groupby
- PR #898 Add DataFrame.groupby(level=0) support
- PR #920 Add feather, JSON, HDF5 readers / writers from PyArrow / Pandas
- PR #888 CSV Reader: Add prefix parameter for column names, used when parsing without a header
- PR #913 Add DLPack support: convert between cuDF DataFrame and DLTensor
- PR #939 Add ORC reader from PyArrow
- PR #918 Add Series.groupby(level=0) support
- PR #906 Add binary and comparison ops to DataFrame
- PR #958 Support unary and binary ops on indexes
- PR #964 Add `rename` method to `DataFrame`, `Series`, and `Index`
- PR #985 Add `Series.to_frame` method
- PR #985 Add `drop=` keyword to reset_index method
- PR #994 Remove references to pygdf
- PR #990 Add external series groupby support
- PR #988 Add top-level merge function to cuDF
- PR #992 Add comparison binaryops to DateTime columns
- PR #996 Replace relative path imports with absolute paths in tests
- PR #995 CSV Reader: Add index_col parameter to specify the column name or index to be used as row labels
- PR #1004 Add `from_gpu_matrix` method to DataFrame
- PR #997 Add property index setter
- PR #1007 Replace relative path imports with absolute paths in cudf
- PR #1013 select columns with df.columns
- PR #1016 Rename Series.unique_count() to nunique() to match pandas API
- PR #947 Prefixsum to handle nulls and float types
- PR #1029 Remove rest of relative path imports
- PR #1021 Add filtered selection with assignment for Dataframes
- PR #872 Adding NVCategory support to cudf apis
- PR #1052 Add left/right_index and left/right_on keywords to merge
- PR #1091 Add `indicator=` and `suffixes=` keywords to merge
- PR #1107 Add unsupported keywords to Series.fillna
- PR #1032 Add string support to cuDF python
- PR #1136 Removed `gdf_concat`
- PR #1153 Added function for getting the padded allocation size for valid bitmask
- PR #1148 Add cudf.sqrt for dataframes and Series
- PR #1159 Add Python bindings for libcudf dlpack functions
- PR #1155 Add __array_ufunc__ for DataFrame and Series for sqrt
- PR #1168 to_frame for series accepts a name argument


## Improvements

- PR #1218 Add dask-cudf page to API docs
- PR #892 Add support for heterogeneous types in binary ops with JIT
- PR #730 Improve performance of `gdf_table` constructor
- PR #561 Add Doxygen style comments to Join CUDA functions
- PR #813 unified libcudf API functions by replacing gpu_ with gdf_
- PR #822 Add support for `__cuda_array_interface__` for ingest
- PR #756 Consolidate common helper functions from unordered map and multimap
- PR #753 Improve performance of groupby sum and average, especially for cases with few groups.
- PR #836 Add ingest support for arrow chunked arrays in Column, Series, DataFrame creation
- PR #763 Format doxygen comments for csv_read_arg struct
- PR #532 CSV Reader: Use type dispatcher instead of switch block
- PR #694 Unit test utilities improvements
- PR #878 Add better indexing to Groupby
- PR #554 Add `empty` method and `is_monotonic` attribute to `Index`
- PR #1040 Fixed up Doxygen comment tags
- PR #909 CSV Reader: Avoid host->device->host copy for header row data
- PR #916 Improved unit testing and error checking for `gdf_column_concat`
- PR #941 Replace `numpy` call in `Series.hash_encode` with `numba`
- PR #942 Added increment/decrement operators for wrapper types
- PR #943 Updated `count_nonzero_mask` to return `num_rows` when the mask is null
- PR #952 Added trait to map C++ type to `gdf_dtype`
- PR #966 Updated RMM submodule.
- PR #998 Add IO reader/writer modules to API docs, fix for missing cudf.Series docs
- PR #1017 concatenate along columns for Series and DataFrames
- PR #1002 Support indexing a dataframe with another boolean dataframe
- PR #1018 Better concatenation for Series and Dataframes
- PR #1036 Use Numpydoc style docstrings
- PR #1047 Adding gdf_dtype_extra_info to gdf_column_view_augmented
- PR #1054 Added default ctor to SerialTrieNode to overcome Thrust issue in CentOS7 + CUDA10
- PR #1024 CSV Reader: Add support for hexadecimal integers in integral-type columns
- PR #1033 Update `fillna()` to use libcudf function `gdf_replace_nulls`
- PR #1066 Added inplace assignment for columns and select_dtypes for dataframes
- PR #1026 CSV Reader: Change the meaning and type of the quoting parameter to match Pandas
- PR #1100 Adds `CUDF_EXPECTS` error-checking macro
- PR #1092 Fix select_dtype docstring
- PR #1111 Added cudf::table
- PR #1108 Sorting for datetime columns
- PR #1120 Return a `Series` (not a `Column`) from `Series.cat.set_categories()`
- PR #1128 CSV Reader: The last data row does not need to be line terminated
- PR #1183 Bump Arrow version to 0.12.1
- PR #1208 Default to CXX11_ABI=ON
- PR #1252 Fix NVStrings dependencies for cuda 9.2 and 10.0
- PR #2037 Optimize the existing `gather` and `scatter` routines in `libcudf`

## Bug Fixes

- PR #821 Fix flake8 issues revealed by flake8 update
- PR #808 Resolved renamed `d_columns_valids` variable name
- PR #820 CSV Reader: fix the issue where reader adds additional rows when file uses \r\n as a line terminator
- PR #780 CSV Reader: Fix scientific notation parsing and null values for empty quotes
- PR #815 CSV Reader: Fix data parsing when tabs are present in the input CSV file
- PR #850 Fix bug where left joins where the left df has 0 rows causes a crash
- PR #861 Fix memory leak by preserving the boolean mask index
- PR #875 Handle unnamed indexes in to/from arrow functions
- PR #877 Fix ingest of 1 row arrow tables in from arrow function
- PR #876 Added missing `<type_traits>` include
- PR #889 Deleted test_rmm.py which has now moved to RMM repo
- PR #866 Merge v0.5.1 numpy ABI hotfix into 0.6
- PR #917 value_counts return int type on empty columns
- PR #611 Renamed `gdf_reduce_optimal_output_size()` -> `gdf_reduction_get_intermediate_output_size()`
- PR #923 fix index for negative slicing for cudf dataframe and series
- PR #927 CSV Reader: Fix category GDF_CATEGORY hashes not being computed properly
- PR #921 CSV Reader: Fix parsing errors with delim_whitespace, quotations in the header row, unnamed columns
- PR #933 Fix handling objects of all nulls in series creation
- PR #940 CSV Reader: Fix an issue where the last data row is missing when using byte_range
- PR #945 CSV Reader: Fix incorrect datetime64 when milliseconds or space separator are used
- PR #959 Groupby: Problem with column name lookup
- PR #950 Converting dataframe/recarry with non-contiguous arrays
- PR #963 CSV Reader: Fix another issue with missing data rows when using byte_range
- PR #999 Fix 0 sized kernel launches and empty sort_index exception
- PR #993 Fix dtype in selecting 0 rows from objects
- PR #1009 Fix performance regression in `to_pandas` method on DataFrame
- PR #1008 Remove custom dask communication approach
- PR #1001 CSV Reader: Fix a memory access error when reading a large (>2GB) file with date columns
- PR #1019 Binary Ops: Fix error when one input column has null mask but other doesn't
- PR #1014 CSV Reader: Fix false positives in bool value detection
- PR #1034 CSV Reader: Fix parsing floating point precision and leading zero exponents
- PR #1044 CSV Reader: Fix a segfault when byte range aligns with a page
- PR #1058 Added support for `DataFrame.loc[scalar]`
- PR #1060 Fix column creation with all valid nan values
- PR #1073 CSV Reader: Fix an issue where a column name includes the return character
- PR #1090 Updating Doxygen Comments
- PR #1080 Fix dtypes returned from loc / iloc because of lists
- PR #1102 CSV Reader: Minor fixes and memory usage improvements
- PR #1174: Fix release script typo
- PR #1137 Add prebuild script for CI
- PR #1118 Enhanced the `DataFrame.from_records()` feature
- PR #1129 Fix join performance with index parameter from using numpy array
- PR #1145 Issue with .agg call on multi-column dataframes
- PR #908 Some testing code cleanup
- PR #1167 Fix issue with null_count not being set after inplace fillna()
- PR #1184 Fix iloc performance regression
- PR #1185 Support left_on/right_on and also on=str in merge
- PR #1200 Fix allocating bitmasks with numba instead of rmm in allocate_mask function
- PR #1213 Fix bug with csv reader requesting subset of columns using wrong datatype
- PR #1223 gpuCI: Fix label on rapidsai channel on gpu build scripts
- PR #1242 Add explicit Thrust exec policy to fix NVCATEGORY_TEST segfault on some platforms
- PR #1246 Fix categorical tests that failed due to bad implicit type conversion
- PR #1255 Fix overwriting conda package main label uploads
- PR #1259 Add dlpack includes to pip build


# cuDF 0.5.1 (05 Feb 2019)

## Bug Fixes

- PR #842 Avoid using numpy via cimport to prevent ABI issues in Cython compilation


# cuDF 0.5.0 (28 Jan 2019)

## New Features

- PR #722 Add bzip2 decompression support to `read_csv()`
- PR #693 add ZLIB-based GZIP/ZIP support to `read_csv_strings()`
- PR #411 added null support to gdf_order_by (new API) and cudf_table::sort
- PR #525 Added GitHub Issue templates for bugs, documentation, new features, and questions
- PR #501 CSV Reader: Add support for user-specified decimal point and thousands separator to read_csv_strings()
- PR #455 CSV Reader: Add support for user-specified decimal point and thousands separator to read_csv()
- PR #439 add `DataFrame.drop` method similar to pandas
- PR #356 add `DataFrame.transpose` method and `DataFrame.T` property similar to pandas
- PR #505 CSV Reader: Add support for user-specified boolean values
- PR #350 Implemented Series replace function
- PR #490 Added print_env.sh script to gather relevant environment details when reporting cuDF issues
- PR #474 add ZLIB-based GZIP/ZIP support to `read_csv()`
- PR #547 Added melt similar to `pandas.melt()`
- PR #491 Add CI test script to check for updates to CHANGELOG.md in PRs
- PR #550 Add CI test script to check for style issues in PRs
- PR #558 Add CI scripts for cpu-based conda and gpu-based test builds
- PR #524 Add Boolean Indexing
- PR #564 Update python `sort_values` method to use updated libcudf `gdf_order_by` API
- PR #509 CSV Reader: Input CSV file can now be passed in as a text or a binary buffer
- PR #607 Add `__iter__` and iteritems to DataFrame class
- PR #643 added a new api gdf_replace_nulls that allows a user to replace nulls in a column

## Improvements

- PR #426 Removed sort-based groupby and refactored existing groupby APIs. Also improves C++/CUDA compile time.
- PR #461 Add `CUDF_HOME` variable in README.md to replace relative pathing.
- PR #472 RMM: Created centralized rmm::device_vector alias and rmm::exec_policy
- PR #500 Improved the concurrent hash map class to support partitioned (multi-pass) hash table building.
- PR #454 Improve CSV reader docs and examples
- PR #465 Added templated C++ API for RMM to avoid explicit cast to `void**`
- PR #513 `.gitignore` tweaks
- PR #521 Add `assert_eq` function for testing
- PR #502 Simplify Dockerfile for local dev, eliminate old conda/pip envs
- PR #549 Adds `-rdynamic` compiler flag to nvcc for Debug builds
- PR #472 RMM: Created centralized rmm::device_vector alias and rmm::exec_policy
- PR #577 Added external C++ API for scatter/gather functions
- PR #500 Improved the concurrent hash map class to support partitioned (multi-pass) hash table building
- PR #583 Updated `gdf_size_type` to `int`
- PR #500 Improved the concurrent hash map class to support partitioned (multi-pass) hash table building
- PR #617 Added .dockerignore file. Prevents adding stale cmake cache files to the docker container
- PR #658 Reduced `JOIN_TEST` time by isolating overflow test of hash table size computation
- PR #664 Added Debuging instructions to README
- PR #651 Remove noqa marks in `__init__.py` files
- PR #671 CSV Reader: uncompressed buffer input can be parsed without explicitly specifying compression as None
- PR #684 Make RMM a submodule
- PR #718 Ensure sum, product, min, max methods pandas compatibility on empty datasets
- PR #720 Refactored Index classes to make them more Pandas-like, added CategoricalIndex
- PR #749 Improve to_arrow and from_arrow Pandas compatibility
- PR #766 Remove TravisCI references, remove unused variables from CMake, fix ARROW_VERSION in Cmake
- PR #773 Add build-args back to Dockerfile and handle dependencies based on environment yml file
- PR #781 Move thirdparty submodules to root and symlink in /cpp
- PR #843 Fix broken cudf/python API examples, add new methods to the API index

## Bug Fixes

- PR #569 CSV Reader: Fix days being off-by-one when parsing some dates
- PR #531 CSV Reader: Fix incorrect parsing of quoted numbers
- PR #465 Added templated C++ API for RMM to avoid explicit cast to `void**`
- PR #473 Added missing <random> include
- PR #478 CSV Reader: Add api support for auto column detection, header, mangle_dupe_cols, usecols
- PR #495 Updated README to correct where cffi pytest should be executed
- PR #501 Fix the intermittent segfault caused by the `thousands` and `compression` parameters in the csv reader
- PR #502 Simplify Dockerfile for local dev, eliminate old conda/pip envs
- PR #512 fix bug for `on` parameter in `DataFrame.merge` to allow for None or single column name
- PR #511 Updated python/cudf/bindings/join.pyx to fix cudf merge printing out dtypes
- PR #513 `.gitignore` tweaks
- PR #521 Add `assert_eq` function for testing
- PR #537 Fix CMAKE_CUDA_STANDARD_REQURIED typo in CMakeLists.txt
- PR #447 Fix silent failure in initializing DataFrame from generator
- PR #545 Temporarily disable csv reader thousands test to prevent segfault (test re-enabled in PR #501)
- PR #559 Fix Assertion error while using `applymap` to change the output dtype
- PR #575 Update `print_env.sh` script to better handle missing commands
- PR #612 Prevent an exception from occuring with true division on integer series.
- PR #630 Fix deprecation warning for `pd.core.common.is_categorical_dtype`
- PR #622 Fix Series.append() behaviour when appending values with different numeric dtype
- PR #603 Fix error while creating an empty column using None.
- PR #673 Fix array of strings not being caught in from_pandas
- PR #644 Fix return type and column support of dataframe.quantile()
- PR #634 Fix create `DataFrame.from_pandas()` with numeric column names
- PR #654 Add resolution check for GDF_TIMESTAMP in Join
- PR #648 Enforce one-to-one copy required when using `numba>=0.42.0`
- PR #645 Fix cmake build type handling not setting debug options when CMAKE_BUILD_TYPE=="Debug"
- PR #669 Fix GIL deadlock when launching multiple python threads that make Cython calls
- PR #665 Reworked the hash map to add a way to report the destination partition for a key
- PR #670 CMAKE: Fix env include path taking precedence over libcudf source headers
- PR #674 Check for gdf supported column types
- PR #677 Fix 'gdf_csv_test_Dates' gtest failure due to missing nrows parameter
- PR #604 Fix the parsing errors while reading a csv file using `sep` instead of `delimiter`.
- PR #686 Fix converting nulls to NaT values when converting Series to Pandas/Numpy
- PR #689 CSV Reader: Fix behavior with skiprows+header to match pandas implementation
- PR #691 Fixes Join on empty input DFs
- PR #706 CSV Reader: Fix broken dtype inference when whitespace is in data
- PR #717 CSV reader: fix behavior when parsing a csv file with no data rows
- PR #724 CSV Reader: fix build issue due to parameter type mismatch in a std::max call
- PR #734 Prevents reading undefined memory in gpu_expand_mask_bits numba kernel
- PR #747 CSV Reader: fix an issue where CUDA allocations fail with some large input files
- PR #750 Fix race condition for handling NVStrings in CMake
- PR #719 Fix merge column ordering
- PR #770 Fix issue where RMM submodule pointed to wrong branch and pin other to correct branches
- PR #778 Fix hard coded ABI off setting
- PR #784 Update RMM submodule commit-ish and pip paths
- PR #794 Update `rmm::exec_policy` usage to fix segmentation faults when used as temprory allocator.
- PR #800 Point git submodules to branches of forks instead of exact commits


# cuDF 0.4.0 (05 Dec 2018)

## New Features

- PR #398 add pandas-compatible `DataFrame.shape()` and `Series.shape()`
- PR #394 New documentation feature "10 Minutes to cuDF"
- PR #361 CSV Reader: Add support for strings with delimiters

## Improvements

 - PR #436 Improvements for type_dispatcher and wrapper structs
 - PR #429 Add CHANGELOG.md (this file)
 - PR #266 use faster CUDA-accelerated DataFrame column/Series concatenation.
 - PR #379 new C++ `type_dispatcher` reduces code complexity in supporting many data types.
 - PR #349 Improve performance for creating columns from memoryview objects
 - PR #445 Update reductions to use type_dispatcher. Adds integer types support to sum_of_squares.
 - PR #448 Improve installation instructions in README.md
 - PR #456 Change default CMake build to Release, and added option for disabling compilation of tests

## Bug Fixes

 - PR #444 Fix csv_test CUDA too many resources requested fail.
 - PR #396 added missing output buffer in validity tests for groupbys.
 - PR #408 Dockerfile updates for source reorganization
 - PR #437 Add cffi to Dockerfile conda env, fixes "cannot import name 'librmm'"
 - PR #417 Fix `map_test` failure with CUDA 10
 - PR #414 Fix CMake installation include file paths
 - PR #418 Properly cast string dtypes to programmatic dtypes when instantiating columns
 - PR #427 Fix and tests for Concatenation illegal memory access with nulls


# cuDF 0.3.0 (23 Nov 2018)

## New Features

 - PR #336 CSV Reader string support

## Improvements

 - PR #354 source code refactored for better organization. CMake build system overhaul. Beginning of transition to Cython bindings.
 - PR #290 Add support for typecasting to/from datetime dtype
 - PR #323 Add handling pyarrow boolean arrays in input/out, add tests
 - PR #325 GDF_VALIDITY_UNSUPPORTED now returned for algorithms that don't support non-empty valid bitmasks
 - PR #381 Faster InputTooLarge Join test completes in ms rather than minutes.
 - PR #373 .gitignore improvements
 - PR #367 Doc cleanup & examples for DataFrame methods
 - PR #333 Add Rapids Memory Manager documentation
 - PR #321 Rapids Memory Manager adds file/line location logging and convenience macros
 - PR #334 Implement DataFrame `__copy__` and `__deepcopy__`
 - PR #271 Add NVTX ranges to pygdf
 - PR #311 Document system requirements for conda install

## Bug Fixes

 - PR #337 Retain index on `scale()` function
 - PR #344 Fix test failure due to PyArrow 0.11 Boolean handling
 - PR #364 Remove noexcept from managed_allocator;  CMakeLists fix for NVstrings
 - PR #357 Fix bug that made all series be considered booleans for indexing
 - PR #351 replace conda env configuration for developers
 - PRs #346 #360 Fix CSV reading of negative numbers
 - PR #342 Fix CMake to use conda-installed nvstrings
 - PR #341 Preserve categorical dtype after groupby aggregations
 - PR #315 ReadTheDocs build update to fix missing libcuda.so
 - PR #320 FIX out-of-bounds access error in reductions.cu
 - PR #319 Fix out-of-bounds memory access in libcudf count_valid_bits
 - PR #303 Fix printing empty dataframe


# cuDF 0.2.0 and cuDF 0.1.0

These were initial releases of cuDF based on previously separate pyGDF and libGDF libraries.<|MERGE_RESOLUTION|>--- conflicted
+++ resolved
@@ -33,12 +33,9 @@
 - PR #3641 Remove duplicate definitions of CUDA_DEVICE_CALLABLE
 - PR #3640 Enable memory_usage in dask_cudf (also adds pd.Index from_pandas)
 - PR #3654 Update Jitify submodule ref to include gcc-8 fix
-<<<<<<< HEAD
-- PR #3520 Change read_parquet defaults and add warnings
-=======
 - PR #3639 Define and implement `nans_to_nulls`
 - PR #3697 Improve column insert performance for wide frames
->>>>>>> 0659418d
+- PR #3520 Change read_parquet defaults and add warnings
 
 ## Bug Fixes
 
