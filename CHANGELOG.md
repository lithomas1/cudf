# cuDF 0.11.0 (Date TBD)

## New Features

- PR #2930 JSON Reader: Support ARROW_RANDOM_FILE input
- PR #2956 Add `cudf::stack` and `cudf::tile`
- PR #2980 Added nvtext is_vowel/is_consonant functions
- PR #2987 Add `inplace` arg to `DataFrame.reset_index` and `Series`
- PR #3011 Added libcudf++ transition guide
- PR #3129 Add strings column factory from `std::vector`s
- PR #3054 Add parquet reader support for decimal data types
- PR #3022 adds DataFrame.astype for cuDF dataframes
- PR #2962 Add isnull(), notnull() and related functions
- PR #3025 Move search files to legacy
- PR #3068 Add `scalar` class
- PR #3094 Adding `any` and `all` support from libcudf
- PR #3130 Define and implement new `column_wrapper`
- PR #3143 Define and implement new copying APIs `slice` and `split`
- PR #3161 Move merge files to legacy
- PR #3079 Added support to write ORC files given a local path
- PR #3192 Add dtype param to cast `DataFrame` on init
- PR #3223 Java expose underlying buffers
- PR #3278 Add `to_host` utility to copy `column_view` to host
- PR #3087 Add new cudf::experimental bool8 wrapper
- PR #3219 Construct column from column_view

## Improvements

- PR #2904 Move gpu decompressors to cudf::io namespace
- PR #2977 Moved old C++ test utilities to legacy directory.
- PR #2965 Fix slow orc reader perf with large uncompressed blocks
- PR #2995 Move JIT type utilities to legacy directory
- PR #2927 Add ``Table`` and ``TableView`` extension classes that wrap legacy cudf::table
- PR #3005 Renames `cudf::exp` namespace to `cudf::experimental`
- PR #3008 Make safe versions of `is_null` and `is_valid` in `column_device_view`
- PR #3026 Move fill and repeat files to legacy
- PR #3027 Move copying.hpp and related source to legacy folder
- PR #3014 Snappy decompression optimizations
- PR #3032 Use `asarray` to coerce indices to a NumPy array
- PR #2996 IO Readers: Replace `cuio::device_buffer` with `rmm::device_buffer`
- PR #3051 Specialized hash function for strings column
- PR #3065 Select and Concat for cudf::experimental::table
- PR #3080 Move `valid_if.cuh` to `legacy/`
- PR #3052 Moved replace.hpp functionality to legacy
- PR #3091 Move join files to legacy
- PR #3092 Implicitly init RMM if Java allocates before init
- PR #3029 Update gdf_ numeric types with stdint and move to cudf namespace
- PR #3052 Moved replace.hpp functionality to legacy
- PR #2955 Add cmake option to only build for present GPU architecture
- PR #3070 Move functions.h and related source to legacy
- PR #2951 Allow set_index to handle a list of column names
- PR #3093 Move groupby files to legacy
- PR #2988 Removing GIS functionality (now part of cuSpatial library)
- PR #3067 Java method to return size of device memory buffer
- PR #3083 Improved some binary operation tests to include null testing.
- PR #3084 Update to arrow-cpp and pyarrow 0.15.0
- PR #3071 Move cuIO to legacy
- PR #3126 Round 2 of snappy decompression optimizations
- PR #3046 Define and implement new copying APIs `empty_like` and `allocate_like`
- PR #3128 Support MultiIndex in DataFrame.join
- PR #3135 Add nvtx utilities to cudf::nvtx namespace
- PR #3021 Java host side concat of serialized buffers
- PR #3138 Movey unary files to legacy
- PR #3154 Make `table_view_base.column()` const and add `mutable_table_view.column()`
- PR #3175 Set cmake cuda version variables
- PR #3171 Move deprecated error macros to legacy
- PR #3193 Add cuPy as a formal dependency
- PR #3195 Support for zero columned `table_view`
- PR #3165 Java device memory size for string category
- PR #3205 Move transform files to legacy
- PR #3202 Rename and move error.hpp to public headers
- PR #2878 Use upstream merge code in dask_cudf
- PR #3231 Add `column::release()` to give up ownership of contents.
- PR #3157 Use enum class rather than enum for mask_allocation_policy
- PR #3245 Move binaryop files to legacy
- PR #3241 Move stream_compaction files to legacy
- PR #3166 Move reductions to legacy
- PR #3261 Small cleanup: remove `== true`
- PR #3268 Adding null ordering per column feature when sorting
- PR #3239 Adding floating point specialization to comparators for NaNs
- PR #3270 Move predicates files to legacy
- PR #3282 Add `num_bitmask_words`
- PR #3288 Make `bit.cuh` utilities usable from host code.
- PR #3287 Move rolling windows files to legacy
<<<<<<< HEAD
- PR #3243 Use upstream join code in dask_cudf
=======
- PR #3182 Define and implement new unary APIs `is_null` and `is_not_null`
>>>>>>> f6019391

## Bug Fixes

- PR #2895 Fixed dask_cudf group_split behavior to handle upstream rearrange_by_divisions
- PR #3048 Support for zero columned tables
- PR #3030 Fix snappy decoding regression in PR #3014
- PR #3041 Fixed exp to experimental namespace name change issue
- PR #3056 Add additional cmake hint for finding local build of RMM files
- PR #3060 Move copying.hpp includes to legacy
- PR #3139 Fixed java RMM auto initalization
- PR #3141 Java fix for relocated IO headers
- PR #3149 Rename column_wrapper.cuh to column_wrapper.hpp
- PR #3168 Fix mutable_column_device_view head const_cast
- PR #3199 Update JNI includes for legacy moves
- PR #3204 ORC writer: Fix ByteRLE encoding of NULLs
- PR #2994 Fix split_out-support but with hash_object_dispatch
- PR #3212 Fix string to date casting when format is not specified
- PR #3218 Fixes `row_lexicographic_comparator` issue with handling two tables
- PR #3228 Default initialize RMM when Java native dependencies are loaded
- PR #3236 Fix Numba 0.46+/CuPy 6.3 interface compatibility
- PR #3276 Update JNI includes for legacy moves
- PR #3256 Fix orc writer crash with multiple string columns
- PR #3211 Fix breaking change caused by rapidsai/rmm#167
- PR #3265 Fix dangling pointer in `is_sorted`
- PR #3267 ORC writer: fix incorrect ByteRLE encoding of long literal runs
- PR #3277 Fix invalid reference to deleted temporary in `is_sorted`.
- PR #3274 ORC writer: fix integer RLEv2 mode2 unsigned base value encoding
- PR #3279 Fix shutdown hang issues with pinned memory pool init executor
- PR #3280 Invalid children check in mutable_column_device_view
- PR #3293 Fix loading of csv files zipped on MacOS (disabled zip min version check)


# cuDF 0.10.0 (16 Oct 2019)

## New Features

- PR #2423 Added `groupby.quantile()`
- PR #2522 Add Java bindings for NVStrings backed upper and lower case mutators
- PR #2605 Added Sort based groupby in libcudf
- PR #2607 Add Java bindings for parsing JSON
- PR #2629 Add dropna= parameter to groupby
- PR #2585 ORC & Parquet Readers: Remove millisecond timestamp restriction
- PR #2507 Add GPU-accelerated ORC Writer
- PR #2559 Add Series.tolist()
- PR #2653 Add Java bindings for rolling window operations
- PR #2480 Merge `custreamz` codebase into `cudf` repo
- PR #2674 Add __contains__ for Index/Series/Column
- PR #2635 Add support to read from remote and cloud sources like s3, gcs, hdfs
- PR #2722 Add Java bindings for NVTX ranges
- PR #2702 Add make_bool to dataset generation functions
- PR #2394 Move `rapidsai/custrings` into `cudf`
- PR #2734 Final sync of custrings source into cudf
- PR #2724 Add libcudf support for __contains__
- PR #2777 Add python bindings for porter stemmer measure functionality
- PR #2781 Add issorted to is_monotonic
- PR #2685 Add cudf::scatter_to_tables and cython binding
- PR #2743 Add Java bindings for NVStrings timestamp2long as part of String ColumnVector casting
- PR #2785 Add nvstrings Python docs
- PR #2786 Add benchmarks option to root build.sh
- PR #2802 Add `cudf::repeat()` and `cudf.Series.repeat()`
- PR #2773 Add Fisher's unbiased kurtosis and skew for Series/DataFrame
- PR #2748 Parquet Reader: Add option to specify loading of PANDAS index
- PR #2807 Add scatter_by_map to DataFrame python API
- PR #2836 Add nvstrings.code_points method
- PR #2844 Add Series/DataFrame notnull
- PR #2858 Add GTest type list utilities
- PR #2870 Add support for grouping by Series of arbitrary length
- PR #2719 Series covariance and Pearson correlation
- PR #2207 Beginning of libcudf overhaul: introduce new column and table types
- PR #2869 Add `cudf.CategoricalDtype`
- PR #2838 CSV Reader: Support ARROW_RANDOM_FILE input
- PR #2655 CuPy-based Series and Dataframe .values property
- PR #2803 Added `edit_distance_matrix()` function to calculate pairwise edit distance for each string on a given nvstrings object.
- PR #2811 Start of cudf strings column work based on 2207
- PR #2872 Add Java pinned memory pool allocator
- PR #2971 Added initial gather and scatter methods for strings_column_view
- PR #2969 Add findAndReplaceAll to ColumnVector
- PR #2814 Add Datetimeindex.weekday
- PR #2999 Add timestamp conversion support for string categories
- PR #2918 Add cudf::column timestamp wrapper types

## Improvements

- PR #2578 Update legacy_groupby to use libcudf group_by_without_aggregation
- PR #2581 Removed `managed` allocator from hash map classes.
- PR #2571 Remove unnecessary managed memory from gdf_column_concat
- PR #2648 Cython/Python reorg
- PR #2588 Update Series.append documentation
- PR #2632 Replace dask-cudf set_index code with upstream
- PR #2682 Add cudf.set_allocator() function for easier allocator init
- PR #2642 Improve null printing and testing
- PR #2747 Add missing Cython headers / cudftestutil lib to conda package for cuspatial build
- PR #2706 Compute CSV format in device code to speedup performance
- PR #2673 Add support for np.longlong type
- PR #2703 move dask serialization dispatch into cudf
- PR #2728 Add YYMMDD to version tag for nightly conda packages
- PR #2729 Handle file-handle input in to_csv
- PR #2741 CSV Reader: Move kernel functions into its own file
- PR #2766 Improve nvstrings python cmake flexibility
- PR #2756 Add out_time_unit option to csv reader, support timestamp resolutions
- PR #2771 Stopgap alias for to_gpu_matrix()
- PR #2783 Support mapping input columns to function arguments in apply kernels
- PR #2645 libcudf unique_count for Series.nunique
- PR #2817 Dask-cudf: `read_parquet` support for remote filesystems
- PR #2823 improve java data movement debugging
- PR #2806 CSV Reader: Clean-up row offset operations
- PR #2640 Add dask wait/persist exmaple to 10 minute guide
- PR #2828 Optimizations of kernel launch configuration for `DataFrame.apply_rows` and `DataFrame.apply_chunks`
- PR #2831 Add `column` argument to `DataFrame.drop`
- PR #2775 Various optimizations to improve __getitem__ and __setitem__ performance
- PR #2810 cudf::allocate_like can optionally always allocate a mask.
- PR #2833 Parquet reader: align page data allocation sizes to 4-bytes to satisfy cuda-memcheck
- PR #2832 Using the new Python bindings for UCX
- PR #2856 Update group_split_cudf to use scatter_by_map
- PR #2890 Optionally keep serialized table data on the host.
- PR #2778 Doc: Updated and fixed some docstrings that were formatted incorrectly.
- PR #2830 Use YYMMDD tag in custreamz nightly build
- PR #2875 Java: Remove synchronized from register methods in MemoryCleaner
- PR #2887 Minor snappy decompression optimization
- PR #2899 Use new RMM API based on Cython
- PR #2788 Guide to Python UDFs
- PR #2919 Change java API to use operators in groupby namespace
- PR #2909 CSV Reader: Avoid row offsets host vector default init
- PR #2834 DataFrame supports setting columns via attribute syntax `df.x = col`
- PR #3147 DataFrame can be initialized from rows via list of tuples

## Bug Fixes

- PR #2584 ORC Reader: fix parsing of `DECIMAL` index positions
- PR #2619 Fix groupby serialization/deserialization
- PR #2614 Update Java version to match
- PR #2601 Fixes nlargest(1) issue in Series and Dataframe
- PR #2610 Fix a bug in index serialization (properly pass DeviceNDArray)
- PR #2621 Fixes the floordiv issue of not promoting float type when rhs is 0
- PR #2611 Types Test: fix static casting from negative int to string
- PR #2618 IO Readers: Fix datasource memory map failure for multiple reads
- PR #2628 groupby_without_aggregation non-nullable input table produces non-nullable output
- PR #2615 fix string category partitioning in java API
- PR #2641 fix string category and timeunit concat in the java API
- PR #2649 Fix groupby issue resulting from column_empty bug
- PR #2658 Fix astype() for null categorical columns
- PR #2660 fix column string category and timeunit concat in the java API
- PR #2664 ORC reader: fix `skip_rows` larger than first stripe
- PR #2654 Allow Java gdfOrderBy to work with string categories
- PR #2669 AVRO reader: fix non-deterministic output
- PR #2668 Update Java bindings to specify timestamp units for ORC and Parquet readers
- PR #2679 AVRO reader: fix cuda errors when decoding compressed streams
- PR #2692 Add concatenation for data-frame with different headers (empty and non-empty)
- PR #2651 Remove nvidia driver installation from ci/cpu/build.sh
- PR #2697 Ensure csv reader sets datetime column time units
- PR #2698 Return RangeIndex from contiguous slice of RangeIndex
- PR #2672 Fix null and integer handling in round
- PR #2704 Parquet Reader: Fix crash when loading string column with nulls
- PR #2725 Fix Jitify issue with running on Turing using CUDA version < 10
- PR #2731 Fix building of benchmarks
- PR #2738 Fix java to find new NVStrings locations
- PR #2736 Pin Jitify branch to v0.10 version
- PR #2742 IO Readers: Fix possible silent failures when creating `NvStrings` instance
- PR #2753 Fix java quantile API calls
- PR #2762 Fix validity processing for time in java
- PR #2796 Fix handling string slicing and other nvstrings delegated methods with dask
- PR #2769 Fix link to API docs in README.md
- PR #2772 Handle multiindex pandas Series #2772
- PR #2749 Fix apply_rows/apply_chunks pessimistic null mask to use in_cols null masks only
- PR #2752 CSV Reader: Fix exception when there's no rows to process
- PR #2716 Added Exception for `StringMethods` in string methods
- PR #2787 Fix Broadcasting `None` to `cudf-series`
- PR #2794 Fix async race in NVCategory::get_value and get_value_bounds
- PR #2795 Fix java build/cast error
- PR #2496 Fix improper merge of two dataframes when names differ
- PR #2824 Fix issue with incorrect result when Numeric Series replace is called several times
- PR #2751 Replace value with null
- PR #2765 Fix Java inequality comparisons for string category
- PR #2818 Fix java join API to use new C++ join API
- PR #2841 Fix nvstrings.slice and slice_from for range (0,0)
- PR #2837 Fix join benchmark
- PR #2809 Add hash_df and group_split dispatch functions for dask
- PR #2843 Parquet reader: fix skip_rows when not aligned with page or row_group boundaries
- PR #2851 Deleted existing dask-cudf/record.txt
- PR #2854 Fix column creation from ephemeral objects exposing __cuda_array_interface__
- PR #2860 Fix boolean indexing when the result is a single row
- PR #2859 Fix tail method issue for string columns
- PR #2852 Fixed `cumsum()` and `cumprod()` on boolean series.
- PR #2865 DaskIO: Fix `read_csv` and `read_orc` when input is list of files
- PR #2750 Fixed casting values to cudf::bool8 so non-zero values always cast to true
- PR #2873 Fixed dask_cudf read_partition bug by generating ParquetDatasetPiece
- PR #2850 Fixes dask_cudf.read_parquet on partitioned datasets
- PR #2896 Properly handle `axis` string keywords in `concat`
- PR #2926 Update rounding algorithm to avoid using fmod
- PR #2968 Fix Java dependency loading when using NVTX
- PR #2963 Fix ORC writer uncompressed block indexing
- PR #2928 CSV Reader: Fix using `byte_range` for large datasets
- PR #2983 Fix sm_70+ race condition in gpu_unsnap
- PR #2964 ORC Writer: Segfault when writing mixed numeric and string columns
- PR #3007 Java: Remove unit test that frees RMM invalid pointer
- PR #3009 Fix orc reader RLEv2 patch position regression from PR #2507
- PR #3002 Fix CUDA invalid configuration errors reported after loading an ORC file without data
- PR #3035 Update update-version.sh for new docs locations
- PR #3038 Fix uninitialized stream parameter in device_table deleter
- PR #3064 Fixes groupby performance issue
- PR #3061 Add rmmInitialize to nvstrings gtests
- PR #3058 Fix UDF doc markdown formatting
- PR #3059 Add nvstrings python build instructions to contributing.md


# cuDF 0.9.0 (21 Aug 2019)

## New Features

- PR #1993 Add CUDA-accelerated series aggregations: mean, var, std
- PR #2111 IO Readers: Support memory buffer, file-like object, and URL inputs
- PR #2012 Add `reindex()` to DataFrame and Series
- PR #2097 Add GPU-accelerated AVRO reader
- PR #2098 Support binary ops on DFs and Series with mismatched indices
- PR #2160 Merge `dask-cudf` codebase into `cudf` repo
- PR #2149 CSV Reader: Add `hex` dtype for explicit hexadecimal parsing
- PR #2156 Add `upper_bound()` and `lower_bound()` for libcudf tables and `searchsorted()` for cuDF Series
- PR #2158 CSV Reader: Support single, non-list/dict argument for `dtype`
- PR #2177 CSV Reader: Add `parse_dates` parameter for explicit date inference
- PR #1744 cudf::apply_boolean_mask and cudf::drop_nulls support for cudf::table inputs (multi-column)
- PR #2196 Add `DataFrame.dropna()`
- PR #2197 CSV Writer: add `chunksize` parameter for `to_csv`
- PR #2215 `type_dispatcher` benchmark
- PR #2179 Add Java quantiles
- PR #2157 Add __array_function__ to DataFrame and Series
- PR #2212 Java support for ORC reader
- PR #2224 Add DataFrame isna, isnull, notna functions
- PR #2236 Add Series.drop_duplicates
- PR #2105 Add hash-based join benchmark
- PR #2316 Add unique, nunique, and value_counts for datetime columns
- PR #2337 Add Java support for slicing a ColumnVector
- PR #2049 Add cudf::merge (sorted merge)
- PR #2368 Full cudf+dask Parquet Support
- PR #2380 New cudf::is_sorted checks whether cudf::table is sorted
- PR #2356 Java column vector standard deviation support
- PR #2221 MultiIndex full indexing - Support iloc and wildcards for loc
- PR #2429 Java support for getting length of strings in a ColumnVector
- PR #2415 Add `value_counts` for series of any type
- PR #2446 Add __array_function__ for index
- PR #2437 ORC reader: Add 'use_np_dtypes' option
- PR #2382 Add CategoricalAccessor add, remove, rename, and ordering methods
- PR #2464 Native implement `__cuda_array_interface__` for Series/Index/Column objects
- PR #2425 Rolling window now accepts array-based user-defined functions
- PR #2442 Add __setitem__
- PR #2449 Java support for getting byte count of strings in a ColumnVector
- PR #2492 Add groupby.size() method
- PR #2358 Add cudf::nans_to_nulls: convert floating point column into bitmask
- PR #2489 Add drop argument to set_index
- PR #2491 Add Java bindings for ORC reader 'use_np_dtypes' option
- PR #2213 Support s/ms/us/ns DatetimeColumn time unit resolutions
- PR #2536 Add _constructor properties to Series and DataFrame

## Improvements

- PR #2103 Move old `column` and `bitmask` files into `legacy/` directory
- PR #2109 added name to Python column classes
- PR #1947 Cleanup serialization code
- PR #2125 More aggregate in java API
- PR #2127 Add in java Scalar tests
- PR #2088 Refactor of Python groupby code
- PR #2130 Java serialization and deserialization of tables.
- PR #2131 Chunk rows logic added to csv_writer
- PR #2129 Add functions in the Java API to support nullable column filtering
- PR #2165 made changes to get_dummies api for it to be available in MethodCache
- PR #2171 Add CodeCov integration, fix doc version, make --skip-tests work when invoking with source
- PR #2184 handle remote orc files for dask-cudf
- PR #2186 Add `getitem` and `getattr` style access to Rolling objects
- PR #2168 Use cudf.Column for CategoricalColumn's categories instead of a tuple
- PR #2193 DOC: cudf::type_dispatcher documentation for specializing dispatched functors
- PR #2199 Better java support for appending strings
- PR #2176 Added column dtype support for datetime, int8, int16 to csv_writer
- PR #2209 Matching `get_dummies` & `select_dtypes` behavior to pandas
- PR #2217 Updated Java bindings to use the new groupby API
- PR #2214 DOC: Update doc instructions to build/install `cudf` and `dask-cudf`
- PR #2220 Update Java bindings for reduction rename
- PR #2232 Move CodeCov upload from build script to Jenkins
- PR #2225 refactor to use libcudf for gathering columns in dataframes
- PR #2293 Improve join performance (faster compute_join_output_size)
- PR #2300 Create separate dask codeowners for dask-cudf codebase
- PR #2304 gdf_group_by_without_aggregations returns gdf_column
- PR #2309 Java readers: remove redundant copy of result pointers
- PR #2307 Add `black` and `isort` to style checker script
- PR #2345 Restore removal of old groupby implementation
- PR #2342 Improve `astype()` to operate all ways
- PR #2329 using libcudf cudf::copy for column deep copy
- PR #2344 DOC: docs on code formatting for contributors
- PR #2376 Add inoperative axis= and win_type= arguments to Rolling()
- PR #2378 remove dask for (de-)serialization of cudf objects
- PR #2353 Bump Arrow and Dask versions
- PR #2377 Replace `standard_python_slice` with just `slice.indices()`
- PR #2373 cudf.DataFrame enchancements & Series.values support
- PR #2392 Remove dlpack submodule; make cuDF's Cython API externally accessible
- PR #2430 Updated Java bindings to use the new unary API
- PR #2406 Moved all existing `table` related files to a `legacy/` directory
- PR #2350 Performance related changes to get_dummies
- PR #2420 Remove `cudautils.astype` and replace with `typecast.apply_cast`
- PR #2456 Small improvement to typecast utility
- PR #2458 Fix handling of thirdparty packages in `isort` config
- PR #2459 IO Readers: Consolidate all readers to use `datasource` class
- PR #2475 Exposed type_dispatcher.hpp, nvcategory_util.hpp and wrapper_types.hpp in the include folder
- PR #2484 Enabled building libcudf as a static library
- PR #2453 Streamline CUDA_REL environment variable
- PR #2483 Bundle Boost filesystem dependency in the Java jar
- PR #2486 Java API hash functions
- PR #2481 Adds the ignore_null_keys option to the java api
- PR #2490 Java api: support multiple aggregates for the same column
- PR #2510 Java api: uses table based apply_boolean_mask
- PR #2432 Use pandas formatting for console, html, and latex output
- PR #2573 Bump numba version to 0.45.1
- PR #2606 Fix references to notebooks-contrib

## Bug Fixes

- PR #2086 Fixed quantile api behavior mismatch in series & dataframe
- PR #2128 Add offset param to host buffer readers in java API.
- PR #2145 Work around binops validity checks for java
- PR #2146 Work around unary_math validity checks for java
- PR #2151 Fixes bug in cudf::copy_range where null_count was invalid
- PR #2139 matching to pandas describe behavior & fixing nan values issue
- PR #2161 Implicitly convert unsigned to signed integer types in binops
- PR #2154 CSV Reader: Fix bools misdetected as strings dtype
- PR #2178 Fix bug in rolling bindings where a view of an ephemeral column was being taken
- PR #2180 Fix issue with isort reordering `importorskip` below imports depending on them
- PR #2187 fix to honor dtype when numpy arrays are passed to columnops.as_column
- PR #2190 Fix issue in astype conversion of string column to 'str'
- PR #2208 Fix issue with calling `head()` on one row dataframe
- PR #2229 Propagate exceptions from Cython cdef functions
- PR #2234 Fix issue with local build script not properly building
- PR #2223 Fix CUDA invalid configuration errors reported after loading small compressed ORC files
- PR #2162 Setting is_unique and is_monotonic-related attributes
- PR #2244 Fix ORC RLEv2 delta mode decoding with nonzero residual delta width
- PR #2297 Work around `var/std` unsupported only at debug build
- PR #2302 Fixed java serialization corner case
- PR #2355 Handle float16 in binary operations
- PR #2311 Fix copy behaviour for GenericIndex
- PR #2349 Fix issues with String filter in java API
- PR #2323 Fix groupby on categoricals
- PR #2328 Ensure order is preserved in CategoricalAccessor._set_categories
- PR #2202 Fix issue with unary ops mishandling empty input
- PR #2326 Fix for bug in DLPack when reading multiple columns
- PR #2324 Fix cudf Docker build
- PR #2325 Fix ORC RLEv2 patched base mode decoding with nonzero patch width
- PR #2235 Fix get_dummies to be compatible with dask
- PR #2332 Zero initialize gdf_dtype_extra_info
- PR #2355 Handle float16 in binary operations
- PR #2360 Fix missing dtype handling in cudf.Series & columnops.as_column
- PR #2364 Fix quantile api and other trivial issues around it
- PR #2361 Fixed issue with `codes` of CategoricalIndex
- PR #2357 Fixed inconsistent type of index created with from_pandas vs direct construction
- PR #2389 Fixed Rolling __getattr__ and __getitem__ for offset based windows
- PR #2402 Fixed bug in valid mask computation in cudf::copy_if (apply_boolean_mask)
- PR #2401 Fix to a scalar datetime(of type Days) issue
- PR #2386 Correctly allocate output valids in groupby
- PR #2411 Fixed failures on binary op on single element string column
- PR #2422 Fix Pandas logical binary operation incompatibilites
- PR #2447 Fix CodeCov posting build statuses temporarily
- PR #2450 Fix erroneous null handling in `cudf.DataFrame`'s `apply_rows`
- PR #2470 Fix issues with empty strings and string categories (Java)
- PR #2471 Fix String Column Validity.
- PR #2481 Fix java validity buffer serialization
- PR #2485 Updated bytes calculation to use size_t to avoid overflow in column concat
- PR #2461 Fix groupby multiple aggregations same column
- PR #2514 Fix cudf::drop_nulls threshold handling in Cython
- PR #2516 Fix utilities include paths and meta.yaml header paths
- PR #2517 Fix device memory leak in to_dlpack tensor deleter
- PR #2431 Fix local build generated file ownerships
- PR #2511 Added import of orc, refactored exception handlers to not squash fatal exceptions
- PR #2527 Fix index and column input handling in dask_cudf read_parquet
- PR #2466 Fix `dataframe.query` returning null rows erroneously
- PR #2548 Orc reader: fix non-deterministic data decoding at chunk boundaries
- PR #2557 fix cudautils import in string.py
- PR #2521 Fix casting datetimes from/to the same resolution
- PR #2545 Fix MultiIndexes with datetime levels
- PR #2560 Remove duplicate `dlpack` definition in conda recipe
- PR #2567 Fix ColumnVector.fromScalar issues while dealing with null scalars
- PR #2565 Orc reader: fix incorrect data decoding of int64 data types
- PR #2577 Fix search benchmark compilation error by adding necessary header
- PR #2604 Fix a bug in copying.pyx:_normalize_types that upcasted int32 to int64


# cuDF 0.8.0 (27 June 2019)

## New Features

- PR #1524 Add GPU-accelerated JSON Lines parser with limited feature set
- PR #1569 Add support for Json objects to the JSON Lines reader
- PR #1622 Add Series.loc
- PR #1654 Add cudf::apply_boolean_mask: faster replacement for gdf_apply_stencil
- PR #1487 cython gather/scatter
- PR #1310 Implemented the slice/split functionality.
- PR #1630 Add Python layer to the GPU-accelerated JSON reader
- PR #1745 Add rounding of numeric columns via Numba
- PR #1772 JSON reader: add support for BytesIO and StringIO input
- PR #1527 Support GDF_BOOL8 in readers and writers
- PR #1819 Logical operators (AND, OR, NOT) for libcudf and cuDF
- PR #1813 ORC Reader: Add support for stripe selection
- PR #1828 JSON Reader: add suport for bool8 columns
- PR #1833 Add column iterator with/without nulls
- PR #1665 Add the point-in-polygon GIS function
- PR #1863 Series and Dataframe methods for all and any
- PR #1908 cudf::copy_range and cudf::fill for copying/assigning an index or range to a constant
- PR #1921 Add additional formats for typecasting to/from strings
- PR #1807 Add Series.dropna()
- PR #1987 Allow user defined functions in the form of ptx code to be passed to binops
- PR #1948 Add operator functions like `Series.add()` to DataFrame and Series
- PR #1954 Add skip test argument to GPU build script
- PR #2018 Add bindings for new groupby C++ API
- PR #1984 Add rolling window operations Series.rolling() and DataFrame.rolling()
- PR #1542 Python method and bindings for to_csv
- PR #1995 Add Java API
- PR #1998 Add google benchmark to cudf
- PR #1845 Add cudf::drop_duplicates, DataFrame.drop_duplicates
- PR #1652 Added `Series.where()` feature
- PR #2074 Java Aggregates, logical ops, and better RMM support
- PR #2140 Add a `cudf::transform` function
- PR #2068 Concatenation of different typed columns

## Improvements

- PR #1538 Replacing LesserRTTI with inequality_comparator
- PR #1703 C++: Added non-aggregating `insert` to `concurrent_unordered_map` with specializations to store pairs with a single atomicCAS when possible.
- PR #1422 C++: Added a RAII wrapper for CUDA streams
- PR #1701 Added `unique` method for stringColumns
- PR #1713 Add documentation for Dask-XGBoost
- PR #1666 CSV Reader: Improve performance for files with large number of columns
- PR #1725 Enable the ability to use a single column groupby as its own index
- PR #1759 Add an example showing simultaneous rolling averages to `apply_grouped` documentation
- PR #1746 C++: Remove unused code: `windowed_ops.cu`, `sorting.cu`, `hash_ops.cu`
- PR #1748 C++: Add `bool` nullability flag to `device_table` row operators
- PR #1764 Improve Numerical column: `mean_var` and `mean`
- PR #1767 Speed up Python unit tests
- PR #1770 Added build.sh script, updated CI scripts and documentation
- PR #1739 ORC Reader: Add more pytest coverage
- PR #1696 Added null support in `Series.replace()`.
- PR #1390 Added some basic utility functions for `gdf_column`'s
- PR #1791 Added general column comparison code for testing
- PR #1795 Add printing of git submodule info to `print_env.sh`
- PR #1796 Removing old sort based group by code and gdf_filter
- PR #1811 Added funtions for copying/allocating `cudf::table`s
- PR #1838 Improve columnops.column_empty so that it returns typed columns instead of a generic Column
- PR #1890 Add utils.get_dummies- a pandas-like wrapper around one_hot-encoding
- PR #1823 CSV Reader: default the column type to string for empty dataframes
- PR #1827 Create bindings for scalar-vector binops, and update one_hot_encoding to use them
- PR #1817 Operators now support different sized dataframes as long as they don't share different sized columns
- PR #1855 Transition replace_nulls to new C++ API and update corresponding Cython/Python code
- PR #1858 Add `std::initializer_list` constructor to `column_wrapper`
- PR #1846 C++ type-erased gdf_equal_columns test util; fix gdf_equal_columns logic error
- PR #1390 Added some basic utility functions for `gdf_column`s
- PR #1391 Tidy up bit-resolution-operation and bitmask class code
- PR #1882 Add iloc functionality to MultiIndex dataframes
- PR #1884 Rolling windows: general enhancements and better coverage for unit tests
- PR #1886 support GDF_STRING_CATEGORY columns in apply_boolean_mask, drop_nulls and other libcudf functions
- PR #1896 Improve performance of groupby with levels specified in dask-cudf
- PR #1915 Improve iloc performance for non-contiguous row selection
- PR #1859 Convert read_json into a C++ API
- PR #1919 Rename libcudf namespace gdf to namespace cudf
- PR #1850 Support left_on and right_on for DataFrame merge operator
- PR #1930 Specialize constructor for `cudf::bool8` to cast argument to `bool`
- PR #1938 Add default constructor for `column_wrapper`
- PR #1930 Specialize constructor for `cudf::bool8` to cast argument to `bool`
- PR #1952 consolidate libcudf public API headers in include/cudf
- PR #1949 Improved selection with boolmask using libcudf `apply_boolean_mask`
- PR #1956 Add support for nulls in `query()`
- PR #1973 Update `std::tuple` to `std::pair` in top-most libcudf APIs and C++ transition guide
- PR #1981 Convert read_csv into a C++ API
- PR #1868 ORC Reader: Support row index for speed up on small/medium datasets
- PR #1964 Added support for list-like types in Series.str.cat
- PR #2005 Use HTML5 details tag in bug report issue template
- PR #2003 Removed few redundant unit-tests from test_string.py::test_string_cat
- PR #1944 Groupby design improvements
- PR #2017 Convert `read_orc()` into a C++ API
- PR #2011 Convert `read_parquet()` into a C++ API
- PR #1756 Add documentation "10 Minutes to cuDF and dask_cuDF"
- PR #2034 Adding support for string columns concatenation using "add" binary operator
- PR #2042 Replace old "10 Minutes" guide with new guide for docs build process
- PR #2036 Make library of common test utils to speed up tests compilation
- PR #2022 Facilitating get_dummies to be a high level api too
- PR #2050 Namespace IO readers and add back free-form `read_xxx` functions
- PR #2104 Add a functional ``sort=`` keyword argument to groupby
- PR #2108 Add `find_and_replace` for StringColumn for replacing single values
- PR #1803 cuDF/CuPy interoperability documentation

## Bug Fixes

- PR #1465 Fix for test_orc.py and test_sparse_df.py test failures
- PR #1583 Fix underlying issue in `as_index()` that was causing `Series.quantile()` to fail
- PR #1680 Add errors= keyword to drop() to fix cudf-dask bug
- PR #1651 Fix `query` function on empty dataframe
- PR #1616 Fix CategoricalColumn to access categories by index instead of iteration
- PR #1660 Fix bug in `loc` when indexing with a column name (a string)
- PR #1683 ORC reader: fix timestamp conversion to UTC
- PR #1613 Improve CategoricalColumn.fillna(-1) performance
- PR #1642 Fix failure of CSV_TEST gdf_csv_test.SkiprowsNrows on multiuser systems
- PR #1709 Fix handling of `datetime64[ms]` in `dataframe.select_dtypes`
- PR #1704 CSV Reader: Add support for the plus sign in number fields
- PR #1687 CSV reader: return an empty dataframe for zero size input
- PR #1757 Concatenating columns with null columns
- PR #1755 Add col_level keyword argument to melt
- PR #1758 Fix df.set_index() when setting index from an empty column
- PR #1749 ORC reader: fix long strings of NULL values resulting in incorrect data
- PR #1742 Parquet Reader: Fix index column name to match PANDAS compat
- PR #1782 Update libcudf doc version
- PR #1783 Update conda dependencies
- PR #1786 Maintain the original series name in series.unique output
- PR #1760 CSV Reader: fix segfault when dtype list only includes columns from usecols list
- PR #1831 build.sh: Assuming python is in PATH instead of using PYTHON env var
- PR #1839 Raise an error instead of segfaulting when transposing a DataFrame with StringColumns
- PR #1840 Retain index correctly during merge left_on right_on
- PR #1825 cuDF: Multiaggregation Groupby Failures
- PR #1789 CSV Reader: Fix missing support for specifying `int8` and `int16` dtypes
- PR #1857 Cython Bindings: Handle `bool` columns while calling `column_view_from_NDArrays`
- PR #1849 Allow DataFrame support methods to pass arguments to the methods
- PR #1847 Fixed #1375 by moving the nvstring check into the wrapper function
- PR #1864 Fixing cudf reduction for POWER platform
- PR #1869 Parquet reader: fix Dask timestamps not matching with Pandas (convert to milliseconds)
- PR #1876 add dtype=bool for `any`, `all` to treat integer column correctly
- PR #1875 CSV reader: take NaN values into account in dtype detection
- PR #1873 Add column dtype checking for the all/any methods
- PR #1902 Bug with string iteration in _apply_basic_agg
- PR #1887 Fix for initialization issue in pq_read_arg,orc_read_arg
- PR #1867 JSON reader: add support for null/empty fields, including the 'null' literal
- PR #1891 Fix bug #1750 in string column comparison
- PR #1909 Support of `to_pandas()` of boolean series with null values
- PR #1923 Use prefix removal when two aggs are called on a SeriesGroupBy
- PR #1914 Zero initialize gdf_column local variables
- PR #1959 Add support for comparing boolean Series to scalar
- PR #1966 Ignore index fix in series append
- PR #1967 Compute index __sizeof__ only once for DataFrame __sizeof__
- PR #1977 Support CUDA installation in default system directories
- PR #1982 Fixes incorrect index name after join operation
- PR #1985 Implement `GDF_PYMOD`, a special modulo that follows python's sign rules
- PR #1991 Parquet reader: fix decoding of NULLs
- PR #1990 Fixes a rendering bug in the `apply_grouped` documentation
- PR #1978 Fix for values being filled in an empty dataframe
- PR #2001 Correctly create MultiColumn from Pandas MultiColumn
- PR #2006 Handle empty dataframe groupby construction for dask
- PR #1965 Parquet Reader: Fix duplicate index column when it's already in `use_cols`
- PR #2033 Add pip to conda environment files to fix warning
- PR #2028 CSV Reader: Fix reading of uncompressed files without a recognized file extension
- PR #2073 Fix an issue when gathering columns with NVCategory and nulls
- PR #2053 cudf::apply_boolean_mask return empty column for empty boolean mask
- PR #2066 exclude `IteratorTest.mean_var_output` test from debug build
- PR #2069 Fix JNI code to use read_csv and read_parquet APIs
- PR #2071 Fix bug with unfound transitive dependencies for GTests in Ubuntu 18.04
- PR #2089 Configure Sphinx to render params correctly
- PR #2091 Fix another bug with unfound transitive dependencies for `cudftestutils` in Ubuntu 18.04
- PR #2115 Just apply `--disable-new-dtags` instead of trying to define all the transitive dependencies
- PR #2106 Fix errors in JitCache tests caused by sharing of device memory between processes
- PR #2120 Fix errors in JitCache tests caused by running multiple threads on the same data
- PR #2102 Fix memory leak in groupby
- PR #2113 fixed typo in to_csv code example


# cudf 0.7.2 (16 May 2019)

## New Features

- PR #1735 Added overload for atomicAdd on int64. Streamlined implementation of custom atomic overloads.
- PR #1741 Add MultiIndex concatenation

## Bug Fixes

- PR #1718 Fix issue with SeriesGroupBy MultiIndex in dask-cudf
- PR #1734 Python: fix performance regression for groupby count() aggregations
- PR #1768 Cython: fix handling read only schema buffers in gpuarrow reader


# cudf 0.7.1 (11 May 2019)

## New Features

- PR #1702 Lazy load MultiIndex to return groupby performance to near optimal.

## Bug Fixes

- PR #1708 Fix handling of `datetime64[ms]` in `dataframe.select_dtypes`


# cuDF 0.7.0 (10 May 2019)

## New Features

- PR #982 Implement gdf_group_by_without_aggregations and gdf_unique_indices functions
- PR #1142 Add `GDF_BOOL` column type
- PR #1194 Implement overloads for CUDA atomic operations
- PR #1292 Implemented Bitwise binary ops AND, OR, XOR (&, |, ^)
- PR #1235 Add GPU-accelerated Parquet Reader
- PR #1335 Added local_dict arg in `DataFrame.query()`.
- PR #1282 Add Series and DataFrame.describe()
- PR #1356 Rolling windows
- PR #1381 Add DataFrame._get_numeric_data
- PR #1388 Add CODEOWNERS file to auto-request reviews based on where changes are made
- PR #1396 Add DataFrame.drop method
- PR #1413 Add DataFrame.melt method
- PR #1412 Add DataFrame.pop()
- PR #1419 Initial CSV writer function
- PR #1441 Add Series level cumulative ops (cumsum, cummin, cummax, cumprod)
- PR #1420 Add script to build and test on a local gpuCI image
- PR #1440 Add DatetimeColumn.min(), DatetimeColumn.max()
- PR #1455 Add Series.Shift via Numba kernel
- PR #1441 Add Series level cumulative ops (cumsum, cummin, cummax, cumprod)
- PR #1461 Add Python coverage test to gpu build
- PR #1445 Parquet Reader: Add selective reading of rows and row group
- PR #1532 Parquet Reader: Add support for INT96 timestamps
- PR #1516 Add Series and DataFrame.ndim
- PR #1556 Add libcudf C++ transition guide
- PR #1466 Add GPU-accelerated ORC Reader
- PR #1565 Add build script for nightly doc builds
- PR #1508 Add Series isna, isnull, and notna
- PR #1456 Add Series.diff() via Numba kernel
- PR #1588 Add Index `astype` typecasting
- PR #1301 MultiIndex support
- PR #1599 Level keyword supported in groupby
- PR #929 Add support operations to dataframe
- PR #1609 Groupby accept list of Series
- PR #1658 Support `group_keys=True` keyword in groupby method

## Improvements

- PR #1531 Refactor closures as private functions in gpuarrow
- PR #1404 Parquet reader page data decoding speedup
- PR #1076 Use `type_dispatcher` in join, quantiles, filter, segmented sort, radix sort and hash_groupby
- PR #1202 Simplify README.md
- PR #1149 CSV Reader: Change convertStrToValue() functions to `__device__` only
- PR #1238 Improve performance of the CUDA trie used in the CSV reader
- PR #1245 Use file cache for JIT kernels
- PR #1278 Update CONTRIBUTING for new conda environment yml naming conventions
- PR #1163 Refactored UnaryOps. Reduced API to two functions: `gdf_unary_math` and `gdf_cast`. Added `abs`, `-`, and `~` ops. Changed bindings to Cython
- PR #1284 Update docs version
- PR #1287 add exclude argument to cudf.select_dtype function
- PR #1286 Refactor some of the CSV Reader kernels into generic utility functions
- PR #1291 fillna in `Series.to_gpu_array()` and `Series.to_array()` can accept the scalar too now.
- PR #1005 generic `reduction` and `scan` support
- PR #1349 Replace modernGPU sort join with thrust.
- PR #1363 Add a dataframe.mean(...) that raises NotImplementedError to satisfy `dask.dataframe.utils.is_dataframe_like`
- PR #1319 CSV Reader: Use column wrapper for gdf_column output alloc/dealloc
- PR #1376 Change series quantile default to linear
- PR #1399 Replace CFFI bindings for NVTX functions with Cython bindings
- PR #1389 Refactored `set_null_count()`
- PR #1386 Added macros `GDF_TRY()`, `CUDF_TRY()` and `ASSERT_CUDF_SUCCEEDED()`
- PR #1435 Rework CMake and conda recipes to depend on installed libraries
- PR #1391 Tidy up bit-resolution-operation and bitmask class code
- PR #1439 Add cmake variable to enable compiling CUDA code with -lineinfo
- PR #1462 Add ability to read parquet files from arrow::io::RandomAccessFile
- PR #1453 Convert CSV Reader CFFI to Cython
- PR #1479 Convert Parquet Reader CFFI to Cython
- PR #1397 Add a utility function for producing an overflow-safe kernel launch grid configuration
- PR #1382 Add GPU parsing of nested brackets to cuIO parsing utilities
- PR #1481 Add cudf::table constructor to allocate a set of `gdf_column`s
- PR #1484 Convert GroupBy CFFI to Cython
- PR #1463 Allow and default melt keyword argument var_name to be None
- PR #1486 Parquet Reader: Use device_buffer rather than device_ptr
- PR #1525 Add cudatoolkit conda dependency
- PR #1520 Renamed `src/dataframe` to `src/table` and moved `table.hpp`. Made `types.hpp` to be type declarations only.
- PR #1492 Convert transpose CFFI to Cython
- PR #1495 Convert binary and unary ops CFFI to Cython
- PR #1503 Convert sorting and hashing ops CFFI to Cython
- PR #1522 Use latest release version in update-version CI script
- PR #1533 Remove stale join CFFI, fix memory leaks in join Cython
- PR #1521 Added `row_bitmask` to compute bitmask for rows of a table. Merged `valids_ops.cu` and `bitmask_ops.cu`
- PR #1553 Overload `hash_row` to avoid using intial hash values. Updated `gdf_hash` to select between overloads
- PR #1585 Updated `cudf::table` to maintain own copy of wrapped `gdf_column*`s
- PR #1559 Add `except +` to all Cython function definitions to catch C++ exceptions properly
- PR #1617 `has_nulls` and `column_dtypes` for `cudf::table`
- PR #1590 Remove CFFI from the build / install process entirely
- PR #1536 Convert gpuarrow CFFI to Cython
- PR #1655 Add `Column._pointer` as a way to access underlying `gdf_column*` of a `Column`
- PR #1655 Update readme conda install instructions for cudf version 0.6 and 0.7


## Bug Fixes

- PR #1233 Fix dtypes issue while adding the column to `str` dataframe.
- PR #1254 CSV Reader: fix data type detection for floating-point numbers in scientific notation
- PR #1289 Fix looping over each value instead of each category in concatenation
- PR #1293 Fix Inaccurate error message in join.pyx
- PR #1308 Add atomicCAS overload for `int8_t`, `int16_t`
- PR #1317 Fix catch polymorphic exception by reference in ipc.cu
- PR #1325 Fix dtype of null bitmasks to int8
- PR #1326 Update build documentation to use -DCMAKE_CXX11_ABI=ON
- PR #1334 Add "na_position" argument to CategoricalColumn sort_by_values
- PR #1321 Fix out of bounds warning when checking Bzip2 header
- PR #1359 Add atomicAnd/Or/Xor for integers
- PR #1354 Fix `fillna()` behaviour when replacing values with different dtypes
- PR #1347 Fixed core dump issue while passing dict_dtypes without column names in `cudf.read_csv()`
- PR #1379 Fixed build failure caused due to error: 'col_dtype' may be used uninitialized
- PR #1392 Update cudf Dockerfile and package_versions.sh
- PR #1385 Added INT8 type to `_schema_to_dtype` for use in GpuArrowReader
- PR #1393 Fixed a bug in `gdf_count_nonzero_mask()` for the case of 0 bits to count
- PR #1395 Update CONTRIBUTING to use the environment variable CUDF_HOME
- PR #1416 Fix bug at gdf_quantile_exact and gdf_quantile_appox
- PR #1421 Fix remove creation of series multiple times during `add_column()`
- PR #1405 CSV Reader: Fix memory leaks on read_csv() failure
- PR #1328 Fix CategoricalColumn to_arrow() null mask
- PR #1433 Fix NVStrings/categories includes
- PR #1432 Update NVStrings to 0.7.* to coincide with 0.7 development
- PR #1483 Modify CSV reader to avoid cropping blank quoted characters in non-string fields
- PR #1446 Merge 1275 hotfix from master into branch-0.7
- PR #1447 Fix legacy groupby apply docstring
- PR #1451 Fix hash join estimated result size is not correct
- PR #1454 Fix local build script improperly change directory permissions
- PR #1490 Require Dask 1.1.0+ for `is_dataframe_like` test or skip otherwise.
- PR #1491 Use more specific directories & groups in CODEOWNERS
- PR #1497 Fix Thrust issue on CentOS caused by missing default constructor of host_vector elements
- PR #1498 Add missing include guard to device_atomics.cuh and separated DEVICE_ATOMICS_TEST
- PR #1506 Fix csv-write call to updated NVStrings method
- PR #1510 Added nvstrings `fillna()` function
- PR #1507 Parquet Reader: Default string data to GDF_STRING
- PR #1535 Fix doc issue to ensure correct labelling of cudf.series
- PR #1537 Fix `undefined reference` link error in HashPartitionTest
- PR #1548 Fix ci/local/build.sh README from using an incorrect image example
- PR #1551 CSV Reader: Fix integer column name indexing
- PR #1586 Fix broken `scalar_wrapper::operator==`
- PR #1591 ORC/Parquet Reader: Fix missing import for FileNotFoundError exception
- PR #1573 Parquet Reader: Fix crash due to clash with ORC reader datasource
- PR #1607 Revert change of `column.to_dense_buffer` always return by copy for performance concerns
- PR #1618 ORC reader: fix assert & data output when nrows/skiprows isn't aligned to stripe boundaries
- PR #1631 Fix failure of TYPES_TEST on some gcc-7 based systems.
- PR #1641 CSV Reader: Fix skip_blank_lines behavior with Windows line terminators (\r\n)
- PR #1648 ORC reader: fix non-deterministic output when skiprows is non-zero
- PR #1676 Fix groupby `as_index` behaviour with `MultiIndex`
- PR #1659 Fix bug caused by empty groupbys and multiindex slicing throwing exceptions
- PR #1656 Correct Groupby failure in dask when un-aggregable columns are left in dataframe.
- PR #1689 Fix groupby performance regression
- PR #1694 Add Cython as a runtime dependency since it's required in `setup.py`


# cuDF 0.6.1 (25 Mar 2019)

## Bug Fixes

- PR #1275 Fix CentOS exception in DataFrame.hash_partition from using value "returned" by a void function


# cuDF 0.6.0 (22 Mar 2019)

## New Features

- PR #760 Raise `FileNotFoundError` instead of `GDF_FILE_ERROR` in `read_csv` if the file does not exist
- PR #539 Add Python bindings for replace function
- PR #823 Add Doxygen configuration to enable building HTML documentation for libcudf C/C++ API
- PR #807 CSV Reader: Add byte_range parameter to specify the range in the input file to be read
- PR #857 Add Tail method for Series/DataFrame and update Head method to use iloc
- PR #858 Add series feature hashing support
- PR #871 CSV Reader: Add support for NA values, including user specified strings
- PR #893 Adds PyArrow based parquet readers / writers to Python, fix category dtype handling, fix arrow ingest buffer size issues
- PR #867 CSV Reader: Add support for ignoring blank lines and comment lines
- PR #887 Add Series digitize method
- PR #895 Add Series groupby
- PR #898 Add DataFrame.groupby(level=0) support
- PR #920 Add feather, JSON, HDF5 readers / writers from PyArrow / Pandas
- PR #888 CSV Reader: Add prefix parameter for column names, used when parsing without a header
- PR #913 Add DLPack support: convert between cuDF DataFrame and DLTensor
- PR #939 Add ORC reader from PyArrow
- PR #918 Add Series.groupby(level=0) support
- PR #906 Add binary and comparison ops to DataFrame
- PR #958 Support unary and binary ops on indexes
- PR #964 Add `rename` method to `DataFrame`, `Series`, and `Index`
- PR #985 Add `Series.to_frame` method
- PR #985 Add `drop=` keyword to reset_index method
- PR #994 Remove references to pygdf
- PR #990 Add external series groupby support
- PR #988 Add top-level merge function to cuDF
- PR #992 Add comparison binaryops to DateTime columns
- PR #996 Replace relative path imports with absolute paths in tests
- PR #995 CSV Reader: Add index_col parameter to specify the column name or index to be used as row labels
- PR #1004 Add `from_gpu_matrix` method to DataFrame
- PR #997 Add property index setter
- PR #1007 Replace relative path imports with absolute paths in cudf
- PR #1013 select columns with df.columns
- PR #1016 Rename Series.unique_count() to nunique() to match pandas API
- PR #947 Prefixsum to handle nulls and float types
- PR #1029 Remove rest of relative path imports
- PR #1021 Add filtered selection with assignment for Dataframes
- PR #872 Adding NVCategory support to cudf apis
- PR #1052 Add left/right_index and left/right_on keywords to merge
- PR #1091 Add `indicator=` and `suffixes=` keywords to merge
- PR #1107 Add unsupported keywords to Series.fillna
- PR #1032 Add string support to cuDF python
- PR #1136 Removed `gdf_concat`
- PR #1153 Added function for getting the padded allocation size for valid bitmask
- PR #1148 Add cudf.sqrt for dataframes and Series
- PR #1159 Add Python bindings for libcudf dlpack functions
- PR #1155 Add __array_ufunc__ for DataFrame and Series for sqrt
- PR #1168 to_frame for series accepts a name argument


## Improvements

- PR #1218 Add dask-cudf page to API docs
- PR #892 Add support for heterogeneous types in binary ops with JIT
- PR #730 Improve performance of `gdf_table` constructor
- PR #561 Add Doxygen style comments to Join CUDA functions
- PR #813 unified libcudf API functions by replacing gpu_ with gdf_
- PR #822 Add support for `__cuda_array_interface__` for ingest
- PR #756 Consolidate common helper functions from unordered map and multimap
- PR #753 Improve performance of groupby sum and average, especially for cases with few groups.
- PR #836 Add ingest support for arrow chunked arrays in Column, Series, DataFrame creation
- PR #763 Format doxygen comments for csv_read_arg struct
- PR #532 CSV Reader: Use type dispatcher instead of switch block
- PR #694 Unit test utilities improvements
- PR #878 Add better indexing to Groupby
- PR #554 Add `empty` method and `is_monotonic` attribute to `Index`
- PR #1040 Fixed up Doxygen comment tags
- PR #909 CSV Reader: Avoid host->device->host copy for header row data
- PR #916 Improved unit testing and error checking for `gdf_column_concat`
- PR #941 Replace `numpy` call in `Series.hash_encode` with `numba`
- PR #942 Added increment/decrement operators for wrapper types
- PR #943 Updated `count_nonzero_mask` to return `num_rows` when the mask is null
- PR #952 Added trait to map C++ type to `gdf_dtype`
- PR #966 Updated RMM submodule.
- PR #998 Add IO reader/writer modules to API docs, fix for missing cudf.Series docs
- PR #1017 concatenate along columns for Series and DataFrames
- PR #1002 Support indexing a dataframe with another boolean dataframe
- PR #1018 Better concatenation for Series and Dataframes
- PR #1036 Use Numpydoc style docstrings
- PR #1047 Adding gdf_dtype_extra_info to gdf_column_view_augmented
- PR #1054 Added default ctor to SerialTrieNode to overcome Thrust issue in CentOS7 + CUDA10
- PR #1024 CSV Reader: Add support for hexadecimal integers in integral-type columns
- PR #1033 Update `fillna()` to use libcudf function `gdf_replace_nulls`
- PR #1066 Added inplace assignment for columns and select_dtypes for dataframes
- PR #1026 CSV Reader: Change the meaning and type of the quoting parameter to match Pandas
- PR #1100 Adds `CUDF_EXPECTS` error-checking macro
- PR #1092 Fix select_dtype docstring
- PR #1111 Added cudf::table
- PR #1108 Sorting for datetime columns
- PR #1120 Return a `Series` (not a `Column`) from `Series.cat.set_categories()`
- PR #1128 CSV Reader: The last data row does not need to be line terminated
- PR #1183 Bump Arrow version to 0.12.1
- PR #1208 Default to CXX11_ABI=ON
- PR #1252 Fix NVStrings dependencies for cuda 9.2 and 10.0
- PR #2037 Optimize the existing `gather` and `scatter` routines in `libcudf`

## Bug Fixes

- PR #821 Fix flake8 issues revealed by flake8 update
- PR #808 Resolved renamed `d_columns_valids` variable name
- PR #820 CSV Reader: fix the issue where reader adds additional rows when file uses \r\n as a line terminator
- PR #780 CSV Reader: Fix scientific notation parsing and null values for empty quotes
- PR #815 CSV Reader: Fix data parsing when tabs are present in the input CSV file
- PR #850 Fix bug where left joins where the left df has 0 rows causes a crash
- PR #861 Fix memory leak by preserving the boolean mask index
- PR #875 Handle unnamed indexes in to/from arrow functions
- PR #877 Fix ingest of 1 row arrow tables in from arrow function
- PR #876 Added missing `<type_traits>` include
- PR #889 Deleted test_rmm.py which has now moved to RMM repo
- PR #866 Merge v0.5.1 numpy ABI hotfix into 0.6
- PR #917 value_counts return int type on empty columns
- PR #611 Renamed `gdf_reduce_optimal_output_size()` -> `gdf_reduction_get_intermediate_output_size()`
- PR #923 fix index for negative slicing for cudf dataframe and series
- PR #927 CSV Reader: Fix category GDF_CATEGORY hashes not being computed properly
- PR #921 CSV Reader: Fix parsing errors with delim_whitespace, quotations in the header row, unnamed columns
- PR #933 Fix handling objects of all nulls in series creation
- PR #940 CSV Reader: Fix an issue where the last data row is missing when using byte_range
- PR #945 CSV Reader: Fix incorrect datetime64 when milliseconds or space separator are used
- PR #959 Groupby: Problem with column name lookup
- PR #950 Converting dataframe/recarry with non-contiguous arrays
- PR #963 CSV Reader: Fix another issue with missing data rows when using byte_range
- PR #999 Fix 0 sized kernel launches and empty sort_index exception
- PR #993 Fix dtype in selecting 0 rows from objects
- PR #1009 Fix performance regression in `to_pandas` method on DataFrame
- PR #1008 Remove custom dask communication approach
- PR #1001 CSV Reader: Fix a memory access error when reading a large (>2GB) file with date columns
- PR #1019 Binary Ops: Fix error when one input column has null mask but other doesn't
- PR #1014 CSV Reader: Fix false positives in bool value detection
- PR #1034 CSV Reader: Fix parsing floating point precision and leading zero exponents
- PR #1044 CSV Reader: Fix a segfault when byte range aligns with a page
- PR #1058 Added support for `DataFrame.loc[scalar]`
- PR #1060 Fix column creation with all valid nan values
- PR #1073 CSV Reader: Fix an issue where a column name includes the return character
- PR #1090 Updating Doxygen Comments
- PR #1080 Fix dtypes returned from loc / iloc because of lists
- PR #1102 CSV Reader: Minor fixes and memory usage improvements
- PR #1174: Fix release script typo
- PR #1137 Add prebuild script for CI
- PR #1118 Enhanced the `DataFrame.from_records()` feature
- PR #1129 Fix join performance with index parameter from using numpy array
- PR #1145 Issue with .agg call on multi-column dataframes
- PR #908 Some testing code cleanup
- PR #1167 Fix issue with null_count not being set after inplace fillna()
- PR #1184 Fix iloc performance regression
- PR #1185 Support left_on/right_on and also on=str in merge
- PR #1200 Fix allocating bitmasks with numba instead of rmm in allocate_mask function
- PR #1213 Fix bug with csv reader requesting subset of columns using wrong datatype
- PR #1223 gpuCI: Fix label on rapidsai channel on gpu build scripts
- PR #1242 Add explicit Thrust exec policy to fix NVCATEGORY_TEST segfault on some platforms
- PR #1246 Fix categorical tests that failed due to bad implicit type conversion
- PR #1255 Fix overwriting conda package main label uploads
- PR #1259 Add dlpack includes to pip build


# cuDF 0.5.1 (05 Feb 2019)

## Bug Fixes

- PR #842 Avoid using numpy via cimport to prevent ABI issues in Cython compilation


# cuDF 0.5.0 (28 Jan 2019)

## New Features

- PR #722 Add bzip2 decompression support to `read_csv()`
- PR #693 add ZLIB-based GZIP/ZIP support to `read_csv_strings()`
- PR #411 added null support to gdf_order_by (new API) and cudf_table::sort
- PR #525 Added GitHub Issue templates for bugs, documentation, new features, and questions
- PR #501 CSV Reader: Add support for user-specified decimal point and thousands separator to read_csv_strings()
- PR #455 CSV Reader: Add support for user-specified decimal point and thousands separator to read_csv()
- PR #439 add `DataFrame.drop` method similar to pandas
- PR #356 add `DataFrame.transpose` method and `DataFrame.T` property similar to pandas
- PR #505 CSV Reader: Add support for user-specified boolean values
- PR #350 Implemented Series replace function
- PR #490 Added print_env.sh script to gather relevant environment details when reporting cuDF issues
- PR #474 add ZLIB-based GZIP/ZIP support to `read_csv()`
- PR #547 Added melt similar to `pandas.melt()`
- PR #491 Add CI test script to check for updates to CHANGELOG.md in PRs
- PR #550 Add CI test script to check for style issues in PRs
- PR #558 Add CI scripts for cpu-based conda and gpu-based test builds
- PR #524 Add Boolean Indexing
- PR #564 Update python `sort_values` method to use updated libcudf `gdf_order_by` API
- PR #509 CSV Reader: Input CSV file can now be passed in as a text or a binary buffer
- PR #607 Add `__iter__` and iteritems to DataFrame class
- PR #643 added a new api gdf_replace_nulls that allows a user to replace nulls in a column

## Improvements

- PR #426 Removed sort-based groupby and refactored existing groupby APIs. Also improves C++/CUDA compile time.
- PR #461 Add `CUDF_HOME` variable in README.md to replace relative pathing.
- PR #472 RMM: Created centralized rmm::device_vector alias and rmm::exec_policy
- PR #500 Improved the concurrent hash map class to support partitioned (multi-pass) hash table building.
- PR #454 Improve CSV reader docs and examples
- PR #465 Added templated C++ API for RMM to avoid explicit cast to `void**`
- PR #513 `.gitignore` tweaks
- PR #521 Add `assert_eq` function for testing
- PR #502 Simplify Dockerfile for local dev, eliminate old conda/pip envs
- PR #549 Adds `-rdynamic` compiler flag to nvcc for Debug builds
- PR #472 RMM: Created centralized rmm::device_vector alias and rmm::exec_policy
- PR #577 Added external C++ API for scatter/gather functions
- PR #500 Improved the concurrent hash map class to support partitioned (multi-pass) hash table building
- PR #583 Updated `gdf_size_type` to `int`
- PR #500 Improved the concurrent hash map class to support partitioned (multi-pass) hash table building
- PR #617 Added .dockerignore file. Prevents adding stale cmake cache files to the docker container
- PR #658 Reduced `JOIN_TEST` time by isolating overflow test of hash table size computation
- PR #664 Added Debuging instructions to README
- PR #651 Remove noqa marks in `__init__.py` files
- PR #671 CSV Reader: uncompressed buffer input can be parsed without explicitly specifying compression as None
- PR #684 Make RMM a submodule
- PR #718 Ensure sum, product, min, max methods pandas compatibility on empty datasets
- PR #720 Refactored Index classes to make them more Pandas-like, added CategoricalIndex
- PR #749 Improve to_arrow and from_arrow Pandas compatibility
- PR #766 Remove TravisCI references, remove unused variables from CMake, fix ARROW_VERSION in Cmake
- PR #773 Add build-args back to Dockerfile and handle dependencies based on environment yml file
- PR #781 Move thirdparty submodules to root and symlink in /cpp
- PR #843 Fix broken cudf/python API examples, add new methods to the API index

## Bug Fixes

- PR #569 CSV Reader: Fix days being off-by-one when parsing some dates
- PR #531 CSV Reader: Fix incorrect parsing of quoted numbers
- PR #465 Added templated C++ API for RMM to avoid explicit cast to `void**`
- PR #473 Added missing <random> include
- PR #478 CSV Reader: Add api support for auto column detection, header, mangle_dupe_cols, usecols
- PR #495 Updated README to correct where cffi pytest should be executed
- PR #501 Fix the intermittent segfault caused by the `thousands` and `compression` parameters in the csv reader
- PR #502 Simplify Dockerfile for local dev, eliminate old conda/pip envs
- PR #512 fix bug for `on` parameter in `DataFrame.merge` to allow for None or single column name
- PR #511 Updated python/cudf/bindings/join.pyx to fix cudf merge printing out dtypes
- PR #513 `.gitignore` tweaks
- PR #521 Add `assert_eq` function for testing
- PR #537 Fix CMAKE_CUDA_STANDARD_REQURIED typo in CMakeLists.txt
- PR #447 Fix silent failure in initializing DataFrame from generator
- PR #545 Temporarily disable csv reader thousands test to prevent segfault (test re-enabled in PR #501)
- PR #559 Fix Assertion error while using `applymap` to change the output dtype
- PR #575 Update `print_env.sh` script to better handle missing commands
- PR #612 Prevent an exception from occuring with true division on integer series.
- PR #630 Fix deprecation warning for `pd.core.common.is_categorical_dtype`
- PR #622 Fix Series.append() behaviour when appending values with different numeric dtype
- PR #603 Fix error while creating an empty column using None.
- PR #673 Fix array of strings not being caught in from_pandas
- PR #644 Fix return type and column support of dataframe.quantile()
- PR #634 Fix create `DataFrame.from_pandas()` with numeric column names
- PR #654 Add resolution check for GDF_TIMESTAMP in Join
- PR #648 Enforce one-to-one copy required when using `numba>=0.42.0`
- PR #645 Fix cmake build type handling not setting debug options when CMAKE_BUILD_TYPE=="Debug"
- PR #669 Fix GIL deadlock when launching multiple python threads that make Cython calls
- PR #665 Reworked the hash map to add a way to report the destination partition for a key
- PR #670 CMAKE: Fix env include path taking precedence over libcudf source headers
- PR #674 Check for gdf supported column types
- PR #677 Fix 'gdf_csv_test_Dates' gtest failure due to missing nrows parameter
- PR #604 Fix the parsing errors while reading a csv file using `sep` instead of `delimiter`.
- PR #686 Fix converting nulls to NaT values when converting Series to Pandas/Numpy
- PR #689 CSV Reader: Fix behavior with skiprows+header to match pandas implementation
- PR #691 Fixes Join on empty input DFs
- PR #706 CSV Reader: Fix broken dtype inference when whitespace is in data
- PR #717 CSV reader: fix behavior when parsing a csv file with no data rows
- PR #724 CSV Reader: fix build issue due to parameter type mismatch in a std::max call
- PR #734 Prevents reading undefined memory in gpu_expand_mask_bits numba kernel
- PR #747 CSV Reader: fix an issue where CUDA allocations fail with some large input files
- PR #750 Fix race condition for handling NVStrings in CMake
- PR #719 Fix merge column ordering
- PR #770 Fix issue where RMM submodule pointed to wrong branch and pin other to correct branches
- PR #778 Fix hard coded ABI off setting
- PR #784 Update RMM submodule commit-ish and pip paths
- PR #794 Update `rmm::exec_policy` usage to fix segmentation faults when used as temprory allocator.
- PR #800 Point git submodules to branches of forks instead of exact commits


# cuDF 0.4.0 (05 Dec 2018)

## New Features

- PR #398 add pandas-compatible `DataFrame.shape()` and `Series.shape()`
- PR #394 New documentation feature "10 Minutes to cuDF"
- PR #361 CSV Reader: Add support for strings with delimiters

## Improvements

 - PR #436 Improvements for type_dispatcher and wrapper structs
 - PR #429 Add CHANGELOG.md (this file)
 - PR #266 use faster CUDA-accelerated DataFrame column/Series concatenation.
 - PR #379 new C++ `type_dispatcher` reduces code complexity in supporting many data types.
 - PR #349 Improve performance for creating columns from memoryview objects
 - PR #445 Update reductions to use type_dispatcher. Adds integer types support to sum_of_squares.
 - PR #448 Improve installation instructions in README.md
 - PR #456 Change default CMake build to Release, and added option for disabling compilation of tests

## Bug Fixes

 - PR #444 Fix csv_test CUDA too many resources requested fail.
 - PR #396 added missing output buffer in validity tests for groupbys.
 - PR #408 Dockerfile updates for source reorganization
 - PR #437 Add cffi to Dockerfile conda env, fixes "cannot import name 'librmm'"
 - PR #417 Fix `map_test` failure with CUDA 10
 - PR #414 Fix CMake installation include file paths
 - PR #418 Properly cast string dtypes to programmatic dtypes when instantiating columns
 - PR #427 Fix and tests for Concatenation illegal memory access with nulls


# cuDF 0.3.0 (23 Nov 2018)

## New Features

 - PR #336 CSV Reader string support

## Improvements

 - PR #354 source code refactored for better organization. CMake build system overhaul. Beginning of transition to Cython bindings.
 - PR #290 Add support for typecasting to/from datetime dtype
 - PR #323 Add handling pyarrow boolean arrays in input/out, add tests
 - PR #325 GDF_VALIDITY_UNSUPPORTED now returned for algorithms that don't support non-empty valid bitmasks
 - PR #381 Faster InputTooLarge Join test completes in ms rather than minutes.
 - PR #373 .gitignore improvements
 - PR #367 Doc cleanup & examples for DataFrame methods
 - PR #333 Add Rapids Memory Manager documentation
 - PR #321 Rapids Memory Manager adds file/line location logging and convenience macros
 - PR #334 Implement DataFrame `__copy__` and `__deepcopy__`
 - PR #271 Add NVTX ranges to pygdf
 - PR #311 Document system requirements for conda install

## Bug Fixes

 - PR #337 Retain index on `scale()` function
 - PR #344 Fix test failure due to PyArrow 0.11 Boolean handling
 - PR #364 Remove noexcept from managed_allocator;  CMakeLists fix for NVstrings
 - PR #357 Fix bug that made all series be considered booleans for indexing
 - PR #351 replace conda env configuration for developers
 - PRs #346 #360 Fix CSV reading of negative numbers
 - PR #342 Fix CMake to use conda-installed nvstrings
 - PR #341 Preserve categorical dtype after groupby aggregations
 - PR #315 ReadTheDocs build update to fix missing libcuda.so
 - PR #320 FIX out-of-bounds access error in reductions.cu
 - PR #319 Fix out-of-bounds memory access in libcudf count_valid_bits
 - PR #303 Fix printing empty dataframe


# cuDF 0.2.0 and cuDF 0.1.0

These were initial releases of cuDF based on previously separate pyGDF and libGDF libraries.<|MERGE_RESOLUTION|>--- conflicted
+++ resolved
@@ -82,11 +82,8 @@
 - PR #3282 Add `num_bitmask_words`
 - PR #3288 Make `bit.cuh` utilities usable from host code.
 - PR #3287 Move rolling windows files to legacy
-<<<<<<< HEAD
+- PR #3182 Define and implement new unary APIs `is_null` and `is_not_null`
 - PR #3243 Use upstream join code in dask_cudf
-=======
-- PR #3182 Define and implement new unary APIs `is_null` and `is_not_null`
->>>>>>> f6019391
 
 ## Bug Fixes
 
