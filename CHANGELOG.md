--- conflicted
+++ resolved
@@ -10,12 +10,8 @@
 - PR #2125 More aggregate in java API
 
 ## Bug Fixes
-<<<<<<< HEAD
+- PR #2086 Fixed quantile api behavior mismatch in series & dataframe
 - PR #2139 matching to pandas describe behavior & fixing nan values issue
-=======
-
-- PR #2086 Fixed quantile api behavior mismatch in series & dataframe
->>>>>>> d4b42440
 
 
 # cuDF 0.8.0 (27 June 2019)
