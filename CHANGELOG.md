# cuDF 0.9.0 (Date TBD)

## New Features

- PR #2111 IO Readers: Support memory buffer, file-like object, and URL inputs
- PR #2012 Add `reindex()` to DataFrame and Series
- PR #2098 Align DataFrame and Series indices before executing binary ops
- PR #2160 Merge `dask-cudf` codebase into `cudf` repo
- PR #2149 CSV Reader: Add `hex` dtype for explicit hexadecimal parsing
- PR #2158 CSV Reader: Support single, non-list/dict argument for `dtype`
- PR #2177 CSV Reader: Add `parse_dates` parameter for explicit date inference
- PR #2171 Add CodeCov integration, fix doc version, make --skip-tests work when invoking with source
- PR #2215 `type_dispatcher` benchmark
- PR #2179 Added Java quantiles
- PR #2157 Add __array_function__ to DataFrame and Series
- PR #2212 Java support for ORC reader
- PR #2304 gdf_group_by_without_aggregations returns gdf_column
- PR #2105 Add google benchmark for hash-based join
- PR #2293 Improve `compute_join_output_size` performance
- PR #2316 Unique, nunique, and value_counts for datetime columns
- PR #2337 Add Java support for slicing a ColumnVector
- PR #2049 Implemented merge functionality
<<<<<<< HEAD
- PR #2368 Full cudf+dask Parquet Support
=======
- PR #2380 New cudf::is_sorted checks whether cudf::table is sorted
- PR #2356 Java column vector standard deviation support
- PR #2415 Revamp `value_counts` to use groupby count series of any type
>>>>>>> cd9fff95

## Improvements

- PR #2103 Move old `column` and `bitmask` files into `legacy/` directory
- PR #2109 added name to Python column classes
- PR #1947 Cleanup serialization code
- PR #2125 More aggregate in java API
- PR #2127 Add in java Scalar tests
- PR #2088 Refactor of Python groupby code
- PR #2130 Java serialization and deserialization of tables.
- PR #2131 Chunk rows logic added to csv_writer
- PR #2129 Add functions in the Java API to support nullable column filtering
- PR #2165 made changes to get_dummies api for it to be available in MethodCache
- PR #2184 handle remote orc files for dask-cudf
- PR #2186 Add `getitem` and `getattr` style access to Rolling objects
- PR #2168 Use cudf.Column for CategoricalColumn's categories instead of a tuple
- PR #2193 Added more docuemtnation to `type_dispatcher` for specializing dispatched functors
- PR #2197 CSV Writer: Expose `chunksize` as a parameter for `to_csv`
- PR #2199 Better java support for appending strings
- PR #2176 Added column dtype support for datetime, int8, int16 to csv_writer
- PR #2209 Matching `get_dummies` & `select_dtypes` behavior to pandas
- PR #2217 Updated Java bindings to use the new groupby API
- PR #2214 DOC: Update doc instructions to build/install `cudf` and `dask-cudf`
- PR #1993 Add iterator driven reduction for mean, var, std
- PR #2220 Update Java bindings for reduction rename
- PR #2224 implement isna, isnull, notna as dataframe functions
- PR #2232 Move CodeCov upload from build script to Jenkins
- PR #2236 Implement drop_duplicates for Series
- PR #2225 refactor to use libcudf for gathering columns in dataframes
- PR #2300 Create separate dask codeowners for dask-cudf codebase
- PR #2309 Java readers: remove redundant copy of result pointers
- PR #2307 Add `black` and `isort` to style checker script
- PR #2345 Restore removal of old groupby implementation
- PR #2342 Improve `astype()` to operate all ways
- PR #2329 using libcudf cudf::copy for column deep copy
- PR #2344 Add docs on how code formatting works for contributors
- PR #2353 Bump Arrow and Dask versions
- PR #2377 Replace `standard_python_slice` with just `slice.indices()`
- PR #2373 cudf.DataFrame enchancements & Series.values support
- PR #2392 Remove dlpack submodule; make cuDF's Cython API externally accessible
- PR #2406 Moved all existing `table` related files to a `legacy/` directory
- PR #2350 Performance related changes to get_dummies
- PR #2420 Remove `cudautils.astype` and replace with `typecast.apply_cast`

## Bug Fixes

- PR #2086 Fixed quantile api behavior mismatch in series & dataframe
- PR #2128 Add offset param to host buffer readers in java API.
- PR #2145 Work around binops validity checks for java 
- PR #2146 Work around unary_math validity checks for java
- PR #2151 Fixes bug in cudf::copy_range where null_count was invalid
- PR #2139 matching to pandas describe behavior & fixing nan values issue
- PR #2161 Implicitly convert unsigned to signed integer types in binops
- PR #2154 CSV Reader: Fix bools misdetected as strings dtype
- PR #2178 Fix bug in rolling bindings where a view of an ephemeral column was being taken
- PR #2180 Fix issue with isort reordering `importorskip` below imports depending on them
- PR #2187 fix to honor dtype when numpy arrays are passed to columnops.as_column
- PR #2190 Fix issue in astype conversion of string column to 'str'
- PR #2208 Fix issue with calling `head()` on one row dataframe
- PR #2229 Propagate exceptions from Cython cdef functions
- PR #2234 Fix issue with local build script not properly building
- PR #2223 Fix CUDA invalid configuration errors reported after loading small compressed ORC files
- PR #2162 Setting is_unique and is_monotonic-related attributes
- PR #2244 Fix ORC RLEv2 delta mode decoding with nonzero residual delta width
- PR #2297 Work around `var/std` unsupported only at debug build
- PR #2302 Fixed java serialization corner case
- PR #2355 Handle float16 in binary operations
- PR #2311 Fix copy behaviour for GenericIndex
- PR #2349 Fix issues with String filter in java API
- PR #2323 Fix groupby on categoricals
- PR #2328 Ensure order is preserved in CategoricalAccessor._set_categories
- PR #2202 Fix issue with unary ops mishandling empty input
- PR #2326 Fix for bug in DLPack when reading multiple columns
- PR #2324 Fix cudf Docker build
- PR #2325 Fix ORC RLEv2 patched base mode decoding with nonzero patch width
- PR #2235 Fix get_dummies to be compatible with dask
- PR #2332 Zero initialize gdf_dtype_extra_info
- PR #2355 Handle float16 in binary operations
- PR #2360 Fix missing dtype handling in cudf.Series & columnops.as_column
- PR #2364 Fix quantile api and other trivial issues around it
- PR #2361 Fixed issue with `codes` of CategoricalIndex
- PR #2357 Fixed inconsistent type of index created with from_pandas vs direct construction
- PR #2389 Fixed Rolling __getattr__ and __getitem__ for offset based windows
- PR #2402 Fixed bug in valid mask computation in cudf::copy_if (apply_boolean_mask)
- PR #2401 Fix to a scalar datetime(of type Days) issue
- PR #2386 Correctly allocate output valids in groupby
- PR #2411 Fixed failures on binary op on single element string column
- PR #2422 Fix Pandas logical binary operation incompatibilites


# cuDF 0.8.0 (27 June 2019)

## New Features

- PR #1524 Add GPU-accelerated JSON Lines parser with limited feature set
- PR #1569 Add support for Json objects to the JSON Lines reader
- PR #1622 Add Series.loc
- PR #1654 Add cudf::apply_boolean_mask: faster replacement for gdf_apply_stencil
- PR #1487 cython gather/scatter
- PR #1310 Implemented the slice/split functionality.
- PR #1630 Add Python layer to the GPU-accelerated JSON reader
- PR #1745 Add rounding of numeric columns via Numba
- PR #1772 JSON reader: add support for BytesIO and StringIO input
- PR #1527 Support GDF_BOOL8 in readers and writers
- PR #1819 Logical operators (AND, OR, NOT) for libcudf and cuDF
- PR #1813 ORC Reader: Add support for stripe selection
- PR #1828 JSON Reader: add suport for bool8 columns
- PR #1833 Add column iterator with/without nulls
- PR #1665 Add the point-in-polygon GIS function
- PR #1863 Series and Dataframe methods for all and any
- PR #1908 cudf::copy_range and cudf::fill for copying/assigning an index or range to a constant
- PR #1921 Add additional formats for typecasting to/from strings
- PR #1807 Add Series.dropna()
- PR #1987 Allow user defined functions in the form of ptx code to be passed to binops
- PR #1948 Add operator functions like `Series.add()` to DataFrame and Series
- PR #1954 Add skip test argument to GPU build script
- PR #2018 Add bindings for new groupby C++ API
- PR #1984 Add rolling window operations Series.rolling() and DataFrame.rolling()
- PR #1542 Python method and bindings for to_csv
- PR #1995 Add Java API
- PR #1998 Add google benchmark to cudf
- PR #1845 Add cudf::drop_duplicates, DataFrame.drop_duplicates
- PR #1652 Added `Series.where()` feature
- PR #2074 Java Aggregates, logical ops, and better RMM support

## Improvements

- PR #1538 Replacing LesserRTTI with inequality_comparator
- PR #1703 C++: Added non-aggregating `insert` to `concurrent_unordered_map` with specializations to store pairs with a single atomicCAS when possible.
- PR #1422 C++: Added a RAII wrapper for CUDA streams
- PR #1701 Added `unique` method for stringColumns
- PR #1713 Add documentation for Dask-XGBoost
- PR #1666 CSV Reader: Improve performance for files with large number of columns
- PR #1725 Enable the ability to use a single column groupby as its own index
- PR #1759 Add an example showing simultaneous rolling averages to `apply_grouped` documentation
- PR #1746 C++: Remove unused code: `windowed_ops.cu`, `sorting.cu`, `hash_ops.cu`
- PR #1748 C++: Add `bool` nullability flag to `device_table` row operators
- PR #1764 Improve Numerical column: `mean_var` and `mean`
- PR #1767 Speed up Python unit tests
- PR #1770 Added build.sh script, updated CI scripts and documentation
- PR #1739 ORC Reader: Add more pytest coverage
- PR #1696 Added null support in `Series.replace()`.
- PR #1390 Added some basic utility functions for `gdf_column`'s
- PR #1791 Added general column comparison code for testing
- PR #1795 Add printing of git submodule info to `print_env.sh`
- PR #1796 Removing old sort based group by code and gdf_filter
- PR #1811 Added funtions for copying/allocating `cudf::table`s
- PR #1838 Improve columnops.column_empty so that it returns typed columns instead of a generic Column
- PR #1890 Add utils.get_dummies- a pandas-like wrapper around one_hot-encoding
- PR #1823 CSV Reader: default the column type to string for empty dataframes
- PR #1827 Create bindings for scalar-vector binops, and update one_hot_encoding to use them
- PR #1817 Operators now support different sized dataframes as long as they don't share different sized columns
- PR #1855 Transition replace_nulls to new C++ API and update corresponding Cython/Python code
- PR #1858 Add `std::initializer_list` constructor to `column_wrapper`
- PR #1846 C++ type-erased gdf_equal_columns test util; fix gdf_equal_columns logic error
- PR #1390 Added some basic utility functions for `gdf_column`s
- PR #1391 Tidy up bit-resolution-operation and bitmask class code
- PR #1882 Add iloc functionality to MultiIndex dataframes
- PR #1884 Rolling windows: general enhancements and better coverage for unit tests
- PR #1886 support GDF_STRING_CATEGORY columns in apply_boolean_mask, drop_nulls and other libcudf functions
- PR #1896 Improve performance of groupby with levels specified in dask-cudf
- PR #1915 Improve iloc performance for non-contiguous row selection
- PR #1859 Convert read_json into a C++ API
- PR #1919 Rename libcudf namespace gdf to namespace cudf
- PR #1850 Support left_on and right_on for DataFrame merge operator
- PR #1930 Specialize constructor for `cudf::bool8` to cast argument to `bool`
- PR #1938 Add default constructor for `column_wrapper`
- PR #1930 Specialize constructor for `cudf::bool8` to cast argument to `bool`
- PR #1952 consolidate libcudf public API headers in include/cudf
- PR #1949 Improved selection with boolmask using libcudf `apply_boolean_mask`
- PR #1956 Add support for nulls in `query()`
- PR #1973 Update `std::tuple` to `std::pair` in top-most libcudf APIs and C++ transition guide
- PR #1981 Convert read_csv into a C++ API
- PR #1868 ORC Reader: Support row index for speed up on small/medium datasets
- PR #1964 Added support for list-like types in Series.str.cat
- PR #2005 Use HTML5 details tag in bug report issue template
- PR #2003 Removed few redundant unit-tests from test_string.py::test_string_cat
- PR #1944 Groupby design improvements
- PR #2017 Convert `read_orc()` into a C++ API
- PR #2011 Convert `read_parquet()` into a C++ API
- PR #1756 Add documentation "10 Minutes to cuDF and dask_cuDF"
- PR #2034 Adding support for string columns concatenation using "add" binary operator
- PR #2042 Replace old "10 Minutes" guide with new guide for docs build process
- PR #2036 Make library of common test utils to speed up tests compilation
- PR #2022 Facilitating get_dummies to be a high level api too
- PR #2050 Namespace IO readers and add back free-form `read_xxx` functions
- PR #2104 Add a functional ``sort=`` keyword argument to groupby
- PR #2108 Add `find_and_replace` for StringColumn for replacing single values

## Bug Fixes

- PR #1465 Fix for test_orc.py and test_sparse_df.py test failures
- PR #1583 Fix underlying issue in `as_index()` that was causing `Series.quantile()` to fail
- PR #1680 Add errors= keyword to drop() to fix cudf-dask bug
- PR #1651 Fix `query` function on empty dataframe
- PR #1616 Fix CategoricalColumn to access categories by index instead of iteration
- PR #1660 Fix bug in `loc` when indexing with a column name (a string)
- PR #1683 ORC reader: fix timestamp conversion to UTC
- PR #1613 Improve CategoricalColumn.fillna(-1) performance
- PR #1642 Fix failure of CSV_TEST gdf_csv_test.SkiprowsNrows on multiuser systems
- PR #1709 Fix handling of `datetime64[ms]` in `dataframe.select_dtypes`
- PR #1704 CSV Reader: Add support for the plus sign in number fields
- PR #1687 CSV reader: return an empty dataframe for zero size input
- PR #1757 Concatenating columns with null columns
- PR #1755 Add col_level keyword argument to melt
- PR #1758 Fix df.set_index() when setting index from an empty column
- PR #1749 ORC reader: fix long strings of NULL values resulting in incorrect data
- PR #1742 Parquet Reader: Fix index column name to match PANDAS compat
- PR #1782 Update libcudf doc version
- PR #1783 Update conda dependencies
- PR #1786 Maintain the original series name in series.unique output
- PR #1760 CSV Reader: fix segfault when dtype list only includes columns from usecols list
- PR #1831 build.sh: Assuming python is in PATH instead of using PYTHON env var
- PR #1839 Raise an error instead of segfaulting when transposing a DataFrame with StringColumns
- PR #1840 Retain index correctly during merge left_on right_on
- PR #1825 cuDF: Multiaggregation Groupby Failures
- PR #1789 CSV Reader: Fix missing support for specifying `int8` and `int16` dtypes
- PR #1857 Cython Bindings: Handle `bool` columns while calling `column_view_from_NDArrays`
- PR #1849 Allow DataFrame support methods to pass arguments to the methods
- PR #1847 Fixed #1375 by moving the nvstring check into the wrapper function
- PR #1864 Fixing cudf reduction for POWER platform
- PR #1869 Parquet reader: fix Dask timestamps not matching with Pandas (convert to milliseconds)
- PR #1876 add dtype=bool for `any`, `all` to treat integer column correctly
- PR #1875 CSV reader: take NaN values into account in dtype detection
- PR #1873 Add column dtype checking for the all/any methods
- PR #1902 Bug with string iteration in _apply_basic_agg
- PR #1887 Fix for initialization issue in pq_read_arg,orc_read_arg
- PR #1867 JSON reader: add support for null/empty fields, including the 'null' literal
- PR #1891 Fix bug #1750 in string column comparison
- PR #1909 Support of `to_pandas()` of boolean series with null values
- PR #1923 Use prefix removal when two aggs are called on a SeriesGroupBy
- PR #1914 Zero initialize gdf_column local variables
- PR #1959 Add support for comparing boolean Series to scalar
- PR #1966 Ignore index fix in series append
- PR #1967 Compute index __sizeof__ only once for DataFrame __sizeof__
- PR #1977 Support CUDA installation in default system directories
- PR #1982 Fixes incorrect index name after join operation
- PR #1985 Implement `GDF_PYMOD`, a special modulo that follows python's sign rules
- PR #1991 Parquet reader: fix decoding of NULLs
- PR #1990 Fixes a rendering bug in the `apply_grouped` documentation
- PR #1978 Fix for values being filled in an empty dataframe
- PR #2001 Correctly create MultiColumn from Pandas MultiColumn
- PR #2006 Handle empty dataframe groupby construction for dask
- PR #1965 Parquet Reader: Fix duplicate index column when it's already in `use_cols`
- PR #2033 Add pip to conda environment files to fix warning
- PR #2028 CSV Reader: Fix reading of uncompressed files without a recognized file extension
- PR #2073 Fix an issue when gathering columns with NVCategory and nulls
- PR #2053 cudf::apply_boolean_mask return empty column for empty boolean mask
- PR #2066 exclude `IteratorTest.mean_var_output` test from debug build
- PR #2069 Fix JNI code to use read_csv and read_parquet APIs
- PR #2071 Fix bug with unfound transitive dependencies for GTests in Ubuntu 18.04
- PR #2089 Configure Sphinx to render params correctly
- PR #2091 Fix another bug with unfound transitive dependencies for `cudftestutils` in Ubuntu 18.04
- PR #2115 Just apply `--disable-new-dtags` instead of trying to define all the transitive dependencies
- PR #2106 Fix errors in JitCache tests caused by sharing of device memory between processes
- PR #2120 Fix errors in JitCache tests caused by running multiple threads on the same data
- PR #2102 Fix memory leak in groupby
- PR #2113 fixed typo in to_csv code example


# cudf 0.7.2 (16 May 2019)

## New Features

- PR #1735 Added overload for atomicAdd on int64. Streamlined implementation of custom atomic overloads.
- PR #1741 Add MultiIndex concatenation

## Bug Fixes

- PR #1718 Fix issue with SeriesGroupBy MultiIndex in dask-cudf
- PR #1734 Python: fix performance regression for groupby count() aggregations
- PR #1768 Cython: fix handling read only schema buffers in gpuarrow reader


# cudf 0.7.1 (11 May 2019)

## New Features

- PR #1702 Lazy load MultiIndex to return groupby performance to near optimal.

## Bug Fixes

- PR #1708 Fix handling of `datetime64[ms]` in `dataframe.select_dtypes`


# cuDF 0.7.0 (10 May 2019)

## New Features

- PR #982 Implement gdf_group_by_without_aggregations and gdf_unique_indices functions
- PR #1142 Add `GDF_BOOL` column type
- PR #1194 Implement overloads for CUDA atomic operations
- PR #1292 Implemented Bitwise binary ops AND, OR, XOR (&, |, ^)
- PR #1235 Add GPU-accelerated Parquet Reader
- PR #1335 Added local_dict arg in `DataFrame.query()`.
- PR #1282 Add Series and DataFrame.describe()
- PR #1356 Rolling windows
- PR #1381 Add DataFrame._get_numeric_data
- PR #1388 Add CODEOWNERS file to auto-request reviews based on where changes are made
- PR #1396 Add DataFrame.drop method
- PR #1413 Add DataFrame.melt method
- PR #1412 Add DataFrame.pop()
- PR #1419 Initial CSV writer function
- PR #1441 Add Series level cumulative ops (cumsum, cummin, cummax, cumprod)
- PR #1420 Add script to build and test on a local gpuCI image
- PR #1440 Add DatetimeColumn.min(), DatetimeColumn.max()
- PR #1455 Add Series.Shift via Numba kernel
- PR #1441 Add Series level cumulative ops (cumsum, cummin, cummax, cumprod)
- PR #1461 Add Python coverage test to gpu build
- PR #1445 Parquet Reader: Add selective reading of rows and row group
- PR #1532 Parquet Reader: Add support for INT96 timestamps
- PR #1516 Add Series and DataFrame.ndim
- PR #1556 Add libcudf C++ transition guide
- PR #1466 Add GPU-accelerated ORC Reader
- PR #1565 Add build script for nightly doc builds
- PR #1508 Add Series isna, isnull, and notna
- PR #1456 Add Series.diff() via Numba kernel
- PR #1588 Add Index `astype` typecasting
- PR #1301 MultiIndex support
- PR #1599 Level keyword supported in groupby
- PR #929 Add support operations to dataframe
- PR #1609 Groupby accept list of Series
- PR #1658 Support `group_keys=True` keyword in groupby method

## Improvements

- PR #1531 Refactor closures as private functions in gpuarrow
- PR #1404 Parquet reader page data decoding speedup
- PR #1076 Use `type_dispatcher` in join, quantiles, filter, segmented sort, radix sort and hash_groupby
- PR #1202 Simplify README.md
- PR #1149 CSV Reader: Change convertStrToValue() functions to `__device__` only
- PR #1238 Improve performance of the CUDA trie used in the CSV reader
- PR #1245 Use file cache for JIT kernels
- PR #1278 Update CONTRIBUTING for new conda environment yml naming conventions
- PR #1163 Refactored UnaryOps. Reduced API to two functions: `gdf_unary_math` and `gdf_cast`. Added `abs`, `-`, and `~` ops. Changed bindings to Cython
- PR #1284 Update docs version
- PR #1287 add exclude argument to cudf.select_dtype function
- PR #1286 Refactor some of the CSV Reader kernels into generic utility functions
- PR #1291 fillna in `Series.to_gpu_array()` and `Series.to_array()` can accept the scalar too now.
- PR #1005 generic `reduction` and `scan` support
- PR #1349 Replace modernGPU sort join with thrust.
- PR #1363 Add a dataframe.mean(...) that raises NotImplementedError to satisfy `dask.dataframe.utils.is_dataframe_like`
- PR #1319 CSV Reader: Use column wrapper for gdf_column output alloc/dealloc
- PR #1376 Change series quantile default to linear
- PR #1399 Replace CFFI bindings for NVTX functions with Cython bindings
- PR #1389 Refactored `set_null_count()`
- PR #1386 Added macros `GDF_TRY()`, `CUDF_TRY()` and `ASSERT_CUDF_SUCCEEDED()`
- PR #1435 Rework CMake and conda recipes to depend on installed libraries
- PR #1391 Tidy up bit-resolution-operation and bitmask class code
- PR #1439 Add cmake variable to enable compiling CUDA code with -lineinfo
- PR #1462 Add ability to read parquet files from arrow::io::RandomAccessFile
- PR #1453 Convert CSV Reader CFFI to Cython
- PR #1479 Convert Parquet Reader CFFI to Cython
- PR #1397 Add a utility function for producing an overflow-safe kernel launch grid configuration
- PR #1382 Add GPU parsing of nested brackets to cuIO parsing utilities
- PR #1481 Add cudf::table constructor to allocate a set of `gdf_column`s
- PR #1484 Convert GroupBy CFFI to Cython
- PR #1463 Allow and default melt keyword argument var_name to be None
- PR #1486 Parquet Reader: Use device_buffer rather than device_ptr
- PR #1525 Add cudatoolkit conda dependency
- PR #1520 Renamed `src/dataframe` to `src/table` and moved `table.hpp`. Made `types.hpp` to be type declarations only.
- PR #1492 Convert transpose CFFI to Cython
- PR #1495 Convert binary and unary ops CFFI to Cython
- PR #1503 Convert sorting and hashing ops CFFI to Cython
- PR #1522 Use latest release version in update-version CI script
- PR #1533 Remove stale join CFFI, fix memory leaks in join Cython
- PR #1521 Added `row_bitmask` to compute bitmask for rows of a table. Merged `valids_ops.cu` and `bitmask_ops.cu`
- PR #1553 Overload `hash_row` to avoid using intial hash values. Updated `gdf_hash` to select between overloads
- PR #1585 Updated `cudf::table` to maintain own copy of wrapped `gdf_column*`s
- PR #1559 Add `except +` to all Cython function definitions to catch C++ exceptions properly
- PR #1617 `has_nulls` and `column_dtypes` for `cudf::table`
- PR #1590 Remove CFFI from the build / install process entirely
- PR #1536 Convert gpuarrow CFFI to Cython
- PR #1655 Add `Column._pointer` as a way to access underlying `gdf_column*` of a `Column`
- PR #1655 Update readme conda install instructions for cudf version 0.6 and 0.7


## Bug Fixes

- PR #1233 Fix dtypes issue while adding the column to `str` dataframe.
- PR #1254 CSV Reader: fix data type detection for floating-point numbers in scientific notation
- PR #1289 Fix looping over each value instead of each category in concatenation
- PR #1293 Fix Inaccurate error message in join.pyx
- PR #1308 Add atomicCAS overload for `int8_t`, `int16_t`
- PR #1317 Fix catch polymorphic exception by reference in ipc.cu
- PR #1325 Fix dtype of null bitmasks to int8
- PR #1326 Update build documentation to use -DCMAKE_CXX11_ABI=ON
- PR #1334 Add "na_position" argument to CategoricalColumn sort_by_values
- PR #1321 Fix out of bounds warning when checking Bzip2 header
- PR #1359 Add atomicAnd/Or/Xor for integers
- PR #1354 Fix `fillna()` behaviour when replacing values with different dtypes
- PR #1347 Fixed core dump issue while passing dict_dtypes without column names in `cudf.read_csv()`
- PR #1379 Fixed build failure caused due to error: 'col_dtype' may be used uninitialized
- PR #1392 Update cudf Dockerfile and package_versions.sh
- PR #1385 Added INT8 type to `_schema_to_dtype` for use in GpuArrowReader
- PR #1393 Fixed a bug in `gdf_count_nonzero_mask()` for the case of 0 bits to count
- PR #1395 Update CONTRIBUTING to use the environment variable CUDF_HOME
- PR #1416 Fix bug at gdf_quantile_exact and gdf_quantile_appox
- PR #1421 Fix remove creation of series multiple times during `add_column()`
- PR #1405 CSV Reader: Fix memory leaks on read_csv() failure
- PR #1328 Fix CategoricalColumn to_arrow() null mask
- PR #1433 Fix NVStrings/categories includes
- PR #1432 Update NVStrings to 0.7.* to coincide with 0.7 development
- PR #1483 Modify CSV reader to avoid cropping blank quoted characters in non-string fields
- PR #1446 Merge 1275 hotfix from master into branch-0.7
- PR #1447 Fix legacy groupby apply docstring
- PR #1451 Fix hash join estimated result size is not correct
- PR #1454 Fix local build script improperly change directory permissions
- PR #1490 Require Dask 1.1.0+ for `is_dataframe_like` test or skip otherwise.
- PR #1491 Use more specific directories & groups in CODEOWNERS
- PR #1497 Fix Thrust issue on CentOS caused by missing default constructor of host_vector elements
- PR #1498 Add missing include guard to device_atomics.cuh and separated DEVICE_ATOMICS_TEST
- PR #1506 Fix csv-write call to updated NVStrings method
- PR #1510 Added nvstrings `fillna()` function
- PR #1507 Parquet Reader: Default string data to GDF_STRING
- PR #1535 Fix doc issue to ensure correct labelling of cudf.series
- PR #1537 Fix `undefined reference` link error in HashPartitionTest
- PR #1548 Fix ci/local/build.sh README from using an incorrect image example
- PR #1551 CSV Reader: Fix integer column name indexing
- PR #1586 Fix broken `scalar_wrapper::operator==`
- PR #1591 ORC/Parquet Reader: Fix missing import for FileNotFoundError exception
- PR #1573 Parquet Reader: Fix crash due to clash with ORC reader datasource
- PR #1607 Revert change of `column.to_dense_buffer` always return by copy for performance concerns
- PR #1618 ORC reader: fix assert & data output when nrows/skiprows isn't aligned to stripe boundaries
- PR #1631 Fix failure of TYPES_TEST on some gcc-7 based systems.
- PR #1641 CSV Reader: Fix skip_blank_lines behavior with Windows line terminators (\r\n)
- PR #1648 ORC reader: fix non-deterministic output when skiprows is non-zero
- PR #1676 Fix groupby `as_index` behaviour with `MultiIndex`
- PR #1659 Fix bug caused by empty groupbys and multiindex slicing throwing exceptions
- PR #1656 Correct Groupby failure in dask when un-aggregable columns are left in dataframe.
- PR #1689 Fix groupby performance regression
- PR #1694 Add Cython as a runtime dependency since it's required in `setup.py`


# cuDF 0.6.1 (25 Mar 2019)

## Bug Fixes

- PR #1275 Fix CentOS exception in DataFrame.hash_partition from using value "returned" by a void function


# cuDF 0.6.0 (22 Mar 2019)

## New Features

- PR #760 Raise `FileNotFoundError` instead of `GDF_FILE_ERROR` in `read_csv` if the file does not exist
- PR #539 Add Python bindings for replace function
- PR #823 Add Doxygen configuration to enable building HTML documentation for libcudf C/C++ API
- PR #807 CSV Reader: Add byte_range parameter to specify the range in the input file to be read
- PR #857 Add Tail method for Series/DataFrame and update Head method to use iloc
- PR #858 Add series feature hashing support
- PR #871 CSV Reader: Add support for NA values, including user specified strings
- PR #893 Adds PyArrow based parquet readers / writers to Python, fix category dtype handling, fix arrow ingest buffer size issues
- PR #867 CSV Reader: Add support for ignoring blank lines and comment lines
- PR #887 Add Series digitize method
- PR #895 Add Series groupby
- PR #898 Add DataFrame.groupby(level=0) support
- PR #920 Add feather, JSON, HDF5 readers / writers from PyArrow / Pandas
- PR #888 CSV Reader: Add prefix parameter for column names, used when parsing without a header
- PR #913 Add DLPack support: convert between cuDF DataFrame and DLTensor
- PR #939 Add ORC reader from PyArrow
- PR #918 Add Series.groupby(level=0) support
- PR #906 Add binary and comparison ops to DataFrame
- PR #958 Support unary and binary ops on indexes
- PR #964 Add `rename` method to `DataFrame`, `Series`, and `Index`
- PR #985 Add `Series.to_frame` method
- PR #985 Add `drop=` keyword to reset_index method
- PR #994 Remove references to pygdf
- PR #990 Add external series groupby support
- PR #988 Add top-level merge function to cuDF
- PR #992 Add comparison binaryops to DateTime columns
- PR #996 Replace relative path imports with absolute paths in tests
- PR #995 CSV Reader: Add index_col parameter to specify the column name or index to be used as row labels
- PR #1004 Add `from_gpu_matrix` method to DataFrame
- PR #997 Add property index setter
- PR #1007 Replace relative path imports with absolute paths in cudf
- PR #1013 select columns with df.columns
- PR #1016 Rename Series.unique_count() to nunique() to match pandas API
- PR #947 Prefixsum to handle nulls and float types
- PR #1029 Remove rest of relative path imports
- PR #1021 Add filtered selection with assignment for Dataframes
- PR #872 Adding NVCategory support to cudf apis
- PR #1052 Add left/right_index and left/right_on keywords to merge
- PR #1091 Add `indicator=` and `suffixes=` keywords to merge
- PR #1107 Add unsupported keywords to Series.fillna
- PR #1032 Add string support to cuDF python
- PR #1136 Removed `gdf_concat`
- PR #1153 Added function for getting the padded allocation size for valid bitmask
- PR #1148 Add cudf.sqrt for dataframes and Series
- PR #1159 Add Python bindings for libcudf dlpack functions
- PR #1155 Add __array_ufunc__ for DataFrame and Series for sqrt
- PR #1168 to_frame for series accepts a name argument


## Improvements

- PR #1218 Add dask-cudf page to API docs
- PR #892 Add support for heterogeneous types in binary ops with JIT
- PR #730 Improve performance of `gdf_table` constructor
- PR #561 Add Doxygen style comments to Join CUDA functions
- PR #813 unified libcudf API functions by replacing gpu_ with gdf_
- PR #822 Add support for `__cuda_array_interface__` for ingest
- PR #756 Consolidate common helper functions from unordered map and multimap
- PR #753 Improve performance of groupby sum and average, especially for cases with few groups.
- PR #836 Add ingest support for arrow chunked arrays in Column, Series, DataFrame creation
- PR #763 Format doxygen comments for csv_read_arg struct
- PR #532 CSV Reader: Use type dispatcher instead of switch block
- PR #694 Unit test utilities improvements
- PR #878 Add better indexing to Groupby
- PR #554 Add `empty` method and `is_monotonic` attribute to `Index`
- PR #1040 Fixed up Doxygen comment tags
- PR #909 CSV Reader: Avoid host->device->host copy for header row data
- PR #916 Improved unit testing and error checking for `gdf_column_concat`
- PR #941 Replace `numpy` call in `Series.hash_encode` with `numba`
- PR #942 Added increment/decrement operators for wrapper types
- PR #943 Updated `count_nonzero_mask` to return `num_rows` when the mask is null
- PR #952 Added trait to map C++ type to `gdf_dtype`
- PR #966 Updated RMM submodule.
- PR #998 Add IO reader/writer modules to API docs, fix for missing cudf.Series docs
- PR #1017 concatenate along columns for Series and DataFrames
- PR #1002 Support indexing a dataframe with another boolean dataframe
- PR #1018 Better concatenation for Series and Dataframes
- PR #1036 Use Numpydoc style docstrings
- PR #1047 Adding gdf_dtype_extra_info to gdf_column_view_augmented
- PR #1054 Added default ctor to SerialTrieNode to overcome Thrust issue in CentOS7 + CUDA10
- PR #1024 CSV Reader: Add support for hexadecimal integers in integral-type columns
- PR #1033 Update `fillna()` to use libcudf function `gdf_replace_nulls`
- PR #1066 Added inplace assignment for columns and select_dtypes for dataframes
- PR #1026 CSV Reader: Change the meaning and type of the quoting parameter to match Pandas
- PR #1100 Adds `CUDF_EXPECTS` error-checking macro
- PR #1092 Fix select_dtype docstring
- PR #1111 Added cudf::table
- PR #1108 Sorting for datetime columns
- PR #1120 Return a `Series` (not a `Column`) from `Series.cat.set_categories()`
- PR #1128 CSV Reader: The last data row does not need to be line terminated
- PR #1183 Bump Arrow version to 0.12.1
- PR #1208 Default to CXX11_ABI=ON
- PR #1252 Fix NVStrings dependencies for cuda 9.2 and 10.0

## Bug Fixes

- PR #821 Fix flake8 issues revealed by flake8 update
- PR #808 Resolved renamed `d_columns_valids` variable name
- PR #820 CSV Reader: fix the issue where reader adds additional rows when file uses \r\n as a line terminator
- PR #780 CSV Reader: Fix scientific notation parsing and null values for empty quotes
- PR #815 CSV Reader: Fix data parsing when tabs are present in the input CSV file
- PR #850 Fix bug where left joins where the left df has 0 rows causes a crash
- PR #861 Fix memory leak by preserving the boolean mask index
- PR #875 Handle unnamed indexes in to/from arrow functions
- PR #877 Fix ingest of 1 row arrow tables in from arrow function
- PR #876 Added missing `<type_traits>` include
- PR #889 Deleted test_rmm.py which has now moved to RMM repo
- PR #866 Merge v0.5.1 numpy ABI hotfix into 0.6
- PR #917 value_counts return int type on empty columns
- PR #611 Renamed `gdf_reduce_optimal_output_size()` -> `gdf_reduction_get_intermediate_output_size()`
- PR #923 fix index for negative slicing for cudf dataframe and series
- PR #927 CSV Reader: Fix category GDF_CATEGORY hashes not being computed properly
- PR #921 CSV Reader: Fix parsing errors with delim_whitespace, quotations in the header row, unnamed columns
- PR #933 Fix handling objects of all nulls in series creation
- PR #940 CSV Reader: Fix an issue where the last data row is missing when using byte_range
- PR #945 CSV Reader: Fix incorrect datetime64 when milliseconds or space separator are used
- PR #959 Groupby: Problem with column name lookup
- PR #950 Converting dataframe/recarry with non-contiguous arrays
- PR #963 CSV Reader: Fix another issue with missing data rows when using byte_range
- PR #999 Fix 0 sized kernel launches and empty sort_index exception
- PR #993 Fix dtype in selecting 0 rows from objects
- PR #1009 Fix performance regression in `to_pandas` method on DataFrame
- PR #1008 Remove custom dask communication approach
- PR #1001 CSV Reader: Fix a memory access error when reading a large (>2GB) file with date columns
- PR #1019 Binary Ops: Fix error when one input column has null mask but other doesn't
- PR #1014 CSV Reader: Fix false positives in bool value detection
- PR #1034 CSV Reader: Fix parsing floating point precision and leading zero exponents
- PR #1044 CSV Reader: Fix a segfault when byte range aligns with a page
- PR #1058 Added support for `DataFrame.loc[scalar]`
- PR #1060 Fix column creation with all valid nan values
- PR #1073 CSV Reader: Fix an issue where a column name includes the return character
- PR #1090 Updating Doxygen Comments
- PR #1080 Fix dtypes returned from loc / iloc because of lists
- PR #1102 CSV Reader: Minor fixes and memory usage improvements
- PR #1174: Fix release script typo
- PR #1137 Add prebuild script for CI
- PR #1118 Enhanced the `DataFrame.from_records()` feature
- PR #1129 Fix join performance with index parameter from using numpy array
- PR #1145 Issue with .agg call on multi-column dataframes
- PR #908 Some testing code cleanup
- PR #1167 Fix issue with null_count not being set after inplace fillna()
- PR #1184 Fix iloc performance regression
- PR #1185 Support left_on/right_on and also on=str in merge
- PR #1200 Fix allocating bitmasks with numba instead of rmm in allocate_mask function
- PR #1213 Fix bug with csv reader requesting subset of columns using wrong datatype
- PR #1223 gpuCI: Fix label on rapidsai channel on gpu build scripts
- PR #1242 Add explicit Thrust exec policy to fix NVCATEGORY_TEST segfault on some platforms
- PR #1246 Fix categorical tests that failed due to bad implicit type conversion
- PR #1255 Fix overwriting conda package main label uploads
- PR #1259 Add dlpack includes to pip build


# cuDF 0.5.1 (05 Feb 2019)

## Bug Fixes

- PR #842 Avoid using numpy via cimport to prevent ABI issues in Cython compilation


# cuDF 0.5.0 (28 Jan 2019)

## New Features

- PR #722 Add bzip2 decompression support to `read_csv()`
- PR #693 add ZLIB-based GZIP/ZIP support to `read_csv_strings()`
- PR #411 added null support to gdf_order_by (new API) and cudf_table::sort
- PR #525 Added GitHub Issue templates for bugs, documentation, new features, and questions
- PR #501 CSV Reader: Add support for user-specified decimal point and thousands separator to read_csv_strings()
- PR #455 CSV Reader: Add support for user-specified decimal point and thousands separator to read_csv()
- PR #439 add `DataFrame.drop` method similar to pandas
- PR #356 add `DataFrame.transpose` method and `DataFrame.T` property similar to pandas
- PR #505 CSV Reader: Add support for user-specified boolean values
- PR #350 Implemented Series replace function
- PR #490 Added print_env.sh script to gather relevant environment details when reporting cuDF issues
- PR #474 add ZLIB-based GZIP/ZIP support to `read_csv()`
- PR #547 Added melt similar to `pandas.melt()`
- PR #491 Add CI test script to check for updates to CHANGELOG.md in PRs
- PR #550 Add CI test script to check for style issues in PRs
- PR #558 Add CI scripts for cpu-based conda and gpu-based test builds
- PR #524 Add Boolean Indexing
- PR #564 Update python `sort_values` method to use updated libcudf `gdf_order_by` API
- PR #509 CSV Reader: Input CSV file can now be passed in as a text or a binary buffer
- PR #607 Add `__iter__` and iteritems to DataFrame class
- PR #643 added a new api gdf_replace_nulls that allows a user to replace nulls in a column

## Improvements

- PR #426 Removed sort-based groupby and refactored existing groupby APIs. Also improves C++/CUDA compile time.
- PR #461 Add `CUDF_HOME` variable in README.md to replace relative pathing.
- PR #472 RMM: Created centralized rmm::device_vector alias and rmm::exec_policy
- PR #500 Improved the concurrent hash map class to support partitioned (multi-pass) hash table building.
- PR #454 Improve CSV reader docs and examples
- PR #465 Added templated C++ API for RMM to avoid explicit cast to `void**`
- PR #513 `.gitignore` tweaks
- PR #521 Add `assert_eq` function for testing
- PR #502 Simplify Dockerfile for local dev, eliminate old conda/pip envs
- PR #549 Adds `-rdynamic` compiler flag to nvcc for Debug builds
- PR #472 RMM: Created centralized rmm::device_vector alias and rmm::exec_policy
- PR #577 Added external C++ API for scatter/gather functions
- PR #500 Improved the concurrent hash map class to support partitioned (multi-pass) hash table building
- PR #583 Updated `gdf_size_type` to `int`
- PR #500 Improved the concurrent hash map class to support partitioned (multi-pass) hash table building
- PR #617 Added .dockerignore file. Prevents adding stale cmake cache files to the docker container
- PR #658 Reduced `JOIN_TEST` time by isolating overflow test of hash table size computation
- PR #664 Added Debuging instructions to README
- PR #651 Remove noqa marks in `__init__.py` files
- PR #671 CSV Reader: uncompressed buffer input can be parsed without explicitly specifying compression as None
- PR #684 Make RMM a submodule
- PR #718 Ensure sum, product, min, max methods pandas compatibility on empty datasets
- PR #720 Refactored Index classes to make them more Pandas-like, added CategoricalIndex
- PR #749 Improve to_arrow and from_arrow Pandas compatibility
- PR #766 Remove TravisCI references, remove unused variables from CMake, fix ARROW_VERSION in Cmake
- PR #773 Add build-args back to Dockerfile and handle dependencies based on environment yml file
- PR #781 Move thirdparty submodules to root and symlink in /cpp
- PR #843 Fix broken cudf/python API examples, add new methods to the API index

## Bug Fixes

- PR #569 CSV Reader: Fix days being off-by-one when parsing some dates
- PR #531 CSV Reader: Fix incorrect parsing of quoted numbers
- PR #465 Added templated C++ API for RMM to avoid explicit cast to `void**`
- PR #473 Added missing <random> include
- PR #478 CSV Reader: Add api support for auto column detection, header, mangle_dupe_cols, usecols
- PR #495 Updated README to correct where cffi pytest should be executed
- PR #501 Fix the intermittent segfault caused by the `thousands` and `compression` parameters in the csv reader
- PR #502 Simplify Dockerfile for local dev, eliminate old conda/pip envs
- PR #512 fix bug for `on` parameter in `DataFrame.merge` to allow for None or single column name
- PR #511 Updated python/cudf/bindings/join.pyx to fix cudf merge printing out dtypes
- PR #513 `.gitignore` tweaks
- PR #521 Add `assert_eq` function for testing
- PR #537 Fix CMAKE_CUDA_STANDARD_REQURIED typo in CMakeLists.txt
- PR #447 Fix silent failure in initializing DataFrame from generator
- PR #545 Temporarily disable csv reader thousands test to prevent segfault (test re-enabled in PR #501)
- PR #559 Fix Assertion error while using `applymap` to change the output dtype
- PR #575 Update `print_env.sh` script to better handle missing commands
- PR #612 Prevent an exception from occuring with true division on integer series.
- PR #630 Fix deprecation warning for `pd.core.common.is_categorical_dtype`
- PR #622 Fix Series.append() behaviour when appending values with different numeric dtype
- PR #603 Fix error while creating an empty column using None.
- PR #673 Fix array of strings not being caught in from_pandas
- PR #644 Fix return type and column support of dataframe.quantile()
- PR #634 Fix create `DataFrame.from_pandas()` with numeric column names
- PR #654 Add resolution check for GDF_TIMESTAMP in Join
- PR #648 Enforce one-to-one copy required when using `numba>=0.42.0`
- PR #645 Fix cmake build type handling not setting debug options when CMAKE_BUILD_TYPE=="Debug"
- PR #669 Fix GIL deadlock when launching multiple python threads that make Cython calls
- PR #665 Reworked the hash map to add a way to report the destination partition for a key
- PR #670 CMAKE: Fix env include path taking precedence over libcudf source headers
- PR #674 Check for gdf supported column types
- PR #677 Fix 'gdf_csv_test_Dates' gtest failure due to missing nrows parameter
- PR #604 Fix the parsing errors while reading a csv file using `sep` instead of `delimiter`.
- PR #686 Fix converting nulls to NaT values when converting Series to Pandas/Numpy
- PR #689 CSV Reader: Fix behavior with skiprows+header to match pandas implementation
- PR #691 Fixes Join on empty input DFs
- PR #706 CSV Reader: Fix broken dtype inference when whitespace is in data
- PR #717 CSV reader: fix behavior when parsing a csv file with no data rows
- PR #724 CSV Reader: fix build issue due to parameter type mismatch in a std::max call
- PR #734 Prevents reading undefined memory in gpu_expand_mask_bits numba kernel
- PR #747 CSV Reader: fix an issue where CUDA allocations fail with some large input files
- PR #750 Fix race condition for handling NVStrings in CMake
- PR #719 Fix merge column ordering
- PR #770 Fix issue where RMM submodule pointed to wrong branch and pin other to correct branches
- PR #778 Fix hard coded ABI off setting
- PR #784 Update RMM submodule commit-ish and pip paths
- PR #794 Update `rmm::exec_policy` usage to fix segmentation faults when used as temprory allocator.
- PR #800 Point git submodules to branches of forks instead of exact commits


# cuDF 0.4.0 (05 Dec 2018)

## New Features

- PR #398 add pandas-compatible `DataFrame.shape()` and `Series.shape()`
- PR #394 New documentation feature "10 Minutes to cuDF"
- PR #361 CSV Reader: Add support for strings with delimiters

## Improvements

 - PR #436 Improvements for type_dispatcher and wrapper structs
 - PR #429 Add CHANGELOG.md (this file)
 - PR #266 use faster CUDA-accelerated DataFrame column/Series concatenation.
 - PR #379 new C++ `type_dispatcher` reduces code complexity in supporting many data types.
 - PR #349 Improve performance for creating columns from memoryview objects
 - PR #445 Update reductions to use type_dispatcher. Adds integer types support to sum_of_squares.
 - PR #448 Improve installation instructions in README.md
 - PR #456 Change default CMake build to Release, and added option for disabling compilation of tests

## Bug Fixes

 - PR #444 Fix csv_test CUDA too many resources requested fail.
 - PR #396 added missing output buffer in validity tests for groupbys.
 - PR #408 Dockerfile updates for source reorganization
 - PR #437 Add cffi to Dockerfile conda env, fixes "cannot import name 'librmm'"
 - PR #417 Fix `map_test` failure with CUDA 10
 - PR #414 Fix CMake installation include file paths
 - PR #418 Properly cast string dtypes to programmatic dtypes when instantiating columns
 - PR #427 Fix and tests for Concatenation illegal memory access with nulls


# cuDF 0.3.0 (23 Nov 2018)

## New Features

 - PR #336 CSV Reader string support

## Improvements

 - PR #354 source code refactored for better organization. CMake build system overhaul. Beginning of transition to Cython bindings.
 - PR #290 Add support for typecasting to/from datetime dtype
 - PR #323 Add handling pyarrow boolean arrays in input/out, add tests
 - PR #325 GDF_VALIDITY_UNSUPPORTED now returned for algorithms that don't support non-empty valid bitmasks
 - PR #381 Faster InputTooLarge Join test completes in ms rather than minutes.
 - PR #373 .gitignore improvements
 - PR #367 Doc cleanup & examples for DataFrame methods
 - PR #333 Add Rapids Memory Manager documentation
 - PR #321 Rapids Memory Manager adds file/line location logging and convenience macros
 - PR #334 Implement DataFrame `__copy__` and `__deepcopy__`
 - PR #271 Add NVTX ranges to pygdf
 - PR #311 Document system requirements for conda install

## Bug Fixes

 - PR #337 Retain index on `scale()` function
 - PR #344 Fix test failure due to PyArrow 0.11 Boolean handling
 - PR #364 Remove noexcept from managed_allocator;  CMakeLists fix for NVstrings
 - PR #357 Fix bug that made all series be considered booleans for indexing
 - PR #351 replace conda env configuration for developers
 - PRs #346 #360 Fix CSV reading of negative numbers
 - PR #342 Fix CMake to use conda-installed nvstrings
 - PR #341 Preserve categorical dtype after groupby aggregations
 - PR #315 ReadTheDocs build update to fix missing libcuda.so
 - PR #320 FIX out-of-bounds access error in reductions.cu
 - PR #319 Fix out-of-bounds memory access in libcudf count_valid_bits
 - PR #303 Fix printing empty dataframe


# cuDF 0.2.0 and cuDF 0.1.0

These were initial releases of cuDF based on previously separate pyGDF and libGDF libraries.<|MERGE_RESOLUTION|>--- conflicted
+++ resolved
@@ -20,13 +20,10 @@
 - PR #2316 Unique, nunique, and value_counts for datetime columns
 - PR #2337 Add Java support for slicing a ColumnVector
 - PR #2049 Implemented merge functionality
-<<<<<<< HEAD
 - PR #2368 Full cudf+dask Parquet Support
-=======
 - PR #2380 New cudf::is_sorted checks whether cudf::table is sorted
 - PR #2356 Java column vector standard deviation support
 - PR #2415 Revamp `value_counts` to use groupby count series of any type
->>>>>>> cd9fff95
 
 ## Improvements
 
