--- conflicted
+++ resolved
@@ -384,12 +384,9 @@
         # datatype of pyarrow scalar is correct by construction.
         return Column(plc.Column.from_scalar(plc.interop.from_arrow(self.value), 1))
 
-<<<<<<< HEAD
     def as_pylibcudf_ast(self):
         return plc.expressions.Literal(plc.interop.from_arrow(self.value))
 
-=======
->>>>>>> e6d412cb
     def collect_agg(self, *, depth: int) -> AggInfo:
         """Collect information about aggregations in groupbys."""
         return AggInfo([])
@@ -1486,7 +1483,7 @@
         pl_expr.Operator.LogicalOr: plc.binaryop.BinaryOperator.LOGICAL_OR,
     }
 
-    _PLC_AST_MAPPING: dict[pl_expr.Operator, plc.binaryop.BinaryOperator] = {
+    _PLC_AST_MAPPING: ClassVar[dict[pl_expr.Operator, plc.binaryop.BinaryOperator]] = {
         pl_expr.Operator.Eq: plc.expressions.ASTOperator.EQUAL,
         # pl_expr.Operator.EqValidity: plc.binaryop.BinaryOperator.NULL_EQUALS,
         pl_expr.Operator.NotEq: plc.expressions.ASTOperator.NOT_EQUAL,
@@ -1502,7 +1499,6 @@
         # pl_expr.Operator.TrueDivide: plc.binaryop.BinaryOperator.TRUE_DIV,
         # pl_expr.Operator.FloorDivide: plc.binaryop.BinaryOperator.FLOOR_DIV,
         # pl_expr.Operator.Modulus: plc.binaryop.BinaryOperator.PYMOD,
-
         # TODO: is this right? bitwise_and and bitwise_or don't produce
         # booleans at the end
         # I think regular evaluation forces the boolean dtype by passing
@@ -1511,7 +1507,6 @@
         # pl_expr.Operator.Or: plc.expressions.ASTOperator.BITWISE_OR,
         pl_expr.Operator.And: plc.expressions.ASTOperator.LOGICAL_AND,
         pl_expr.Operator.Or: plc.expressions.ASTOperator.LOGICAL_OR,
-
         pl_expr.Operator.Xor: plc.expressions.ASTOperator.BITWISE_XOR,
         pl_expr.Operator.LogicalAnd: plc.expressions.ASTOperator.LOGICAL_AND,
         pl_expr.Operator.LogicalOr: plc.expressions.ASTOperator.LOGICAL_OR,
@@ -1547,7 +1542,9 @@
         if any(op is None for op in operands):
             return None
         # TODO: make sure that this is robust to argument order
-        if isinstance(self.children[0], Col) and not isinstance(self.children[1], Literal):
+        if isinstance(self.children[0], Col) and not isinstance(
+            self.children[1], Literal
+        ):
             # libcudf can only do operations with a ColumnNameReference
             # against a literal
             return None
