--- conflicted
+++ resolved
@@ -1,18 +1,15 @@
 # Copyright (c) 2019-2020, NVIDIA CORPORATION.
 
 import numpy as np
+
+from cudf._libxx.io.types cimport *
 
 from libc.stdint cimport int32_t, uint32_t, int64_t
 from libcpp cimport bool
 from libcpp.pair cimport pair
 from libcpp.vector cimport vector
 from libcpp.memory cimport unique_ptr
-<<<<<<< HEAD
-from cudf._libxx.io.types cimport *
-=======
 from libcpp.string cimport string
-from libcpp.pair cimport pair
->>>>>>> 61255171
 
 from rmm._lib.device_buffer cimport device_buffer, DeviceBuffer, move
 
@@ -318,16 +315,12 @@
     cdef unique_ptr[table] move(unique_ptr[table])
     cdef unique_ptr[aggregation] move(unique_ptr[aggregation])
     cdef vector[unique_ptr[column]] move(vector[unique_ptr[column]])
-<<<<<<< HEAD
-    cdef device_buffer move(device_buffer)
-    cdef table_with_metadata move(table_with_metadata)
-=======
     cdef pair[unique_ptr[table], vector[size_type]] move(
         pair[unique_ptr[table], vector[size_type]])
     cdef device_buffer move(device_buffer)
+    cdef table_with_metadata move(table_with_metadata)
     cdef unique_ptr[scalar] move(unique_ptr[scalar])
     cdef pair[unique_ptr[device_buffer], size_type] move(
         pair[unique_ptr[device_buffer], size_type]
     )
-    cdef column_contents move(column_contents)
->>>>>>> 61255171
+    cdef column_contents move(column_contents)