# Copyright (c) 2019-2020, NVIDIA CORPORATION.
import pickle
import warnings

import cupy
import numpy as np
import pandas as pd
import pyarrow as pa

import cudf
from cudf import _lib as libcudf
from cudf._lib import string_casting as str_cast
from cudf._lib.column import Column
from cudf._lib.nvtext.edit_distance import edit_distance as cpp_edit_distance
from cudf._lib.nvtext.generate_ngrams import (
    generate_character_ngrams as cpp_generate_character_ngrams,
    generate_ngrams as cpp_generate_ngrams,
)
from cudf._lib.nvtext.ngrams_tokenize import (
    ngrams_tokenize as cpp_ngrams_tokenize,
)
from cudf._lib.nvtext.normalize import (
    normalize_characters as cpp_normalize_characters,
    normalize_spaces as cpp_normalize_spaces,
)
from cudf._lib.nvtext.replace import (
    filter_tokens as cpp_filter_tokens,
    replace_tokens as cpp_replace_tokens,
)
from cudf._lib.nvtext.stemmer import (
    LetterType,
    is_letter as cpp_is_letter,
    is_letter_multi as cpp_is_letter_multi,
    porter_stemmer_measure as cpp_porter_stemmer_measure,
)
from cudf._lib.nvtext.subword_tokenize import (
    subword_tokenize as cpp_subword_tokenize,
)
from cudf._lib.nvtext.tokenize import (
    character_tokenize as cpp_character_tokenize,
    count_tokens as cpp_count_tokens,
    detokenize as cpp_detokenize,
    tokenize as cpp_tokenize,
)
from cudf._lib.nvtx import annotate
from cudf._lib.scalar import Scalar, as_scalar
from cudf._lib.strings.attributes import (
    code_points as cpp_code_points,
    count_bytes as cpp_count_bytes,
    count_characters as cpp_count_characters,
)
from cudf._lib.strings.capitalize import (
    capitalize as cpp_capitalize,
    title as cpp_title,
)
from cudf._lib.strings.case import (
    swapcase as cpp_swapcase,
    to_lower as cpp_to_lower,
    to_upper as cpp_to_upper,
)
from cudf._lib.strings.char_types import (
    filter_alphanum as cpp_filter_alphanum,
    is_alnum as cpp_is_alnum,
    is_alpha as cpp_is_alpha,
    is_decimal as cpp_is_decimal,
    is_digit as cpp_is_digit,
    is_float as cpp_is_float,
    is_integer as cpp_is_integer,
    is_lower as cpp_is_lower,
    is_numeric as cpp_is_numeric,
    is_space as cpp_isspace,
    is_upper as cpp_is_upper,
)
from cudf._lib.strings.combine import (
    concatenate as cpp_concatenate,
    join as cpp_join,
)
from cudf._lib.strings.contains import (
    contains_re as cpp_contains_re,
    count_re as cpp_count_re,
    match_re as cpp_match_re,
)
from cudf._lib.strings.convert.convert_urls import (
    url_decode as cpp_url_decode,
    url_encode as cpp_url_encode,
)
from cudf._lib.strings.extract import extract as cpp_extract
from cudf._lib.strings.find import (
    contains as cpp_contains,
    endswith as cpp_endswith,
    endswith_multiple as cpp_endswith_multiple,
    find as cpp_find,
    rfind as cpp_rfind,
    startswith as cpp_startswith,
    startswith_multiple as cpp_startswith_multiple,
)
from cudf._lib.strings.findall import findall as cpp_findall
from cudf._lib.strings.padding import (
    PadSide,
    center as cpp_center,
    ljust as cpp_ljust,
    pad as cpp_pad,
    rjust as cpp_rjust,
    zfill as cpp_zfill,
)
from cudf._lib.strings.replace import (
    insert as cpp_string_insert,
    replace as cpp_replace,
    replace_multi as cpp_replace_multi,
    slice_replace as cpp_slice_replace,
)
from cudf._lib.strings.replace_re import (
    replace_multi_re as cpp_replace_multi_re,
    replace_re as cpp_replace_re,
    replace_with_backrefs as cpp_replace_with_backrefs,
)
from cudf._lib.strings.split.partition import (
    partition as cpp_partition,
    rpartition as cpp_rpartition,
)
from cudf._lib.strings.split.split import (
    rsplit as cpp_rsplit,
    split as cpp_split,
)
from cudf._lib.strings.strip import (
    lstrip as cpp_lstrip,
    rstrip as cpp_rstrip,
    strip as cpp_strip,
)
from cudf._lib.strings.substring import (
    get as cpp_string_get,
    slice_from as cpp_slice_from,
    slice_strings as cpp_slice_strings,
)
from cudf._lib.strings.translate import translate as cpp_translate
from cudf._lib.strings.wrap import wrap as cpp_wrap
from cudf.core.buffer import Buffer
from cudf.core.column import column, datetime
from cudf.core.column.methods import ColumnMethodsMixin
from cudf.utils import utils
from cudf.utils.docutils import copy_docstring
from cudf.utils.dtypes import (
    can_convert_to_column,
    is_list_dtype,
    is_scalar,
    is_string_dtype,
)

_str_to_numeric_typecast_functions = {
    np.dtype("int8"): str_cast.stoi8,
    np.dtype("int16"): str_cast.stoi16,
    np.dtype("int32"): str_cast.stoi,
    np.dtype("int64"): str_cast.stol,
    np.dtype("uint8"): str_cast.stoui8,
    np.dtype("uint16"): str_cast.stoui16,
    np.dtype("uint32"): str_cast.stoui,
    np.dtype("uint64"): str_cast.stoul,
    np.dtype("float32"): str_cast.stof,
    np.dtype("float64"): str_cast.stod,
    np.dtype("bool"): str_cast.to_booleans,
    # TODO: support Date32 UNIX days
    # np.dtype("datetime64[D]"): str_cast.timestamp2int,
    np.dtype("datetime64[s]"): str_cast.timestamp2int,
    np.dtype("datetime64[ms]"): str_cast.timestamp2int,
    np.dtype("datetime64[us]"): str_cast.timestamp2int,
    np.dtype("datetime64[ns]"): str_cast.timestamp2int,
}

_numeric_to_str_typecast_functions = {
    np.dtype("int8"): str_cast.i8tos,
    np.dtype("int16"): str_cast.i16tos,
    np.dtype("int32"): str_cast.itos,
    np.dtype("int64"): str_cast.ltos,
    np.dtype("uint8"): str_cast.ui8tos,
    np.dtype("uint16"): str_cast.ui16tos,
    np.dtype("uint32"): str_cast.uitos,
    np.dtype("uint64"): str_cast.ultos,
    np.dtype("float32"): str_cast.ftos,
    np.dtype("float64"): str_cast.dtos,
    np.dtype("bool"): str_cast.from_booleans,
    # TODO: support Date32 UNIX days
    # np.dtype("datetime64[D]"): str_cast.int2timestamp,
    np.dtype("datetime64[s]"): str_cast.int2timestamp,
    np.dtype("datetime64[ms]"): str_cast.int2timestamp,
    np.dtype("datetime64[us]"): str_cast.int2timestamp,
    np.dtype("datetime64[ns]"): str_cast.int2timestamp,
}


class StringMethods(ColumnMethodsMixin):
    def __init__(self, column, parent=None):
        """
        Vectorized string functions for Series and Index.

        This mimics pandas ``df.str`` interface. nulls stay null
        unless handled otherwise by a particular method.
        Patterned after Python’s string methods, with some
        inspiration from R’s stringr package.
        """
        value_type = (
            column.dtype.leaf_type if is_list_dtype(column) else column.dtype
        )
        if not is_string_dtype(value_type):
            raise AttributeError(
                "Can only use .str accessor with string values"
            )
        self._column = column
        self._parent = parent

    def htoi(self):
        """
        Returns integer value represented by each hex string.
        String is interpretted to have hex (base-16) characters.

        Returns
        -------
        Series/Index of str dtype

        Examples
        --------
        >>> import cudf
        >>> s = cudf.Series(["1234", "ABCDEF", "1A2", "cafe"])
        >>> s.str.htoi()
        0        4660
        1    11259375
        2         418
        3       51966
        dtype: int64
        """

        out = str_cast.htoi(self._column)

        return self._return_or_inplace(out, inplace=False)

    def ip2int(self):
        """
        This converts ip strings to integers

        Returns
        -------
        Series/Index of str dtype

        Examples
        --------
        >>> import cudf
        >>> s = cudf.Series(["12.168.1.1", "10.0.0.1"])
        >>> s.str.ip2int()
        0    212336897
        1    167772161
        dtype: int64

        Returns 0's if any string is not an IP.

        >>> s = cudf.Series(["12.168.1.1", "10.0.0.1", "abc"])
        >>> s.str.ip2int()
        0    212336897
        1    167772161
        2            0
        dtype: int64
        """

        out = str_cast.ip2int(self._column)

        return self._return_or_inplace(out, inplace=False)

    def __getitem__(self, key):
        if isinstance(key, slice):
            return self.slice(start=key.start, stop=key.stop, step=key.step)
        else:
            return self.get(key)

    def len(self, **kwargs):
        """
        Computes the length of each element in the Series/Index.

        Returns : Series or Index of int
            A Series or Index of integer values
            indicating the length of each element in the Series or Index.

        Examples
        --------
        >>> import cudf
        >>> s = cudf.Series(["dog", "", "\\n", None])
        >>> s.str.len()
        0       3
        1       0
        2       1
        3    null
        dtype: int32
        """

        return self._return_or_inplace(
            cpp_count_characters(self._column), **kwargs,
        )

    def byte_count(self, **kwargs):
        """
        Computes the number of bytes of each string in the Series/Index.

        Returns : Series or Index of int
            A Series or Index of integer values
            indicating the number of bytes of each strings in the
            Series or Index.

        Examples
        --------
        >>> import cudf
        >>> s = cudf.Series(["abc","d","ef"])
        >>> s.str.byte_count()
        0    3
        1    1
        2    2
        dtype: int32
        >>> s = cudf.Series(["Hello", "Bye", "Thanks 😊"])
        >>> s.str.byte_count()
        0     5
        1     3
        2    11
        dtype: int32
        """
        return self._return_or_inplace(
            cpp_count_bytes(self._column), **kwargs,
        )

    def cat(self, others=None, sep=None, na_rep=None, **kwargs):
        """
        Concatenate strings in the Series/Index with given separator.

        If ``others`` is specified, this function concatenates the Series/Index
        and elements of others element-wise. If others is not passed, then all
        values in the Series/Index are concatenated into a single string with
        a given sep.

        Parameters
        ----------
            others : Series or List of str
                Strings to be appended.
                The number of strings must match ``size()`` of this instance.
                This must be either a Series of string dtype or a Python
                list of strings.

            sep : str
                If specified, this separator will be appended to each string
                before appending the others.

            na_rep : str
                This character will take the place of any null strings
                (not empty strings) in either list.

                -  If ``na_rep`` is ``None``, and ``others`` is ``None``,
                   missing values in the Series/Index are
                   omitted from the result.

                -  If ``na_rep`` is ``None``, and ``others`` is
                   not ``None``, a row containing a missing value
                   in any of the columns (before concatenation)
                   will have a missing value in the result.

        Returns
        -------
        concat : str or Series/Index of str dtype
            If ``others`` is ``None``, ``str`` is returned,
            otherwise a ``Series/Index`` (same type as caller)
            of str dtype is returned.

        Examples
        --------
        >>> import cudf
        >>> s = cudf.Series(['a', 'b', None, 'd'])
        >>> s.str.cat(sep=' ')
        'a b d'

        By default, NA values in the Series are ignored. Using na_rep, they
        can be given a representation:

        >>> s.str.cat(sep=' ', na_rep='?')
        'a b ? d'

        If others is specified, corresponding values are concatenated with
        the separator. Result will be a Series of strings.

        >>> s.str.cat(['A', 'B', 'C', 'D'], sep=',')
        0     a,A
        1     b,B
        2    None
        3     d,D
        dtype: object

        Missing values will remain missing in the result, but can again be
        represented using na_rep

        >>> s.str.cat(['A', 'B', 'C', 'D'], sep=',', na_rep='-')
        0    a,A
        1    b,B
        2    -,C
        3    d,D
        dtype: object

        If sep is not specified, the values are concatenated without
        separation.

        >>> s.str.cat(['A', 'B', 'C', 'D'], na_rep='-')
        0    aA
        1    bB
        2    -C
        3    dD
        dtype: object
        """

        if sep is None:
            sep = ""

        if others is None:
            data = cpp_join(
                self._column, as_scalar(sep), as_scalar(na_rep, "str")
            )
        else:
            other_cols = _get_cols_list(others)
            all_cols = [self._column] + other_cols
            data = cpp_concatenate(
                cudf.DataFrame(
                    {index: value for index, value in enumerate(all_cols)}
                ),
                as_scalar(sep),
                as_scalar(na_rep, "str"),
            )

        if len(data) == 1 and data.null_count == 1:
            data = [""]
        out = self._return_or_inplace(data, **kwargs)
        if len(out) == 1 and others is None:
            if isinstance(out, StringColumn):
                out = out[0]
            else:
                out = out.iloc[0]
        return out

    def join(self, sep):
        """
        Join lists contained as elements in the Series/Index with passed
        delimiter.

        Raises : NotImplementedError
            Columns of arrays / lists are not yet supported.
        """
        raise NotImplementedError(
            "Columns of arrays / lists are not yet " "supported"
        )

    def extract(self, pat, flags=0, expand=True, **kwargs):
        """
        Extract capture groups in the regex `pat` as columns in a DataFrame.

        For each subject string in the Series, extract groups from the first
        match of regular expression `pat`.

        Parameters
        ----------
        pat : str
            Regular expression pattern with capturing groups.
        expand : bool, default True
            If True, return DataFrame with on column per capture group.
            If False, return a Series/Index if there is one capture group or
            DataFrame if there are multiple capture groups.

        Returns
        -------
        DataFrame or Series/Index
            A DataFrame with one row for each subject string, and one column
            for each group. If `expand=False` and `pat` has only one capture
            group, then return a Series/Index.

        Notes
        -----
        The `flags` parameter is not yet supported and will raise a
        NotImplementedError if anything other than the default value is passed.

        Examples
        --------
        >>> import cudf
        >>> s = cudf.Series(['a1', 'b2', 'c3'])
        >>> s.str.extract(r'([ab])(\d)')                                # noqa W605
              0     1
        0     a     1
        1     b     2
        2  None  None

        A pattern with one group will return a DataFrame with one
        column if expand=True.

        >>> s.str.extract(r'[ab](\d)', expand=True)                     # noqa W605
              0
        0     1
        1     2
        2  None

        A pattern with one group will return a Series if expand=False.

        >>> s.str.extract(r'[ab](\d)', expand=False)                    # noqa W605
        0       1
        1       2
        2    None
        dtype: object
        """
        if flags != 0:
            raise NotImplementedError("`flags` parameter is not yet supported")

        out = cpp_extract(self._column, pat)
        if out._num_columns == 1 and expand is False:
            return self._return_or_inplace(out._columns[0], **kwargs)
        else:
            kwargs.setdefault("expand", expand)
            return self._return_or_inplace(out, **kwargs)

    def contains(
        self, pat, case=True, flags=0, na=np.nan, regex=True, **kwargs
    ):
        """
        Test if pattern or regex is contained within a string of a Series or
        Index.

        Return boolean Series or Index based on whether a given pattern or
        regex is contained within a string of a Series or Index.

        Parameters
        ----------
        pat : str
            Character sequence or regular expression.
        regex : bool, default True
            If True, assumes the pattern is a regular expression.
            If False, treats the pattern as a literal string.

        Returns
        -------
        Series/Index of bool dtype
            A Series/Index of boolean dtype indicating whether the given
            pattern is contained within the string of each element of the
            Series/Index.

        Notes
        -----
        The parameters `case`, `flags`, and `na` are not yet supported and
        will raise a NotImplementedError if anything other than the default
        value is set.

        Examples
        --------
        >>> import cudf
        >>> s1 = cudf.Series(['Mouse', 'dog', 'house and parrot', '23', None])
        >>> s1
        0               Mouse
        1                 dog
        2    house and parrot
        3                  23
        4                None
        dtype: object
        >>> s1.str.contains('og', regex=False)
        0    False
        1     True
        2    False
        3    False
        4     null
        dtype: bool

        Returning an Index of booleans using only a literal pattern.

        >>> data = ['Mouse', 'dog', 'house and parrot', '23.0', np.NaN]
        >>> ind = cudf.core.index.StringIndex(data)
        >>> ind.str.contains('23', regex=False)
        Index(['False', 'False', 'False', 'True', 'null'], dtype='object')

        Returning ‘house’ or ‘dog’ when either expression occurs in a string.

        >>> s1.str.contains('house|dog', regex=True)
        0    False
        1     True
        2     True
        3    False
        4     null
        dtype: bool

        Returning any digit using regular expression.

        >>> s1.str.contains('\d', regex=True)                               # noqa W605
        0    False
        1    False
        2    False
        3     True
        4     null
        dtype: bool

        Ensure ``pat`` is a not a literal pattern when ``regex`` is set
        to True. Note in the following example one might expect
        only `s2[1]` and `s2[3]` to return True. However,
        ‘.0’ as a regex matches any character followed by a 0.

        >>> s2 = cudf.Series(['40', '40.0', '41', '41.0', '35'])
        >>> s2.str.contains('.0', regex=True)
        0     True
        1     True
        2    False
        3     True
        4    False
        dtype: bool
        """
        if case is not True:
            raise NotImplementedError("`case` parameter is not yet supported")
        elif flags != 0:
            raise NotImplementedError("`flags` parameter is not yet supported")
        elif na is not np.nan:
            raise NotImplementedError("`na` parameter is not yet supported")

        return self._return_or_inplace(
            cpp_contains_re(self._column, pat)
            if regex is True
            else cpp_contains(self._column, as_scalar(pat, "str")),
            **kwargs,
        )

    def replace(
        self, pat, repl, n=-1, case=None, flags=0, regex=True, **kwargs
    ):
        """
        Replace occurrences of pattern/regex in the Series/Index with some
        other string. Equivalent to `str.replace()
        <https://docs.python.org/3/library/stdtypes.html#str.replace>`_
        or `re.sub()
        <https://docs.python.org/3/library/re.html#re.sub>`_.

        Parameters
        ----------
        pat : str or list-like
            String(s) to be replaced as a character sequence or regular
            expression.
        repl : str or list-like
            String(s) to be used as replacement.
        n : int, default -1 (all)
            Number of replacements to make from the start.
        regex : bool, default True
            If True, assumes the pattern is a regular expression.
            If False, treats the pattern as a literal string.

        Returns
        -------
        Series/Index of str dtype
            A copy of the object with all matching occurrences of pat replaced
            by repl.

        Notes
        -----
        The parameters `case` and `flags` are not yet supported and will raise
        a `NotImplementedError` if anything other than the default value
        is set.

        Examples
        --------

        >>> import cudf
        >>> s = cudf.Series(['foo', 'fuz', None])
        >>> s
        0     foo
        1     fuz
        2    None
        dtype: object

        When pat is a string and regex is True (the default), the given pat
        is compiled as a regex. When repl is a string, it replaces matching
        regex patterns as with ``re.sub()``. NaN value(s) in the Series
        are left as is:

        >>> s.str.replace('f.', 'ba', regex=True)
        0     bao
        1     baz
        2    None
        dtype: object

        When pat is a string and `regex` is False, every pat is replaced
        with repl as with ``str.replace()``:

        >>> s.str.replace('f.', 'ba', regex=False)
        0     foo
        1     fuz
        2    None
        dtype: object
        """
        if case is not None:
            raise NotImplementedError("`case` parameter is not yet supported")
        if flags != 0:
            raise NotImplementedError("`flags` parameter is not yet supported")

        if can_convert_to_column(pat) and can_convert_to_column(repl):
            warnings.warn(
                "`n` parameter is not supported when "
                "`pat` and `repl` are list-like inputs"
            )

            return self._return_or_inplace(
                cpp_replace_multi_re(
                    self._column, pat, column.as_column(repl, dtype="str")
                )
                if regex
                else cpp_replace_multi(
                    self._column,
                    column.as_column(pat, dtype="str"),
                    column.as_column(repl, dtype="str"),
                ),
                **kwargs,
            )
        # Pandas treats 0 as all
        if n == 0:
            n = -1

        # Pandas forces non-regex replace when pat is a single-character
        return self._return_or_inplace(
            cpp_replace_re(self._column, pat, as_scalar(repl, "str"), n)
            if regex is True and len(pat) > 1
            else cpp_replace(
                self._column, as_scalar(pat, "str"), as_scalar(repl, "str"), n
            ),
            **kwargs,
        )

    def replace_with_backrefs(self, pat, repl, **kwargs):
        """
        Use the ``repl`` back-ref template to create a new string
        with the extracted elements found using the ``pat`` expression.

        Parameters
        ----------
        pat : str
            Regex with groupings to identify extract sections.
            This should not be a compiled regex.
        repl : str
            String template containing back-reference indicators.

        Returns
        -------
        Series/Index of str dtype

        Examples
        --------
        >>> import cudf
        >>> s = cudf.Series(["A543","Z756"])
        >>> s.str.replace_with_backrefs('(\\d)(\\d)', 'V\\2\\1')
        0    AV453
        1    ZV576
        dtype: object
        """
        return self._return_or_inplace(
            cpp_replace_with_backrefs(self._column, pat, repl), **kwargs
        )

    def slice(self, start=None, stop=None, step=None, **kwargs):
        """
        Slice substrings from each element in the Series or Index.

        Parameters
        ----------
        start : int, optional
            Start position for slice operation.
        stop : int, optional
            Stop position for slice operation.
        step : int, optional
            Step size for slice operation.

        Returns
        -------
        Series/Index of str dtype
            Series or Index from sliced substring from
            original string object.

        See also
        --------
        slice_replace
            Replace a slice with a string.

        get
            Return element at position. Equivalent
            to ``Series.str.slice(start=i, stop=i+1)``
            with ``i`` being the position.

        Examples
        --------
        >>> import cudf
        >>> s = cudf.Series(["koala", "fox", "chameleon"])
        >>> s
        0        koala
        1          fox
        2    chameleon
        dtype: object
        >>> s.str.slice(start=1)
        0        oala
        1          ox
        2    hameleon
        dtype: object
        >>> s.str.slice(start=-1)
        0    a
        1    x
        2    n
        dtype: object
        >>> s.str.slice(stop=2)
        0    ko
        1    fo
        2    ch
        dtype: object
        >>> s.str.slice(step=2)
        0      kaa
        1       fx
        2    caeen
        dtype: object
        >>> s.str.slice(start=0, stop=5, step=3)
        0    kl
        1     f
        2    cm
        dtype: object
        """

        return self._return_or_inplace(
            cpp_slice_strings(self._column, start, stop, step), **kwargs,
        )

    def isinteger(self, **kwargs):
        """
        Check whether all characters in each string form integer.

        If a string has zero characters, False is returned for
        that check.

        Returns : Series or Index of bool
            Series or Index of boolean values with the same
            length as the original Series/Index.

        See also
        --------
        isalnum
            Check whether all characters are alphanumeric.

        isalpha
            Check whether all characters are alphabetic.

        isdecimal
            Check whether all characters are decimal.

        isdigit
            Check whether all characters are digits.

        isnumeric
            Check whether all characters are numeric.

        isfloat
            Check whether all characters are float.

        islower
            Check whether all characters are lowercase.

        isspace
            Check whether all characters are whitespace.

        isupper
            Check whether all characters are uppercase.

        Examples
        --------
        >>> import cudf
        >>> s = cudf.Series(["1", "0.1", "+100", "-15", "abc"])
        >>> s.str.isinteger()
        0     True
        1    False
        2     True
        3     True
        4    False
        dtype: bool
        >>> s = cudf.Series(["this is plan text", "", "10 10"])
        >>> s.str.isinteger()
        0    False
        1    False
        2    False
        dtype: bool
        """
        return self._return_or_inplace(cpp_is_integer(self._column), **kwargs)

    def ishex(self, **kwargs):
        """
        Check whether all characters in each string form a hex integer.

        If a string has zero characters, False is returned for
        that check.

        Returns : Series or Index of bool
            Series or Index of boolean values with the same
            length as the original Series/Index.

        See also
        --------
        isdecimal
            Check whether all characters are decimal.

        isdigit
            Check whether all characters are digits.

        isnumeric
            Check whether all characters are numeric.

        isfloat
            Check whether all characters are float.

        Examples
        --------
        >>> import cudf
        >>> s = cudf.Series(["", "123DEF", "0x2D3", "-15", "abc"])
        >>> s.str.ishex()
        0    False
        1     True
        2     True
        3    False
        4     True
        dtype: bool
        """
        return self._return_or_inplace(str_cast.is_hex(self._column), **kwargs)

    def isfloat(self, **kwargs):
        """
        Check whether all characters in each string form floating value.

        If a string has zero characters, False is returned for
        that check.

        Returns : Series or Index of bool
            Series or Index of boolean values with the same
            length as the original Series/Index.

        See also
        --------
        isalnum
            Check whether all characters are alphanumeric.

        isalpha
            Check whether all characters are alphabetic.

        isdecimal
            Check whether all characters are decimal.

        isdigit
            Check whether all characters are digits.

        isinteger
            Check whether all characters are integer.

        isnumeric
            Check whether all characters are numeric.

        islower
            Check whether all characters are lowercase.

        isspace
            Check whether all characters are whitespace.

        isupper
            Check whether all characters are uppercase.

        Examples
        --------
        >>> import cudf
        >>> s = cudf.Series(["1.1", "0.123213", "+0.123", "-100.0001", "234",
        ... "3-"])
        >>> s.str.isfloat()
        0     True
        1     True
        2     True
        3     True
        4     True
        5    False
        dtype: bool
        >>> s = cudf.Series(["this is plain text", "\\t\\n", "9.9", "9.9.9"])
        >>> s.str.isfloat()
        0    False
        1    False
        2     True
        3    False
        dtype: bool
        """
        return self._return_or_inplace(cpp_is_float(self._column), **kwargs)

    def isdecimal(self, **kwargs):
        """
        Check whether all characters in each string are decimal.

        This is equivalent to running the Python string method
        `str.isdecimal()
        <https://docs.python.org/3/library/stdtypes.html#str.isdecimal>`_
        for each element of the Series/Index.
        If a string has zero characters, False is returned for
        that check.

        Returns : Series or Index of bool
            Series or Index of boolean values with the same
            length as the original Series/Index.

        See also
        --------
        isalnum
            Check whether all characters are alphanumeric.

        isalpha
            Check whether all characters are alphabetic.

        isdigit
            Check whether all characters are digits.

        isinteger
            Check whether all characters are integer.

        isnumeric
            Check whether all characters are numeric.

        isfloat
            Check whether all characters are float.

        islower
            Check whether all characters are lowercase.

        isspace
            Check whether all characters are whitespace.

        isupper
            Check whether all characters are uppercase.

        Examples
        --------
        >>> import cudf
        >>> s3 = cudf.Series(['23', '³', '⅕', ''])

        The s3.str.isdecimal method checks for characters used to form
        numbers in base 10.

        >>> s3.str.isdecimal()
        0     True
        1    False
        2    False
        3    False
        dtype: bool
        """
        return self._return_or_inplace(cpp_is_decimal(self._column), **kwargs)

    def isalnum(self, **kwargs):
        """
        Check whether all characters in each string are alphanumeric.

        This is equivalent to running the Python string method
        `str.isalnum()
        <https://docs.python.org/3/library/stdtypes.html#str.isalnum>`_
        for each element of the Series/Index. If a string has zero
        characters, False is returned for that check.

        Equivalent to: ``isalpha() or isdigit() or isnumeric() or isdecimal()``

        Returns : Series or Index of bool
            Series or Index of boolean values with the
            same length as the original Series/Index.

        See also
        --------
        isalpha
            Check whether all characters are alphabetic.

        isdecimal
            Check whether all characters are decimal.

        isdigit
            Check whether all characters are digits.

        isinteger
            Check whether all characters are integer.

        isnumeric
            Check whether all characters are numeric.

        isfloat
            Check whether all characters are float.

        islower
            Check whether all characters are lowercase.

        isspace
            Check whether all characters are whitespace.

        isupper
            Check whether all characters are uppercase.

        Examples
        --------
        >>> import cudf
        >>> s1 = cudf.Series(['one', 'one1', '1', ''])
        >>> s1.str.isalnum()
        0     True
        1     True
        2     True
        3    False
        dtype: bool

        Note that checks against characters mixed with
        any additional punctuation or whitespace will
        evaluate to false for an alphanumeric check.

        >>> s2 = cudf.Series(['A B', '1.5', '3,000'])
        >>> s2.str.isalnum()
        0    False
        1    False
        2    False
        dtype: bool
        """
        return self._return_or_inplace(cpp_is_alnum(self._column), **kwargs)

    def isalpha(self, **kwargs):
        """
        Check whether all characters in each string are alphabetic.

        This is equivalent to running the Python string method
        `str.isalpha()
        <https://docs.python.org/3/library/stdtypes.html#str.isalpha>`_
        for each element of the Series/Index.
        If a string has zero characters, False is returned for that check.

        Returns : Series or Index of bool
            Series or Index of boolean values with the same length
            as the original Series/Index.

        See also
        --------
        isalnum
            Check whether all characters are alphanumeric.

        isdecimal
            Check whether all characters are decimal.

        isdigit
            Check whether all characters are digits.

        isinteger
            Check whether all characters are integer.

        isnumeric
            Check whether all characters are numeric.

        isfloat
            Check whether all characters are float.

        islower
            Check whether all characters are lowercase.

        isspace
            Check whether all characters are whitespace.

        isupper
            Check whether all characters are uppercase.

        Examples
        --------
        >>> import cudf
        >>> s1 = cudf.Series(['one', 'one1', '1', ''])
        >>> s1.str.isalpha()
        0     True
        1    False
        2    False
        3    False
        dtype: bool
        """
        return self._return_or_inplace(cpp_is_alpha(self._column), **kwargs)

    def isdigit(self, **kwargs):
        """
        Check whether all characters in each string are digits.

        This is equivalent to running the Python string method
        `str.isdigit()
        <https://docs.python.org/3/library/stdtypes.html#str.isdigit>`_
        for each element of the Series/Index.
        If a string has zero characters, False is returned
        for that check.

        Returns : Series or Index of bool
            Series or Index of boolean values with the same
            length as the original Series/Index.

        See also
        --------
        isalnum
            Check whether all characters are alphanumeric.

        isalpha
            Check whether all characters are alphabetic.

        isdecimal
            Check whether all characters are decimal.

        isinteger
            Check whether all characters are integer.

        isnumeric
            Check whether all characters are numeric.

        isfloat
            Check whether all characters are float.

        islower
            Check whether all characters are lowercase.

        isspace
            Check whether all characters are whitespace.

        isupper
            Check whether all characters are uppercase.

        Examples
        --------
        >>> import cudf
        >>> s = cudf.Series(['23', '³', '⅕', ''])

        The ``s.str.isdigit`` method is the same as ``s.str.isdecimal`` but
        also includes special digits, like superscripted and
        subscripted digits in unicode.

        >>> s.str.isdigit()
        0     True
        1     True
        2    False
        3    False
        dtype: bool
        """
        return self._return_or_inplace(cpp_is_digit(self._column), **kwargs)

    def isnumeric(self, **kwargs):
        """
        Check whether all characters in each string are numeric.

        This is equivalent to running the Python string method
        `str.isnumeric()
        <https://docs.python.org/3/library/stdtypes.html#str.isnumeric>`_
        for each element of the Series/Index. If a
        string has zero characters, False is returned for that check.

        Returns : Series or Index of bool
            Series or Index of boolean values with the same
            length as the original Series/Index.

        See also
        --------
        isalnum
            Check whether all characters are alphanumeric.

        isalpha
            Check whether all characters are alphabetic.

        isdecimal
            Check whether all characters are decimal.

        isdigit
            Check whether all characters are digits.

        isinteger
            Check whether all characters are integer.

        isfloat
            Check whether all characters are float.

        islower
            Check whether all characters are lowercase.

        isspace
            Check whether all characters are whitespace.

        isupper
            Check whether all characters are uppercase.

        Examples
        --------
        >>> import cudf
        >>> s1 = cudf.Series(['one', 'one1', '1', ''])
        >>> s1.str.isnumeric()
        0    False
        1    False
        2     True
        3    False
        dtype: bool

        The ``s1.str.isnumeric`` method is the same as ``s2.str.isdigit`` but
        also includes other characters that can represent
        quantities such as unicode fractions.

        >>> s2 = pd.Series(['23', '³', '⅕', ''])
        >>> s2.str.isnumeric()
        0     True
        1     True
        2     True
        3    False
        dtype: bool
        """
        return self._return_or_inplace(cpp_is_numeric(self._column), **kwargs)

    def isupper(self, **kwargs):
        """
        Check whether all characters in each string are uppercase.

        This is equivalent to running the Python string method
        `str.isupper()
        <https://docs.python.org/3/library/stdtypes.html#str.isupper>`_
        for each element of the Series/Index.
        If a string has zero characters, False is returned
        for that check.

        Returns : Series or Index of bool
            Series or Index of boolean values with the same
            length as the original Series/Index.

        See also
        --------
        isalnum
            Check whether all characters are alphanumeric.

        isalpha
            Check whether all characters are alphabetic.

        isdecimal
            Check whether all characters are decimal.

        isdigit
            Check whether all characters are digits.

        isinteger
            Check whether all characters are integer.

        isnumeric
            Check whether all characters are numeric.

        isfloat
            Check whether all characters are float.

        islower
            Check whether all characters are lowercase.

        isspace
            Check whether all characters are whitespace.

        Examples
        --------
        >>> import cudf
        >>> s = cudf.Series(['leopard', 'Golden Eagle', 'SNAKE', ''])
        >>> s.str.isupper()
        0    False
        1    False
        2     True
        3    False
        dtype: bool
        """
        return self._return_or_inplace(cpp_is_upper(self._column), **kwargs)

    def islower(self, **kwargs):
        """
        Check whether all characters in each string are lowercase.

        This is equivalent to running the Python string method
        `str.islower()
        <https://docs.python.org/3/library/stdtypes.html#str.islower>`_
        for each element of the Series/Index.
        If a string has zero characters, False is returned
        for that check.

        Returns : Series or Index of bool
            Series or Index of boolean values with the same
            length as the original Series/Index.

        See also
        --------
        isalnum
            Check whether all characters are alphanumeric.

        isalpha
            Check whether all characters are alphabetic.

        isdecimal
            Check whether all characters are decimal.

        isdigit
            Check whether all characters are digits.

        isinteger
            Check whether all characters are integer.

        isnumeric
            Check whether all characters are numeric.

        isfloat
            Check whether all characters are float.

        isspace
            Check whether all characters are whitespace.

        isupper
            Check whether all characters are uppercase.

        Examples
        --------
        >>> import cudf
        >>> s = cudf.Series(['leopard', 'Golden Eagle', 'SNAKE', ''])
        >>> s.str.islower()
        0     True
        1    False
        2    False
        3    False
        dtype: bool
        """
        return self._return_or_inplace(cpp_is_lower(self._column), **kwargs)

    def isipv4(self, **kwargs):
        """
        Check whether all characters in each string form an IPv4 address.

        If a string has zero characters, False is returned for
        that check.

        Returns : Series or Index of bool
            Series or Index of boolean values with the same
            length as the original Series/Index.

        Examples
        --------
        >>> import cudf
        >>> s = cudf.Series(["", "127.0.0.1", "255.255.255.255", "123.456"])
        >>> s.str.isipv4()
        0    False
        1     True
        2     True
        3    False
        dtype: bool
        """
        return self._return_or_inplace(
            str_cast.is_ipv4(self._column), **kwargs
        )

    def lower(self, **kwargs):
        """
        Converts all characters to lowercase.

        Equivalent to `str.lower()
        <https://docs.python.org/3/library/stdtypes.html#str.lower>`_.

        Returns : Series or Index of object
            A copy of the object with all strings converted to lowercase.

        See also
        --------
        upper
            Converts all characters to uppercase.

        title
            Converts first character of each word to uppercase and remaining
            to lowercase.

        capitalize
            Converts first character to uppercase and remaining to lowercase.

        swapcase
            Converts uppercase to lowercase and lowercase to uppercase.

        Examples
        --------
        >>> import cudf
        >>> data = ['lower', 'CAPITALS', 'this is a sentence', 'SwApCaSe']
        >>> s = cudf.Series(data)
        >>> s.str.lower()
        0                 lower
        1              capitals
        2    this is a sentence
        3              swapcase
        dtype: object
        """
        return self._return_or_inplace(cpp_to_lower(self._column), **kwargs)

    def upper(self, **kwargs):
        """
        Convert each string to uppercase.
        This only applies to ASCII characters at this time.

        Equivalent to `str.upper()
        <https://docs.python.org/3/library/stdtypes.html#str.upper>`_.

        Returns : Series or Index of object

        See also
        --------
        lower
            Converts all characters to lowercase.

        upper
            Converts all characters to uppercase.

        title
            Converts first character of each word to uppercase and
            remaining to lowercase.

        capitalize
            Converts first character to uppercase and remaining to
            lowercase.

        swapcase
            Converts uppercase to lowercase and lowercase to uppercase.

        Examples
        --------
        >>> import cudf
        >>> data = ['lower', 'CAPITALS', 'this is a sentence', 'SwApCaSe']
        >>> s = cudf.Series(data)
        >>> s
        0                 lower
        1              CAPITALS
        2    this is a sentence
        3              SwApCaSe
        dtype: object
        >>> s.str.upper()
        0                 LOWER
        1              CAPITALS
        2    THIS IS A SENTENCE
        3              SWAPCASE
        dtype: object
        """
        return self._return_or_inplace(cpp_to_upper(self._column), **kwargs)

    def capitalize(self, **kwargs):
        """
        Convert strings in the Series/Index to be capitalized.
        This only applies to ASCII characters at this time.

        Returns
        -------
        Series or Index of object

        Examples
        --------
        >>> import cudf
        >>> data = ['lower', 'CAPITALS', 'this is a sentence', 'SwApCaSe']
        >>> s = cudf.Series(data)
        >>> s.str.capitalize()
        0                 Lower
        1              Capitals
        2    This is a sentence
        3              Swapcase
        dtype: object
        >>> s = cudf.Series(["hello, friend","goodbye, friend"])
        >>> s.str.capitalize()
        0      Hello, friend
        1    Goodbye, friend
        dtype: object
        """
        return self._return_or_inplace(cpp_capitalize(self._column), **kwargs)

    def swapcase(self, **kwargs):
        """
        Change each lowercase character to uppercase and vice versa.
        This only applies to ASCII characters at this time.

        Equivalent to `str.swapcase()
        <https://docs.python.org/3/library/stdtypes.html#str.swapcase>`_.

        Returns : Series or Index of object

        See also
        --------
        lower
            Converts all characters to lowercase.

        upper
            Converts all characters to uppercase.

        title
            Converts first character of each word to uppercase and remaining
            to lowercase.

        capitalize
            Converts first character to uppercase and remaining to lowercase.

        Examples
        --------
        >>> import cudf
        >>> data = ['lower', 'CAPITALS', 'this is a sentence', 'SwApCaSe']
        >>> s = cudf.Series(data)
        >>> s
        0                 lower
        1              CAPITALS
        2    this is a sentence
        3              SwApCaSe
        dtype: object
        >>> s.str.swapcase()
        0                 LOWER
        1              capitals
        2    THIS IS A SENTENCE
        3              sWaPcAsE
        dtype: object
        """
        return self._return_or_inplace(cpp_swapcase(self._column), **kwargs)

    def title(self, **kwargs):
        """
        Uppercase the first letter of each letter after a space
        and lowercase the rest.
        This only applies to ASCII characters at this time.

        Equivalent to `str.title()
        <https://docs.python.org/3/library/stdtypes.html#str.title>`_.

        Returns : Series or Index of object

        See also
        --------
        lower
            Converts all characters to lowercase.

        upper
            Converts all characters to uppercase.

        capitalize
            Converts first character to uppercase and remaining to lowercase.

        swapcase
            Converts uppercase to lowercase and lowercase to uppercase.

        Examples
        --------
        >>> import cudf
        >>> data = ['lower', 'CAPITALS', 'this is a sentence', 'SwApCaSe'])
        >>> s = cudf.Series(data)
        >>> s
        0                 lower
        1              CAPITALS
        2    this is a sentence
        3              SwApCaSe
        dtype: object
        >>> s.str.title()
        0                 Lower
        1              Capitals
        2    This Is A Sentence
        3              Swapcase
        dtype: object
        """
        return self._return_or_inplace(cpp_title(self._column), **kwargs)

    def filter_alphanum(self, repl=None, keep=True, **kwargs):
        """
        Remove non-alphanumeric characters from strings in this column.

        Parameters
        ----------
        repl : str
            Optional string to use in place of removed characters.
        keep : bool
            Set to False to remove all alphanumeric characters instead
            of keeping them.

        Returns
        -------
        Series/Index of str dtype
            Strings with only alphanumeric characters.

        Examples
        --------
        >>> import cudf
        >>> s = cudf.Series(["pears £12", "plums $34", "Temp 72℉", "100K℧"])
        >>> s.str.filter_alphanum(" ")
        0    pears  12
        1    plums  34
        2     Temp 72
        3        100K
        dtype: object
        """
        if repl is None:
            repl = ""

        return self._return_or_inplace(
            cpp_filter_alphanum(self._column, as_scalar(repl), keep), **kwargs,
        )

    def slice_from(self, starts, stops, **kwargs):
        """
        Return substring of each string using positions for each string.

        The starts and stops parameters are of Column type.

        Parameters
        ----------
        starts : Series
            Beginning position of each the string to extract.
            Default is beginning of the each string.
        stops : Series
            Ending position of the each string to extract.
            Default is end of each string.
            Use -1 to specify to the end of that string.

        Returns
        -------
        Series/Index of str dtype
            A substring of each string using positions for each string.

        Examples
        --------
        >>> import cudf
        >>> s = cudf.Series(["hello","there"])
        >>> s
        0    hello
        1    there
        dtype: object
        >>> starts = cudf.Series([1, 3])
        >>> stops = cudf.Series([5, 5])
        >>> s.str.slice_from(starts, stops)
        0    ello
        1      re
        dtype: object
        """

        return self._return_or_inplace(
            cpp_slice_from(
                self._column, column.as_column(starts), column.as_column(stops)
            ),
            **kwargs,
        )

    def slice_replace(self, start=None, stop=None, repl=None, **kwargs):
        """
        Replace the specified section of each string with a new string.

        Parameters
        ----------
        start : int, optional
            Beginning position of the string to replace.
            Default is beginning of the each string.
        stop : int, optional
            Ending position of the string to replace.
            Default is end of each string.
        repl : str, optional
            String to insert into the specified position values.

        Returns
        -------
        Series/Index of str dtype
            A new string with the specified section of the string
            replaced with `repl` string.

        See also
        --------
        slice
            Just slicing without replacement.

        Examples
        --------
        >>> import cudf
        >>> s = cudf.Series(['a', 'ab', 'abc', 'abdc', 'abcde'])
        >>> s
        0        a
        1       ab
        2      abc
        3     abdc
        4    abcde
        dtype: object

        Specify just `start`, meaning replace `start` until the `end` of
        the string with `repl`.

        >>> s.str.slice_replace(1, repl='X')
        0    aX
        1    aX
        2    aX
        3    aX
        4    aX
        dtype: object

        Specify just `stop`, meaning the `start` of the string to `stop`
        is replaced with `repl`, and the rest of the string is included.

        >>> s.str.slice_replace(stop=2, repl='X')
        0       X
        1       X
        2      Xc
        3     Xdc
        4    Xcde
        dtype: object

        Specify `start` and `stop`, meaning the slice from `start`
        to `stop` is replaced with `repl`. Everything before or
        after `start` and `stop` is included as is.

        >>> s.str.slice_replace(start=1, stop=3, repl='X')
        0      aX
        1      aX
        2      aX
        3     aXc
        4    aXde
        dtype: object
        """
        if start is None:
            start = 0

        if stop is None:
            stop = -1

        if repl is None:
            repl = ""

        return self._return_or_inplace(
            cpp_slice_replace(self._column, start, stop, as_scalar(repl)),
            **kwargs,
        )

    def insert(self, start=0, repl=None, **kwargs):
        """
        Insert the specified string into each string in the specified
        position.

        Parameters
        ----------
        start : int
            Beginning position of the string to replace.
            Default is beginning of the each string.
            Specify -1 to insert at the end of each string.
        repl : str
            String to insert into the specified position value.

        Returns
        -------
        Series/Index of str dtype
            A new string series with the specified string
            inserted at the specified position.

        Examples
        --------
        >>> import cudf
        >>> s = cudf.Series(["abcdefghij", "0123456789"])
        >>> s.str.insert(2, '_')
        0    ab_cdefghij
        1    01_23456789
        dtype: object

        When no `repl` is passed, nothing is inserted.

        >>> s.str.insert(2)
        0    abcdefghij
        1    0123456789
        dtype: object

        Negative values are also supported for `start`.

        >>> s.str.insert(-1,'_')
        0    abcdefghij_
        1    0123456789_
        dtype: object
        """
        if repl is None:
            repl = ""

        return self._return_or_inplace(
            cpp_string_insert(self._column, start, as_scalar(repl)), **kwargs
        )

    def get(self, i=0, **kwargs):
        """
        Extract element from each component at specified position.

        Parameters
        ----------
        i : int
            Position of element to extract.

        Returns
        -------
        Series/Index of str dtype

        Examples
        --------
        >>> import cudf
        >>> s = cudf.Series(["hello world", "rapids", "cudf"])
        >>> s
        0    hello world
        1         rapids
        2           cudf
        dtype: object
        >>> s.str.get(10)
        0    d
        1
        2
        dtype: object
        >>> s.str.get(1)
        0    e
        1    a
        2    u
        dtype: object

        ``get`` also accepts negative index number.

        >>> s.str.get(-1)
        0    d
        1    s
        2    f
        dtype: object
        """

        return self._return_or_inplace(
            cpp_string_get(self._column, i), **kwargs
        )

    def split(self, pat=None, n=-1, expand=None, **kwargs):
        """
        Split strings around given separator/delimiter.

        Splits the string in the Series/Index from the beginning, at the
        specified delimiter string. Equivalent to `str.split()
        <https://docs.python.org/3/library/stdtypes.html#str.split>`_.

        Parameters
        ----------
        pat : str, default ' ' (space)
            String to split on, does not yet support regular expressions.
        n : int, default -1 (all)
            Limit number of splits in output. `None`, 0, and -1 will all be
            interpreted as "all splits".

        Returns
        -------
        DataFrame
            Returns a DataFrame with each split as a column.

        See also
        --------
        rsplit
            Splits string around given separator/delimiter, starting from
            the right.

        str.split
            Standard library version for split.

        str.rsplit
            Standard library version for rsplit.

        Notes
        -----
        The parameter `expand` is not yet supported and will raise a
        NotImplementedError if anything other than the default value
        is set. The handling of the n keyword depends on the number
        of found splits:

            - If found splits > n, make first n splits only
            - If found splits <= n, make all splits
            - If for a certain row the number of found
              splits < n, append None for padding up to n

        Examples
        --------
        >>> import cudf
        >>> data = ["this is a regular sentence",
        ...     "https://docs.python.org/index.html", None]
        >>> s = cudf.Series(data)
        >>> s
        0            this is a regular sentence
        1    https://docs.python.org/index.html
        2                                  None
        dtype: object

        The `n` parameter can be used to limit the number of
        splits on the delimiter.

        >>> s.str.split(n=2)
                                            0     1                   2
        0                                this    is  a regular sentence
        1  https://docs.python.org/index.html  None                None
        2                                None  None                None

        The `pat` parameter can be used to split by other characters.

        >>> s.str.split(pat = "/")
                                    0     1                2           3
        0  this is a regular sentence  None             None        None
        1                      https:        docs.python.org  index.html
        2                        None  None             None        None
        """
        if expand is None:
            expand = True
            warnings.warn("`expand` parameter defatults to True.")
        elif expand is not True:
            raise NotImplementedError(
                "`expand=False` setting is not supported yet"
            )

        # Pandas treats 0 as all
        if n == 0:
            n = -1

        kwargs.setdefault("expand", expand)
        if pat is None:
            pat = ""

        result_table = cpp_split(self._column, as_scalar(pat, "str"), n)
        if len(result_table._data) == 1:
            if result_table._data[0].null_count == len(self._parent):
                result_table = []
            if self._column.null_count == len(self._column):
                result_table = [self._column.copy()]

        return self._return_or_inplace(result_table, **kwargs,)

    def rsplit(self, pat=None, n=-1, expand=None, **kwargs):
        """
        Split strings around given separator/delimiter.

        Splits the string in the Series/Index from the end, at the
        specified delimiter string. Equivalent to `str.rsplit()
        <https://docs.python.org/3/library/stdtypes.html#str.rsplit>`_.

        Parameters
        ----------
        pat : str, default ' ' (space)
            String to split on, does not yet support regular expressions.
        n : int, default -1 (all)
            Limit number of splits in output. `None`, 0, and -1 will all be
            interpreted as "all splits".

        Returns
        -------
        DataFrame or MultiIndex
            Returns a DataFrame/MultiIndex with each split as a column.

        See also
        --------
        split
            Split strings around given separator/delimiter.

        str.split
            Standard library version for split.

        str.rsplit
            Standard library version for rsplit.

        Notes
        -----
        The parameter `expand` is not yet supported and will raise a
        `NotImplementedError` if anything other than the default value is
        set. The handling of the n keyword depends on the number of
        found splits:

            - If found splits > n, make first n splits only
            - If found splits <= n, make all splits
            - If for a certain row the number of found splits < n,
              append None for padding up to n.

        Examples
        --------
        >>> import cudf
        >>> data = ["this is a regular sentence",
        ... "https://docs.python.org/3/tutorial/index.html",
        ... None]
        >>> s = cudf.Series(data)
        >>> s.str.rsplit(n=2)
                                                       0        1         2
        0                                      this is a  regular  sentence
        1  https://docs.python.org/3/tutorial/index.html     None      None
        2                                           None     None      None

        For slightly more complex use cases like splitting the
        html document name from a url, a combination of parameter
        settings can be used.

        >>> s.str.rsplit("/", n=1, expand=True)
                                            0           1
        0          this is a regular sentence        None
        1  https://docs.python.org/3/tutorial  index.html
        2                                None        None
        """
        if expand is None:
            expand = True
            warnings.warn("`expand` parameter defatults to True.")
        elif expand is not True:
            raise NotImplementedError(
                "`expand=False` setting is not supported yet"
            )

        # Pandas treats 0 as all
        if n == 0:
            n = -1

        kwargs.setdefault("expand", expand)
        if pat is None:
            pat = ""

        result_table = cpp_rsplit(self._column, as_scalar(pat), n)
        if len(result_table._data) == 1:
            if result_table._data[0].null_count == len(self._parent):
                result_table = []
            elif self._parent.null_count == len(self._parent):
                result_table = [self._column.copy()]

        return self._return_or_inplace(result_table, **kwargs)

    def partition(self, sep=" ", expand=True, **kwargs):
        """
        Split the string at the first occurrence of sep.

        This method splits the string at the first occurrence
        of sep, and returns 3 elements containing the part
        before the separator, the separator itself, and the
        part after the separator. If the separator is not found,
        return 3 elements containing the string itself, followed
        by two empty strings.

        Parameters
        ----------
        sep : str, default ' ' (whitespace)
            String to split on.

        Returns
        -------
        DataFrame or MultiIndex
            Returns a DataFrame / MultiIndex

        Notes
        -----
        The parameter `expand` is not yet supported and will raise a
        `NotImplementedError` if anything other than the default value is set.

        See also
        --------
        rpartition
            Split the string at the last occurrence of sep.

        split
            Split strings around given separators.

        Examples
        --------
        >>> import cudf
        >>> s = cudf.Series(['Linda van der Berg', 'George Pitt-Rivers'])
        >>> s
        0    Linda van der Berg
        1    George Pitt-Rivers
        dtype: object

        >>> s.str.partition()
                0  1             2
        0   Linda     van der Berg
        1  George      Pitt-Rivers

        To partition by something different than a space:

        >>> s.str.partition('-')
                            0  1       2
        0  Linda van der Berg
        1         George Pitt  -  Rivers

        Also available on indices:

        >>> idx = cudf.core.index.StringIndex(['X 123', 'Y 999'])
        >>> idx
        StringIndex(['X 123' 'Y 999'], dtype='object')

        Which will create a MultiIndex:

        >>> idx.str.partition()
        MultiIndex(levels=[0    X
        1    Y
        dtype: object, 0
        dtype: object, 0    123
        1    999
        dtype: object],
        codes=   0  1  2
        0  0  0  0
        1  1  0  1)
        """
        if expand is not True:
            raise NotImplementedError(
                "`expand=False` is currently not supported"
            )

        kwargs.setdefault("expand", expand)
        if sep is None:
            sep = " "

        return self._return_or_inplace(
            cpp_partition(self._column, as_scalar(sep)), **kwargs
        )

    def rpartition(self, sep=" ", expand=True, **kwargs):
        """
        Split the string at the last occurrence of sep.

        This method splits the string at the last occurrence
        of sep, and returns 3 elements containing the part
        before the separator, the separator itself, and the
        part after the separator. If the separator is not
        found, return 3 elements containing two empty strings,
        followed by the string itself.

        Parameters
        ----------
        sep : str, default ' ' (whitespace)
            String to split on.

        Returns
        -------
        DataFrame or MultiIndex
            Returns a DataFrame / MultiIndex

        Notes
        -----
        The parameter `expand` is not yet supported and will raise a
        `NotImplementedError` if anything other than the default value is set.

        Examples
        --------
        >>> import cudf
        >>> s = cudf.Series(['Linda van der Berg', 'George Pitt-Rivers'])
        >>> s
        0    Linda van der Berg
        1    George Pitt-Rivers
        dtype: object
        >>> s.str.rpartition()
                    0  1            2
        0  Linda van der            Berg
        1         George     Pitt-Rivers

        Also available on indices:

        >>> idx = cudf.core.index.StringIndex(['X 123', 'Y 999'])
        >>> idx
        StringIndex(['X 123' 'Y 999'], dtype='object')

        Which will create a MultiIndex:

        >>> idx.str.rpartition()
        MultiIndex(levels=[0    X
        1    Y
        dtype: object, 0
        dtype: object, 0    123
        1    999
        dtype: object],
        codes=   0  1  2
        0  0  0  0
        1  1  0  1)
        """
        if expand is not True:
            raise NotImplementedError(
                "`expand=False` is currently not supported"
            )

        kwargs.setdefault("expand", expand)
        if sep is None:
            sep = " "

        return self._return_or_inplace(
            cpp_rpartition(self._column, as_scalar(sep)), **kwargs
        )

    def pad(self, width, side="left", fillchar=" ", **kwargs):
        """
        Pad strings in the Series/Index up to width.

        Parameters
        ----------
        width : int
            Minimum width of resulting string;
            additional characters will be filled with
            character defined in fillchar.

        side : {‘left’, ‘right’, ‘both’}, default ‘left’
            Side from which to fill resulting string.

        fillchar : str,  default ' ' (whitespace)
            Additional character for filling, default is whitespace.

        Returns
        -------
        Series/Index of object
            Returns Series or Index with minimum number
            of char in object.

        See also
        --------
        rjust
            Fills the left side of strings with an arbitrary character.
            Equivalent to ``Series.str.pad(side='left')``.

        ljust
            Fills the right side of strings with an arbitrary character.
            Equivalent to ``Series.str.pad(side='right')``.

        center
            Fills boths sides of strings with an arbitrary character.
            Equivalent to ``Series.str.pad(side='both')``.

        zfill
            Pad strings in the Series/Index by prepending ‘0’ character.
            Equivalent to ``Series.str.pad(side='left', fillchar='0')``.

        Examples
        --------
        >>> import cudf
        >>> s = cudf.Series(["caribou", "tiger"])

        >>> s.str.pad(width=10)
        0       caribou
        1         tiger
        dtype: object

        >>> s.str.pad(width=10, side='right', fillchar='-')
        0    caribou---
        1    tiger-----
        dtype: object

        >>> s.str.pad(width=10, side='both', fillchar='-')
        0    -caribou--
        1    --tiger---
        dtype: object
        """
        if not isinstance(fillchar, str):
            msg = (
                f"fillchar must be a character, not {type(fillchar).__name__}"
            )
            raise TypeError(msg)

        if len(fillchar) != 1:
            raise TypeError("fillchar must be a character, not str")

        if not pd.api.types.is_integer(width):
            msg = f"width must be of integer type, not {type(width).__name__}"
            raise TypeError(msg)

        try:
            side = PadSide[side.upper()]
        except KeyError:
            raise ValueError(
                "side has to be either one of {‘left’, ‘right’, ‘both’}"
            )

        return self._return_or_inplace(
            cpp_pad(self._column, width, fillchar, side), **kwargs
        )

    def zfill(self, width, **kwargs):
        """
        Pad strings in the Series/Index by prepending ‘0’ characters.

        Strings in the Series/Index are padded with ‘0’ characters
        on the left of the string to reach a total string length
        width. Strings in the Series/Index with length greater
        or equal to width are unchanged.

        Parameters
        ----------
        width : int
            Minimum length of resulting string;
            strings with length less than width
            be prepended with ‘0’ characters.

        Returns
        -------
        Series/Index of str dtype
            Returns Series or Index with prepended ‘0’ characters.

        See also
        --------
        rjust
            Fills the left side of strings with an arbitrary character.

        ljust
            Fills the right side of strings with an arbitrary character.

        pad
            Fills the specified sides of strings with an arbitrary character.

        center
            Fills boths sides of strings with an arbitrary character.

        Notes
        -----
        Differs from `str.zfill()
        <https://docs.python.org/3/library/stdtypes.html#str.zfill>`_
        which has special handling for ‘+’/’-‘ in the string.

        Examples
        --------
        >>> import cudf
        >>> s = cudf.Series(['-1', '1', '1000',  None])
        >>> s
        0      -1
        1       1
        2    1000
        3    None
        dtype: object

        Note that ``None`` is not string, therefore it is converted
        to ``None``. The minus sign in ``'-1'`` is treated as a
        regular character and the zero is added to the left
        of it (`str.zfill()
        <https://docs.python.org/3/library/stdtypes.html#str.zfill>`_
        would have moved it to the left). ``1000`` remains unchanged as
        it is longer than width.

        >>> s.str.zfill(3)
        0     0-1
        1     001
        2    1000
        3    None
        dtype: object
        """
        if not pd.api.types.is_integer(width):
            msg = f"width must be of integer type, not {type(width).__name__}"
            raise TypeError(msg)

        return self._return_or_inplace(
            cpp_zfill(self._column, width), **kwargs
        )

    def center(self, width, fillchar=" ", **kwargs):
        """
        Filling left and right side of strings in the Series/Index with an
        additional character.

        Parameters
        ----------
        width : int
            Minimum width of resulting string;
            additional characters will be filled
            with fillchar.

        fillchar : str, default is ' ' (whitespace)
            Additional character for filling.

        Returns
        -------
        Series/Index of str dtype
            Returns Series or Index.

        Examples
        --------
        >>> import cudf
        >>> s = cudf.Series(['a', 'b', None, 'd'])
        >>> s.str.center(1)
        0       a
        1       b
        2    None
        3       d
        dtype: object
        >>> s.str.center(1, fillchar='-')
        0       a
        1       b
        2    None
        3       d
        dtype: object
        >>> s.str.center(2, fillchar='-')
        0      a-
        1      b-
        2    None
        3      d-
        dtype: object
        >>> s.str.center(5, fillchar='-')
        0    --a--
        1    --b--
        2     None
        3    --d--
        dtype: object
        >>> s.str.center(6, fillchar='-')
        0    --a---
        1    --b---
        2      None
        3    --d---
        dtype: object
        """
        if not isinstance(fillchar, str):
            msg = (
                f"fillchar must be a character, not {type(fillchar).__name__}"
            )
            raise TypeError(msg)

        if len(fillchar) != 1:
            raise TypeError("fillchar must be a character, not str")

        if not pd.api.types.is_integer(width):
            msg = f"width must be of integer type, not {type(width).__name__}"
            raise TypeError(msg)

        return self._return_or_inplace(
            cpp_center(self._column, width, fillchar), **kwargs
        )

    def ljust(self, width, fillchar=" ", **kwargs):
        """
        Filling right side of strings in the Series/Index with an additional
        character. Equivalent to `str.ljust()
        <https://docs.python.org/3/library/stdtypes.html#str.ljust>`_.

        Parameters
        ----------
        width : int
            Minimum width of resulting string;
            additional characters will be filled
            with ``fillchar``.

        fillchar : str, default ' ' (whitespace)
            Additional character for filling, default is whitespace.

        Returns
        -------
        Series/Index of str dtype
            Returns Series or Index.

        Examples
        --------
        >>> import cudf
        >>> s = cudf.Series(["hello world", "rapids ai"])
        >>> s.str.ljust(10, fillchar="_")
        0    hello world
        1     rapids ai_
        dtype: object
        >>> s = cudf.Series(["a", "",  "ab", "__"])
        >>> s.str.ljust(1, fillchar="-")
        0     a
        1     -
        2    ab
        3    __
        dtype: object
        """
        if not isinstance(fillchar, str):
            msg = (
                f"fillchar must be a character, not {type(fillchar).__name__}"
            )
            raise TypeError(msg)

        if len(fillchar) != 1:
            raise TypeError("fillchar must be a character, not str")

        if not pd.api.types.is_integer(width):
            msg = f"width must be of integer type, not {type(width).__name__}"
            raise TypeError(msg)

        return self._return_or_inplace(
            cpp_ljust(self._column, width, fillchar), **kwargs
        )

    def rjust(self, width, fillchar=" ", **kwargs):
        """
        Filling left side of strings in the Series/Index with an additional
        character. Equivalent to `str.rjust()
        <https://docs.python.org/3/library/stdtypes.html#str.rjust>`_.

        Parameters
        ----------
        width : int
            Minimum width of resulting string;
            additional characters will be filled
            with fillchar.

        fillchar : str, default ' ' (whitespace)
            Additional character for filling, default is whitespace.

        Returns
        -------
        Series/Index of str dtype
            Returns Series or Index.

        Examples
        --------
        >>> import cudf
        >>> s = cudf.Series(["hello world", "rapids ai"])
        >>> s.str.rjust(20, fillchar="_")
        0    _________hello world
        1    ___________rapids ai
        dtype: object
        >>> s = cudf.Series(["a", "",  "ab", "__"])
        >>> s.str.rjust(1, fillchar="-")
        0     a
        1     -
        2    ab
        3    __
        dtype: object
        """
        if not isinstance(fillchar, str):
            msg = (
                f"fillchar must be a character, not {type(fillchar).__name__}"
            )
            raise TypeError(msg)

        if len(fillchar) != 1:
            raise TypeError("fillchar must be a character, not str")

        if not pd.api.types.is_integer(width):
            msg = f"width must be of integer type, not {type(width).__name__}"
            raise TypeError(msg)

        return self._return_or_inplace(
            cpp_rjust(self._column, width, fillchar), **kwargs
        )

    def strip(self, to_strip=None, **kwargs):
        """
        Remove leading and trailing characters.

        Strip whitespaces (including newlines) or a set of
        specified characters from each string in the Series/Index
        from left and right sides. Equivalent to `str.strip()
        <https://docs.python.org/3/library/stdtypes.html#str.strip>`_.

        Parameters
        ----------
        to_strip : str or None, default None
            Specifying the set of characters to be removed.
            All combinations of this set of characters
            will be stripped. If None then whitespaces are removed.

        Returns
        -------
        Series/Index of str dtype
            Returns Series or Index.

        See also
        --------
        lstrip
            Remove leading characters in Series/Index.

        rstrip
            Remove trailing characters in Series/Index.

        Examples
        --------
        >>> import cudf
        >>> s = cudf.Series(['1. Ant.  ', '2. Bee!\\n', '3. Cat?\\t', None])
        >>> s
        0    1. Ant.
        1    2. Bee!\\n
        2    3. Cat?\\t
        3         None
        dtype: object
        >>> s.str.strip()
        0    1. Ant.
        1    2. Bee!
        2    3. Cat?
        3       None
        dtype: object
        >>> s.str.strip('123.!? \\n\\t')
        0     Ant
        1     Bee
        2     Cat
        3    None
        dtype: object
        """
        if to_strip is None:
            to_strip = ""

        return self._return_or_inplace(
            cpp_strip(self._column, as_scalar(to_strip)), **kwargs
        )

    def lstrip(self, to_strip=None, **kwargs):
        """
        Remove leading and trailing characters.

        Strip whitespaces (including newlines)
        or a set of specified characters from
        each string in the Series/Index from left side.
        Equivalent to `str.lstrip()
        <https://docs.python.org/3/library/stdtypes.html#str.lstrip>`_.

        Parameters
        ----------
        to_strip : str or None, default None
            Specifying the set of characters to be removed.
            All combinations of this set of characters will
            be stripped. If None then whitespaces are removed.

        Returns
        -------
            Series or Index of object

        See also
        --------
        strip
            Remove leading and trailing characters in Series/Index.

        rstrip
            Remove trailing characters in Series/Index.

        Examples
        --------
        >>> import cudf
        >>> s = cudf.Series(['1. Ant.  ', '2. Bee!\\n', '3. Cat?\\t', None])
        >>> s.str.lstrip('123.')
        0     Ant.
        1     Bee!\\n
        2     Cat?\\t
        3       None
        dtype: object
        """
        if to_strip is None:
            to_strip = ""

        return self._return_or_inplace(
            cpp_lstrip(self._column, as_scalar(to_strip)), **kwargs
        )

    def rstrip(self, to_strip=None, **kwargs):
        """
        Remove leading and trailing characters.

        Strip whitespaces (including newlines)
        or a set of specified characters from each
        string in the Series/Index from right side.
        Equivalent to `str.rstrip()
        <https://docs.python.org/3/library/stdtypes.html#str.rstrip>`_.

        Parameters
        ----------
        to_strip : str or None, default None
            Specifying the set of characters to
            be removed. All combinations of this
            set of characters will be stripped.
            If None then whitespaces are removed.

        Returns
        -------
        Series/Index of str dtype
            Returns Series or Index.

        See also
        --------
        strip
            Remove leading and trailing characters in Series/Index.

        lstrip
            Remove leading characters in Series/Index.

        Examples
        --------
        >>> import cudf
        >>> s = cudf.Series(['1. Ant.  ', '2. Bee!\\n', '3. Cat?\\t', None])
        >>> s
        0    1. Ant.
        1    2. Bee!\\n
        2    3. Cat?\\t
        3         None
        dtype: object
        >>> s.str.rstrip('.!? \\n\\t')
        0    1. Ant
        1    2. Bee
        2    3. Cat
        3      None
        dtype: object
        """
        if to_strip is None:
            to_strip = ""

        return self._return_or_inplace(
            cpp_rstrip(self._column, as_scalar(to_strip)), **kwargs
        )

    def wrap(self, width, **kwargs):
        """
        Wrap long strings in the Series/Index to be formatted in
        paragraphs with length less than a given width.

        Parameters
        ----------
        width : int
            Maximum line width.

        Returns
        -------
        Series or Index

        Notes
        -----
        The parameters `expand_tabsbool`, `replace_whitespace`,
        `drop_whitespace`, `break_long_words`, `break_on_hyphens`,
        `expand_tabsbool` are not yet supported and will raise a
        NotImplementedError if they are set to any value.

        This method currently achieves behavior matching R’s
        stringr library ``str_wrap`` function, the equivalent
        pandas implementation can be obtained using the
        following parameter setting:

            expand_tabs = False

            replace_whitespace = True

            drop_whitespace = True

            break_long_words = False

            break_on_hyphens = False

        Examples
        --------
        >>> import cudf
        >>> data = ['line to be wrapped', 'another line to be wrapped']
        >>> s = cudf.Series(data)
        >>> s.str.wrap(12)
        0             line to be\\nwrapped
        1    another line\\nto be\\nwrapped
        dtype: object
        """
        if not pd.api.types.is_integer(width):
            msg = f"width must be of integer type, not {type(width).__name__}"
            raise TypeError(msg)

        expand_tabs = kwargs.get("expand_tabs", None)
        if expand_tabs is True:
            raise NotImplementedError("`expand_tabs=True` is not supported")
        elif expand_tabs is None:
            warnings.warn(
                "wrap current implementation defaults to `expand_tabs`=False"
            )

        replace_whitespace = kwargs.get("replace_whitespace", True)
        if not replace_whitespace:
            raise NotImplementedError(
                "`replace_whitespace=False` is not supported"
            )

        drop_whitespace = kwargs.get("drop_whitespace", True)
        if not drop_whitespace:
            raise NotImplementedError(
                "`drop_whitespace=False` is not supported"
            )

        break_long_words = kwargs.get("break_long_words", None)
        if break_long_words is True:
            raise NotImplementedError(
                "`break_long_words=True` is not supported"
            )
        elif break_long_words is None:
            warnings.warn(
                "wrap current implementation defaults to "
                "`break_long_words`=False"
            )

        break_on_hyphens = kwargs.get("break_on_hyphens", None)
        if break_long_words is True:
            raise NotImplementedError(
                "`break_on_hyphens=True` is not supported"
            )
        elif break_on_hyphens is None:
            warnings.warn(
                "wrap current implementation defaults to "
                "`break_on_hyphens`=False"
            )

        return self._return_or_inplace(cpp_wrap(self._column, width), **kwargs)

    def count(self, pat, flags=0, **kwargs):
        """
        Count occurrences of pattern in each string of the Series/Index.

        This function is used to count the number of times a particular
        regex pattern is repeated in each of the string elements of the Series.

        Parameters
        ----------
        pat : str
            Valid regular expression.

        Returns
        -------
        Series or Index

        Notes
        -----
            -  `flags` parameter is currently not supported.
            -  Some characters need to be escaped when passing
               in pat. eg. ``'$'`` has a special meaning in regex
               and must be escaped when finding this literal character.

        Examples
        --------
        >>> import cudf
        >>> s = cudf.Series(['A', 'B', 'Aaba', 'Baca', None, 'CABA', 'cat'])
        >>> s.str.count('a')
        0       0
        1       0
        2       2
        3       2
        4    null
        5       0
        6       1
        dtype: int32

        Escape ``'$'`` to find the literal dollar sign.

        >>> s = cudf.Series(['$', 'B', 'Aab$', '$$ca', 'C$B$', 'cat'])
        >>> s.str.count('\$')                                       # noqa W605
        0    1
        1    0
        2    1
        3    2
        4    2
        5    0
        dtype: int32

        This is also available on Index.

        >>> index = cudf.core.index.StringIndex(['A', 'A', 'Aaba', 'cat'])
        >>> index.str.count('a')
        Int64Index([0, 0, 2, 1], dtype='int64')
        """
        if flags != 0:
            raise NotImplementedError("`flags` parameter is not yet supported")

        return self._return_or_inplace(
            cpp_count_re(self._column, pat), **kwargs
        )

    def findall(self, pat, flags=0, **kwargs):
        """
        Find all occurrences of pattern or regular expression in the
        Series/Index.

        Parameters
        ----------
        pat : str
            Pattern or regular expression.

        Returns
        -------
        DataFrame
            All non-overlapping matches of pattern or
            regular expression in each string of this Series/Index.

        Notes
        -----
        `flags` parameter is currently not supported.

        Examples
        --------
        >>> import cudf
        >>> s = cudf.Series(['Lion', 'Monkey', 'Rabbit'])

        The search for the pattern ‘Monkey’ returns one match:

        >>> s.str.findall('Monkey')
                0
        0    None
        1  Monkey
        2    None

        When the pattern matches more than one string
        in the Series, all matches are returned:

        >>> s.str.findall('on')
              0
        0    on
        1    on
        2  None

        Regular expressions are supported too. For instance,
        the search for all the strings ending with
        the word ‘on’ is shown next:

        >>> s.str.findall('on$')
              0
        0    on
        1  None
        2  None

        If the pattern is found more than once in the same
        string, then multiple strings are returned as columns:

        >>> s.str.findall('b')
              0     1
        0  None  None
        1  None  None
        2     b     b
        """
        if flags != 0:
            raise NotImplementedError("`flags` parameter is not yet supported")

        kwargs.setdefault("expand", True)
        return self._return_or_inplace(
            cpp_findall(self._column, pat), **kwargs
        )

    def isempty(self, **kwargs):
        """
        Check whether each string is an empty string.

        Returns : Series or Index of bool
            Series or Index of boolean values with the same length as
            the original Series/Index.

        Examples
        --------
        >>> import cudf
        >>> s = cudf.Series(["1", "abc", "", " ", None])
        >>> s.str.isempty()
        0    False
        1    False
        2     True
        3    False
        4    False
        dtype: bool
        """
        return self._return_or_inplace(
            (self._parent == "").fillna(False), **kwargs
        )

    def isspace(self, **kwargs):
        """
        Check whether all characters in each string are whitespace.

        This is equivalent to running the Python string method
        `str.isspace()
        <https://docs.python.org/3/library/stdtypes.html#str.isspace>`_
        for each element of the Series/Index.
        If a string has zero characters, False is returned
        for that check.

        Returns : Series or Index of bool
            Series or Index of boolean values with the same length as
            the original Series/Index.

        See also
        --------
        isalnum
            Check whether all characters are alphanumeric.

        isalpha
            Check whether all characters are alphabetic.

        isdecimal
            Check whether all characters are decimal.

        isdigit
            Check whether all characters are digits.

        isinteger
            Check whether all characters are integer.

        isnumeric
            Check whether all characters are numeric.

        isfloat
            Check whether all characters are float.

        islower
            Check whether all characters are lowercase.

        isupper
            Check whether all characters are uppercase.

        Examples
        --------
        >>> import cudf
        >>> s = cudf.Series([' ', '\\t\\r\\n ', ''])
        >>> s.str.isspace()
        0     True
        1     True
        2    False
        dtype: bool
        """
        return self._return_or_inplace(cpp_isspace(self._column), **kwargs)

    def endswith(self, pat, **kwargs):
        """
        Test if the end of each string element matches a pattern.

        Parameters
        ----------
        pat : str or list-like
            If `str` is an `str`, evaluates whether each string of
            series ends with `pat`.
            If `pat` is a list-like, evaluates whether `self[i]`
            ends with `pat[i]`.
            Regular expressions are not accepted.

        Returns
        -------
        Series or Index of bool
            A Series of booleans indicating whether the given
            pattern matches the end of each string element.

        Notes
        -----
        `na` parameter is not yet supported, as cudf uses
        native strings instead of Python objects.

        Examples
        --------
        >>> import cudf
        >>> s = cudf.Series(['bat', 'bear', 'caT', None])
        >>> s
        0     bat
        1    bear
        2     caT
        3    None
        dtype: object
        >>> s.str.endswith('t')
        0     True
        1    False
        2    False
        3     null
        dtype: bool
        """
        if "na" in kwargs:
            warnings.warn(
                "`na` parameter is not yet supported, "
                "as cudf uses native strings instead of Python objects"
            )

        if pat is None:
            result_col = column.column_empty(
                len(self._column), dtype="bool", masked=True
            )
        elif is_scalar(pat):
            result_col = cpp_endswith(self._column, as_scalar(pat, "str"))
        else:
            result_col = cpp_endswith_multiple(
                self._column, column.as_column(pat, dtype="str")
            )

        return self._return_or_inplace(result_col, **kwargs)

    def startswith(self, pat, **kwargs):
        """
        Test if the start of each string element matches a pattern.

        Equivalent to `str.startswith()
        <https://docs.python.org/3/library/stdtypes.html#str.startswith>`_.

        Parameters
        ----------
        pat : str or list-like
            If `str` is an `str`, evaluates whether each string of
            series starts with `pat`.
            If `pat` is a list-like, evaluates whether `self[i]`
            starts with `pat[i]`.
            Regular expressions are not accepted.

        Returns
        -------
        Series or Index of bool
            A Series of booleans indicating whether the given
            pattern matches the start of each string element.

        See also
        --------
        endswith
            Same as startswith, but tests the end of string.

        contains
            Tests if string element contains a pattern.

        Examples
        --------
        >>> import cudf
        >>> s
        0     bat
        1    Bear
        2     cat
        3    None
        dtype: object
        >>> s.str.startswith('b')
        0     True
        1    False
        2    False
        3     null
        dtype: bool
        """
        if "na" in kwargs:
            warnings.warn(
                "`na` parameter is not yet supported, "
                "as cudf uses native strings instead of Python objects"
            )

        if pat is None:
            result_col = column.column_empty(
                len(self._column), dtype="bool", masked=True
            )
        elif is_scalar(pat):
            result_col = cpp_startswith(self._column, as_scalar(pat, "str"))
        else:
            result_col = cpp_startswith_multiple(
                self._column, column.as_column(pat, dtype="str")
            )

        return self._return_or_inplace(result_col, **kwargs)

    def find(self, sub, start=0, end=None, **kwargs):
        """
        Return lowest indexes in each strings in the Series/Index
        where the substring is fully contained between ``[start:end]``.
        Return -1 on failure.

        Parameters
        ----------
        sub : str
            Substring being searched.

        start : int
            Left edge index.

        end : int
            Right edge index.

        Returns
        -------
        Series or Index of int

        Examples
        --------
        >>> import cudf
        >>> s = cudf.Series(['abc', 'a','b' ,'ddb'])
        >>> s.str.find('b')
        0    1
        1   -1
        2    0
        3    2
        dtype: int32

        Parameters such as `start` and `end` can also be used.

        >>> s.str.find('b', start=1, end=5)
        0    1
        1   -1
        2   -1
        3    2
        dtype: int32
        """
        if not isinstance(sub, str):
            msg = "expected a string object, not {0}"
            raise TypeError(msg.format(type(sub).__name__))

        if end is None:
            end = -1

        result_col = cpp_find(self._column, as_scalar(sub, "str"), start, end)

        return self._return_or_inplace(result_col, **kwargs)

    def rfind(self, sub, start=0, end=None, **kwargs):
        """
        Return highest indexes in each strings in the Series/Index
        where the substring is fully contained between ``[start:end]``.
        Return -1 on failure. Equivalent to standard `str.rfind()
        <https://docs.python.org/3/library/stdtypes.html#str.rfind>`_.

        Parameters
        ----------
        sub : str
            Substring being searched.

        start : int
            Left edge index.

        end : int
            Right edge index.

        Returns
        -------
        Series or Index of int

        See also
        --------
        find
            Return lowest indexes in each strings.

        Examples
        --------
        >>> import cudf
        >>> s = cudf.Series(["abc", "hello world", "rapids ai"])
        >>> s.str.rfind('a')
        0    0
        1   -1
        2    7
        dtype: int32

        Using `start` and `end` parameters.

        >>> s.str.rfind('a', start=2, end=5)
        0   -1
        1   -1
        2   -1
        dtype: int32
        """
        if not isinstance(sub, str):
            msg = "expected a string object, not {0}"
            raise TypeError(msg.format(type(sub).__name__))

        if end is None:
            end = -1

        result_col = cpp_rfind(self._column, as_scalar(sub, "str"), start, end)

        return self._return_or_inplace(result_col, **kwargs)

    def index(self, sub, start=0, end=None, **kwargs):
        """
        Return lowest indexes in each strings where the substring
        is fully contained between ``[start:end]``. This is the same
        as str.find except instead of returning -1, it raises a ValueError
        when the substring is not found.

        Parameters
        ----------
        sub : str
            Substring being searched.

        start : int
            Left edge index.

        end : int
            Right edge index.

        Returns
        -------
        Series or Index of object

        Examples
        --------
        >>> import cudf
        >>> s = cudf.Series(['abc', 'a','b' ,'ddb'])
        >>> s.str.index('b')
        Traceback (most recent call last):
        File "<stdin>", line 1, in <module>
        ValueError: substring not found

        Parameters such as `start` and `end` can also be used.

        >>> s = cudf.Series(['abc', 'abb','ab' ,'ddb'])
        >>> s.str.index('b', start=1, end=5)
        0    1
        1    1
        2    1
        3    2
        dtype: int32
        """
        if not isinstance(sub, str):
            msg = "expected a string object, not {0}"
            raise TypeError(msg.format(type(sub).__name__))

        if end is None:
            end = -1

        result_col = cpp_find(self._column, as_scalar(sub, "str"), start, end)

        result = self._return_or_inplace(result_col, **kwargs)

        if (result == -1).any():
            raise ValueError("substring not found")
        else:
            return result

    def rindex(self, sub, start=0, end=None, **kwargs):
        """
        Return highest indexes in each strings where the substring
        is fully contained between ``[start:end]``. This is the same
        as ``str.rfind`` except instead of returning -1, it raises a
        ``ValueError`` when the substring is not found.

        Parameters
        ----------
        sub : str
            Substring being searched.

        start : int
            Left edge index.

        end : int
            Right edge index.

        Returns
        -------
        Series or Index of object

        Examples
        --------
        >>> import cudf
        >>> s = cudf.Series(['abc', 'a','b' ,'ddb'])
        >>> s.str.rindex('b')
        Traceback (most recent call last):
        File "<stdin>", line 1, in <module>
        ValueError: substring not found

        Parameters such as `start` and `end` can also be used.

        >>> s = cudf.Series(['abc', 'abb','ab' ,'ddb'])
        >>> s.str.rindex('b', start=1, end=5)
        0    1
        1    2
        2    1
        3    2
        dtype: int32
        """
        if not isinstance(sub, str):
            msg = "expected a string object, not {0}"
            raise TypeError(msg.format(type(sub).__name__))

        if end is None:
            end = -1

        result_col = cpp_rfind(self._column, as_scalar(sub, "str"), start, end)

        result = self._return_or_inplace(result_col, **kwargs)

        if (result == -1).any():
            raise ValueError("substring not found")
        else:
            return result

    def match(self, pat, case=True, flags=0, **kwargs):
        """
        Determine if each string matches a regular expression.

        Parameters
        ----------
        pat : str
            Character sequence or regular expression.

        Returns
        -------
        Series or Index of boolean values.

        Notes
        -----
        Parameters currently not supported are: `case`, `flags` and `na`.

        Examples
        --------
        >>> import cudf
        >>> s = cudf.Series(["rapids", "ai", "cudf"])

        Checking for strings starting with `a`.

        >>> s.str.match('a')
        0    False
        1     True
        2    False
        dtype: bool

        Checking for strings starting with any of `a` or `c`.

        >>> s.str.match('[ac]')
        0    False
        1     True
        2     True
        dtype: bool
        """
        if case is not True:
            raise NotImplementedError("`case` parameter is not yet supported")
        if flags != 0:
            raise NotImplementedError("`flags` parameter is not yet supported")

        if "na" in kwargs:
            warnings.warn(
                "`na` parameter is not yet supported, "
                "as cudf uses native strings instead of Python objects"
            )

        return self._return_or_inplace(
            cpp_match_re(self._column, pat), **kwargs
        )

    def url_decode(self, **kwargs):
        """
        Returns a URL-decoded format of each string.
        No format checking is performed. All characters
        are expected to be encoded as UTF-8 hex values.

        Returns
        -------
        Series or Index.

        Examples
        --------
        >>> import cudf
        >>> s = cudf.Series(['A%2FB-C%2FD', 'e%20f.g', '4-5%2C6'])
        >>> s.str.url_decode()
        0    A/B-C/D
        1      e f.g
        2      4-5,6
        dtype: object
        >>> data = ["https%3A%2F%2Frapids.ai%2Fstart.html",
        ...     "https%3A%2F%2Fmedium.com%2Frapids-ai"]
        >>> s = cudf.Series(data)
        >>> s.str.url_decode()
        0    https://rapids.ai/start.html
        1    https://medium.com/rapids-ai
        dtype: object
        """

        return self._return_or_inplace(cpp_url_decode(self._column), **kwargs)

    def url_encode(self, **kwargs):
        """
        Returns a URL-encoded format of each string.
        No format checking is performed.
        All characters are encoded except for ASCII letters,
        digits, and these characters: ``‘.’,’_’,’-‘,’~’``.
        Encoding converts to hex using UTF-8 encoded bytes.

        Returns
        -------
        Series or Index.

        Examples
        --------
        >>> import cudf
        >>> s = cudf.Series(['A/B-C/D', 'e f.g', '4-5,6'])
        >>> s.str.url_encode()
        0    A%2FB-C%2FD
        1        e%20f.g
        2        4-5%2C6
        dtype: object
        >>> data = ["https://rapids.ai/start.html",
        ...     "https://medium.com/rapids-ai"]
        >>> s = cudf.Series(data)
        >>> s.str.url_encode()
        0    https%3A%2F%2Frapids.ai%2Fstart.html
        1    https%3A%2F%2Fmedium.com%2Frapids-ai
        dtype: object
        """
        return self._return_or_inplace(cpp_url_encode(self._column), **kwargs)

    def code_points(self, **kwargs):
        """
        Returns an array by filling it with the UTF-8 code point
        values for each character of each string.
        This function uses the ``len()`` method to determine
        the size of each sub-array of integers.

        Returns
        -------
        Series or Index.

        Examples
        --------
        >>> import cudf
        >>> s = cudf.Series(["a","xyz", "éee"])
        >>> s.str.code_points()
        0       97
        1      120
        2      121
        3      122
        4    50089
        5      101
        6      101
        dtype: int32
        >>> s = cudf.Series(["abc"])
        >>> s.str.code_points()
        0    97
        1    98
        2    99
        dtype: int32
        """

        new_col = cpp_code_points(self._column)
        if self._parent is None:
            return new_col
        elif isinstance(self._parent, cudf.Series):
            return cudf.Series(new_col, name=self._parent.name)
        elif isinstance(self._parent, cudf.Index):
            return cudf.core.index.as_index(new_col, name=self._parent.name)

    def translate(self, table, **kwargs):
        """
        Map all characters in the string through the given
        mapping table.

        Equivalent to standard `str.translate()
        <https://docs.python.org/3/library/stdtypes.html#str.translate>`_.

        Parameters
        ----------
        table : dict
            Table is a mapping of Unicode ordinals to Unicode
            ordinals, strings, or None.
            Unmapped characters are left untouched.
            `str.maketrans()
            <https://docs.python.org/3/library/stdtypes.html#str.maketrans>`_
            is a helper function for making translation tables.

        Returns
        -------
        Series or Index.

        Examples
        --------
        >>> import cudf
        >>> data = ['lower', 'CAPITALS', 'this is a sentence','SwApCaSe']
        >>> s = cudf.Series(data)
        >>> s.str.translate({'a': "1"})
        0                 lower
        1              CAPITALS
        2    this is 1 sentence
        3              SwApC1Se
        dtype: object
        >>> s.str.translate({'a': "1", "e":"#"})
        0                 low#r
        1              CAPITALS
        2    this is 1 s#nt#nc#
        3              SwApC1S#
        dtype: object
        """
        table = str.maketrans(table)
        return self._return_or_inplace(
            cpp_translate(self._column, table), **kwargs
        )

    def normalize_spaces(self, **kwargs):
        """
        Remove extra whitespace between tokens and trim whitespace
        from the beginning and the end of each string.

        Returns
        -------
        Series or Index of object.

        Examples
        --------
        >>> import cudf
        >>> ser = cudf.Series(["hello \\t world"," test string  "])
        >>> ser.str.normalize_spaces()
        0    hello world
        1    test string
        dtype: object
        """
        return self._return_or_inplace(
            cpp_normalize_spaces(self._column), **kwargs
        )

    def normalize_characters(self, do_lower=True, **kwargs):
        """
        Normalizes strings characters for tokenizing.

        This uses the normalizer that is built into the
        subword_tokenize function which includes:

            - adding padding around punctuation (unicode category starts with
              "P") as well as certain ASCII symbols like "^" and "$"
            - adding padding around the CJK Unicode block characters
            - changing whitespace (e.g. ``\\t``, ``\\n``, ``\\r``) to space
            - removing control characters (unicode categories "Cc" and "Cf")

        If `do_lower_case = true`, lower-casing also removes the accents.
        The accents cannot be removed from upper-case characters without
        lower-casing and lower-casing cannot be performed without also
        removing accents. However, if the accented character is already
        lower-case, then only the accent is removed.

        Parameters
        ----------
        do_lower : bool, Default is True
            If set to True, characters will be lower-cased and accents
            will be removed. If False, accented and upper-case characters
            are not transformed.

        Returns
        -------
        Series or Index of object.

        Examples
        --------
        >>> import cudf
        >>> ser = cudf.Series(["héllo, \\tworld","ĂĆCĖÑTED","$99"])
        >>> ser.str.normalize_characters()
        0    hello ,  world
        1          accented
        2              $ 99
        dtype: object
        >>> ser.str.normalize_characters(do_lower=False)
        0    héllo ,  world
        1          ĂĆCĖÑTED
        2              $ 99
        dtype: object
        """
        return self._return_or_inplace(
            cpp_normalize_characters(self._column, do_lower), **kwargs
        )

    def tokenize(self, delimiter=" ", **kwargs):
        """
        Each string is split into tokens using the provided delimiter(s).
        The sequence returned contains the tokens in the order
        they were found.

        Parameters
        ----------
        delimiter : str or list of strs, Default is whitespace.
            The string used to locate the split points of each string.

        Returns
        -------
        Series or Index of object.

        Examples
        --------
        >>> import cudf
        >>> data = ["hello world", "goodbye world", "hello goodbye"]
        >>> ser = cudf.Series(data)
        >>> ser.str.tokenize()
        0      hello
        1      world
        2    goodbye
        3      world
        4      hello
        5    goodbye
        dtype: object
        """
        delimiter = _massage_string_arg(delimiter, "delimiter", allow_col=True)
        kwargs.setdefault("retain_index", False)
        return self._return_or_inplace(
            cpp_tokenize(self._column, delimiter), **kwargs
        )

    def detokenize(self, indices, separator=" ", **kwargs):
        """
        Combines tokens into strings by concatenating them in the order
        in which they appear in the ``indices`` column. The ``separator`` is
        concatenated between each token.

        Parameters
        ----------
        indices : list of ints
            Each value identifies the output row for the corresponding token.
        separator : str
            The string concatenated between each token in an output row.
            Default is space.

        Returns
        -------
        Series or Index of object.

        Examples
        --------
        >>> import cudf
        >>> strs = cudf.Series(["hello", "world", "one", "two", "three"])
        >>> indices = cudf.Series([0, 0, 1, 1, 2])
        >>> strs.str.detokenize(indices)
        0    hello world
        1        one two
        2          three
        dtype: object
        """
        separator = _massage_string_arg(separator, "separator")
        kwargs.setdefault("retain_index", False)
        return self._return_or_inplace(
            cpp_detokenize(self._column, indices._column, separator), **kwargs
        )

    def character_tokenize(self, **kwargs):
        """
        Each string is split into individual characters.
        The sequence returned contains each character as an individual string.

        Returns
        -------
        Series or Index of object.

        Examples
        --------
        >>> import cudf
        >>> data = ["hello world", None, "goodbye, thank you."]
        >>> ser = cudf.Series(data)
        >>> ser.str.character_tokenize()
        0     h
        1     e
        2     l
        3     l
        4     o
        5
        6     w
        7     o
        8     r
        9     l
        10    d
        11    g
        12    o
        13    o
        14    d
        15    b
        16    y
        17    e
        18    ,
        19
        20    t
        21    h
        22    a
        23    n
        24    k
        25
        26    y
        27    o
        28    u
        29    .
        dtype: object
        """
        result_col = cpp_character_tokenize(self._column)
        if self._parent is None:
            return result_col
        elif isinstance(self._parent, cudf.Series):
            return cudf.Series(result_col, name=self._parent.name)
        elif isinstance(self._parent, cudf.Index):
            return cudf.core.index.as_index(result_col, name=self._parent.name)

    def token_count(self, delimiter=" ", **kwargs):
        """
        Each string is split into tokens using the provided delimiter.
        The returned integer sequence is the number of tokens in each string.

        Parameters
        ----------

        delimiter : str or list of strs, Default is whitespace.
            The characters or strings used to locate the
            split points of each string.

        Returns
        -------
        Series or Index.

        Examples
        --------
        >>> import cudf
        >>> ser = cudf.Series(["hello world","goodbye",""])
        >>> ser.str.token_count()
        0    2
        1    1
        2    0
        dtype: int32
        """
        delimiter = _massage_string_arg(delimiter, "delimiter", allow_col=True)
        return self._return_or_inplace(
            cpp_count_tokens(self._column, delimiter), **kwargs
        )

    def ngrams(self, n=2, separator="_", **kwargs):
        """
        Generate the n-grams from a set of tokens, each record
        in series is treated a token.

        You can generate tokens from a Series instance using
        the ``Series.str.tokenize()`` function.

        Parameters
        ----------
        n : int
            The degree of the n-gram (number of consecutive tokens).
            Default of 2 for bigrams.
        separator : str
            The separator to use between within an n-gram.
            Default is '_'.

        Examples
        --------
        >>> import cudf
        >>> str_series = cudf.Series(['this is my', 'favorite book'])
        >>> str_series = cudf.Series(['this is my', 'favorite book'])
        >>> str_series.str.ngrams(2, "_")
        0    this is my_favorite book
        dtype: object
        >>> str_series = cudf.Series(['abc','def','xyz','hhh'])
        >>> str_series.str.ngrams(2, "_")
        0    abc_def
        1    def_xyz
        2    xyz_hhh
        dtype: object
        """
        separator = _massage_string_arg(separator, "separator")
        kwargs.setdefault("retain_index", False)
        return self._return_or_inplace(
            cpp_generate_ngrams(self._column, n, separator), **kwargs
        )

    def character_ngrams(self, n=2, **kwargs):
        """
        Generate the n-grams from characters in a column of strings.

        Parameters
        ----------
        n : int
            The degree of the n-gram (number of consecutive characters).
            Default of 2 for bigrams.

        Examples
        --------
        >>> import cudf
        >>> str_series = cudf.Series(['abcd','efgh','xyz'])
        >>> str_series.str.character_ngrams(2)
        0    ab
        1    bc
        2    cd
        3    ef
        4    fg
        5    gh
        6    xy
        7    yz
        dtype: object
        >>> str_series.str.character_ngrams(3)
        0    abc
        1    bcd
        2    efg
        3    fgh
        4    xyz
        dtype: object
        """
        kwargs.setdefault("retain_index", False)
        return self._return_or_inplace(
            cpp_generate_character_ngrams(self._column, n), **kwargs
        )

    def ngrams_tokenize(self, n=2, delimiter=" ", separator="_", **kwargs):
        """
        Generate the n-grams using tokens from each string.
        This will tokenize each string and then generate ngrams for each
        string.

        Parameters
        ----------
        n : int, Default 2.
            The degree of the n-gram (number of consecutive tokens).
        delimiter : str, Default is white-space.
            The character used to locate the split points of each string.
        sep : str, Default is '_'.
            The separator to use between tokens within an n-gram.

        Returns
        -------
        Series or Index of object.

        Examples
        --------
        >>> import cudf
        >>> ser = cudf.Series(['this is the', 'best book'])
        >>> ser.str.ngrams_tokenize(n=2, sep='_')
        0      this_is
        1       is_the
        2    best_book
        dtype: object
        """
        delimiter = _massage_string_arg(delimiter, "delimiter")
        separator = _massage_string_arg(separator, "separator")
        kwargs.setdefault("retain_index", False)
        return self._return_or_inplace(
            cpp_ngrams_tokenize(self._column, n, delimiter, separator),
            **kwargs,
        )

    def replace_tokens(self, targets, replacements, delimiter=None, **kwargs):
        """
        The targets tokens are searched for within each string in the series
        and replaced with the corresponding replacements if found.
        Tokens are identified by the delimiter character provided.

        Parameters
        ----------
        targets : array-like, Sequence or Series
            The tokens to search for inside each string.

        replacements : array-like, Sequence, Series or str
            The strings to replace for each found target token found.
            Alternately, this can be a single str instance and would be
            used as replacement for each string found.

        delimiter : str
            The character used to locate the tokens of each string.
            Default is whitespace.

        Returns
        -------
        Series or Index of object.

        Examples
        --------
        >>> import cudf
        >>> sr = cudf.Series(["this is me", "theme music", ""])
        >>> targets = cudf.Series(["is", "me"])
        >>> sr.str.replace_tokens(targets=targets, replacements="_")
        0       this _ _
        1    theme music
        2
        dtype: object
        >>> sr = cudf.Series(["this;is;me", "theme;music", ""])
        >>> sr.str.replace_tokens(targets=targets, replacements=":")
        0     this;is;me
        1    theme;music
        2
        dtype: object
        """
        if can_convert_to_column(targets):
            targets_column = column.as_column(targets)
        else:
            raise TypeError(
                f"targets should be an array-like or a Series object, "
                f"found {type(targets)}"
            )

        if is_scalar(replacements):
            replacements_column = column.as_column([replacements])
        elif can_convert_to_column(replacements):
            replacements_column = column.as_column(replacements)
            if len(targets_column) != len(replacements_column):
                raise ValueError(
                    "targets and replacements should be same size"
                    " sequences unless replacements is a string."
                )
        else:
            raise TypeError(
                f"replacements should be an str, array-like or Series object, "
                f"found {type(replacements)}"
            )

        if delimiter is None:
            delimiter = ""
        elif not is_scalar(delimiter):
            raise TypeError(
                f"Type of delimiter should be a string,"
                f" found {type(delimiter)}"
            )

        return self._return_or_inplace(
            cpp_replace_tokens(
                self._column,
                targets_column,
                replacements_column,
                as_scalar(delimiter, dtype="str"),
            ),
            **kwargs,
        )

    def filter_tokens(
        self, min_token_length, replacement=None, delimiter=None, **kwargs
    ):
        """
        Remove tokens from within each string in the series that are
        smaller than min_token_length and optionally replace them
        with the replacement string.
        Tokens are identified by the delimiter character provided.

        Parameters
        ----------
        min_token_length: int
            Minimum number of characters for a token to be retained
            in the output string.

        replacement : str
            String used in place of removed tokens.

        delimiter : str
            The character(s) used to locate the tokens of each string.
            Default is whitespace.

        Returns
        -------
        Series or Index of object.

        Examples
        --------
        >>> import cudf
        >>> sr = cudf.Series(["this is me", "theme music", ""])
        >>> sr.str.filter_tokens(3, replacement="_")
        0       this _ _
        1    theme music
        2
        dtype: object
        >>> sr = cudf.Series(["this;is;me", "theme;music", ""])
        >>> sr.str.filter_tokens(5,None,";")
        0             ;;
        1    theme;music
        2
        dtype: object
        """

        if replacement is None:
            replacement = ""
        elif not is_scalar(replacement):
            raise TypeError(
                f"Type of replacement should be a string,"
                f" found {type(replacement)}"
            )

        if delimiter is None:
            delimiter = ""
        elif not is_scalar(delimiter):
            raise TypeError(
                f"Type of delimiter should be a string,"
                f" found {type(delimiter)}"
            )

        return self._return_or_inplace(
            cpp_filter_tokens(
                self._column,
                min_token_length,
                as_scalar(replacement, dtype="str"),
                as_scalar(delimiter, dtype="str"),
            ),
            **kwargs,
        )

    def subword_tokenize(
        self,
        hash_file,
        max_length=64,
        stride=48,
        do_lower=True,
        do_truncate=False,
        max_num_strings=100,
        max_num_chars=100000,
        max_rows_tensor=500,
        **kwargs,
    ):
        """
        Run CUDA BERT subword tokenizer on cuDF strings column.
        Encodes words to token ids using vocabulary from a pretrained
        tokenizer.

        Parameters
        ----------
        hash_file : str
            Path to hash file containing vocabulary of words with token-ids.
        max_length : int, Default is 64
            Limits the length of the sequence returned.
            If tokenized string is shorter than max_length,
            output will be padded with 0s.
            If the tokenized string is longer than max_length and
            do_truncate == False, there will be multiple returned
            sequences containing the overflowing token-ids.
        stride : int, Default is 48
            If do_truncate == False and the tokenized string is larger
            than max_length, the sequences containing the overflowing
            token-ids can contain duplicated token-ids from the main
            sequence. If max_length is equal to stride there are no
            duplicated-id tokens. If stride is 80% of max_length,
            20% of the first sequence will be repeated on the second
            sequence and so on until the entire sentence is encoded.
        do_lower : bool, Default is True
            If set to true, original text will be lowercased before encoding.
        do_truncate : bool, Default is False
            If set to true, strings will be truncated and padded to
            max_length. Each input string will result in exactly one output
            sequence. If set to false, there may be multiple output
            sequences when the max_length is smaller than generated tokens.
        max_num_strings : int, Default is 100
            The maximum number of strings to be encoded.
        max_num_chars : int, Default is 100000
            The maximum number of characters in the input strings column.
        max_rows_tensor : int, Default is 500
            The maximum number of rows in the output

        Returns
        -------
        token-ids : Column
            The token-ids for each string padded with 0s to max_length.
        attention-mask : Column
            The mask for token-ids result where corresponding positions
            identify valid token-id values.
        metadata : Column
            Each row contains the index id of the original string and the
            first and last index of the token-ids that are non-padded and
            non-overlapping.

        Examples
        --------
        >>> import cudf
        >>> ser = cudf.Series(['this is the', 'best book'])
        >>> tokens, masks, metadata =
               ser.str.subword_tokenize("bert_hash_table.txt")
        """
        tokens, masks, metadata = cpp_subword_tokenize(
            self._column,
            hash_file,
            max_length,
            stride,
            do_lower,
            do_truncate,
            max_num_strings,
            max_num_chars,
            max_rows_tensor,
        )
        return (
            cupy.asarray(tokens),
            cupy.asarray(masks),
            cupy.asarray(metadata),
        )

<<<<<<< HEAD
    def edit_distance(self, targets, **kwargs):
        """
        The targets strings are measured against the strings in this column
        using the Levenshtein edit distance algorithm.
        https://www.cuelogic.com/blog/the-levenshtein-algorithm

        Parameters
        ----------
        targets : array-like, Sequence or Series or str
            The string(s) to measure against each string.

        Returns
        -------
        Series or Index of int32.
=======
    def porter_stemmer_measure(self, **kwargs):
        """
        Compute the Porter Stemmer measure for each string.
        The Porter Stemmer algorithm is described `here
        <https://tartarus.org/martin/PorterStemmer/def.txt>`_.

        Returns
        -------
        Series or Index of object.

        Examples
        --------
        >>> import cudf
        >>> ser = cudf.Series(["hello", "super"])
        >>> ser.str.porter_stemmer_measure()
        0    1
        1    2
        dtype: int32
        """
        return self._return_or_inplace(
            cpp_porter_stemmer_measure(self._column), **kwargs
        )

    def is_consonant(self, position, **kwargs):
        """
        Return true for strings where the character at ``position`` is a
        consonant. The ``position`` parameter may also be a list of integers
        to check different characters per string.
        If the ``position`` is larger than the string length, False is
        returned for that string.

        Parameters
        ----------
        position: int or list-like
           The character position to check within each string.

        Returns
        -------
        Series or Index of bool dtype.
>>>>>>> 5c439947

        Examples
        --------
        >>> import cudf
<<<<<<< HEAD
        >>> sr = cudf.Series(["puppy", "doggy", "kitty"])
        >>> targets = cudf.Series(["pup", "dogie", "kitten"])
        >>> sr.str.edit_distance(targets=targets)
        0    2
        1    2
        2    2
        dtype: int32
        """
        if is_scalar(targets):
            targets_column = column.as_column([targets])
        elif can_convert_to_column(targets):
            targets_column = column.as_column(targets)
        else:
            raise TypeError(
                f"targets should be an str, array-like or Series object, "
                f"found {type(targets)}"
            )

        return self._return_or_inplace(
            cpp_edit_distance(self._column, targets_column), **kwargs,
=======
        >>> ser = cudf.Series(["toy", "trouble"])
        >>> ser.str.is_consonant(1)
        0    False
        1     True
        dtype: bool
        >>> positions = cudf.Series([2, 3])
        >>> ser.str.is_consonant(positions)
        0     True
        1    False
        dtype: bool
         """
        ltype = LetterType.CONSONANT

        if can_convert_to_column(position):
            return self._return_or_inplace(
                cpp_is_letter_multi(
                    self._column, ltype, column.as_column(position)
                ),
                **kwargs,
            )

        return self._return_or_inplace(
            cpp_is_letter(self._column, ltype, position), **kwargs
        )

    def is_vowel(self, position, **kwargs):
        """
        Return true for strings where the character at ``position`` is a
        vowel -- not a consonant. The ``position`` parameter may also be
        a list of integers to check different characters per string.
        If the ``position`` is larger than the string length, False is
        returned for that string.

        Parameters
        ----------
        position: int or list-like
           The character position to check within each string.

        Returns
        -------
        Series or Index of bool dtype.

        Examples
        --------
        >>> import cudf
        >>> ser = cudf.Series(["toy", "trouble"])
        >>> ser.str.is_vowel(1)
        0     True
        1    False
        dtype: bool
        >>> positions = cudf.Series([2, 3])
        >>> ser.str.is_vowel(positions)
        0    False
        1     True
        dtype: bool
        """
        ltype = LetterType.VOWEL

        if can_convert_to_column(position):
            return self._return_or_inplace(
                cpp_is_letter_multi(
                    self._column, ltype, column.as_column(position)
                ),
                **kwargs,
            )

        return self._return_or_inplace(
            cpp_is_letter(self._column, ltype, position), **kwargs
>>>>>>> 5c439947
        )


def _massage_string_arg(value, name, allow_col=False):
    if isinstance(value, str):
        return as_scalar(value, dtype="str")

    if isinstance(value, Scalar) and is_string_dtype(value.dtype):
        return value

    allowed_types = ["Scalar"]

    if allow_col:
        if isinstance(value, list):
            return column.as_column(value, dtype="str")

        if isinstance(value, Column) and is_string_dtype(value.dtype):
            return value

        allowed_types.append("Column")

    raise ValueError(
        "Expected {} for {} but got {}".format(
            _expected_types_format(allowed_types), name, type(value)
        )
    )


def _expected_types_format(types):
    if len(types) == 1:
        return types[0]

    return ", ".join(types[:-1]) + ", or " + types[-1]


class StringColumn(column.ColumnBase):
    """Implements operations for Columns of String type
    """

    def __init__(
        self, mask=None, size=None, offset=0, null_count=None, children=()
    ):
        """
        Parameters
        ----------
        mask : Buffer
            The validity mask
        offset : int
            Data offset
        children : Tuple[Column]
            Two non-null columns containing the string data and offsets
            respectively
        """
        dtype = np.dtype("object")

        if size is None:
            for child in children:
                assert child.offset == 0

            if len(children) == 0:
                size = 0
            elif children[0].size == 0:
                size = 0
            else:
                # one less because the last element of offsets is the number of
                # bytes in the data buffer
                size = children[0].size - 1
            size = size - offset

        if len(children) == 0 and size != 0:
            # all nulls-column:
            offsets = cudf.core.column.as_column(
                cupy.zeros(size + 1, dtype="int32")
            )
            chars = cudf.core.column.as_column([], dtype="int8")
            children = (offsets, chars)

        super().__init__(
            None,
            size,
            dtype,
            mask=mask,
            offset=offset,
            null_count=null_count,
            children=children,
        )

    @property
    def base_size(self):
        if len(self.base_children) == 0:
            return 0
        else:
            return int(
                (self.base_children[0].size - 1)
                / self.base_children[0].dtype.itemsize
            )

    def sum(self, dtype=None):
        return self.str().cat()

    def product(self, dtype=None):
        raise TypeError("can't multiply sequence by non-int of type 'object'")

    def mean(self, dtype=np.float64):
        raise NotImplementedError(
            "mean for Series of type 'object' is not yet implemented."
        )

    def var(self, ddof=1, dtype=np.float64):
        raise TypeError("unsupported operation for object of type 'object'")

    def std(self, ddof=1, dtype=np.float64):
        raise TypeError("unsupported operation for object of type 'object'")

    def set_base_data(self, value):
        if value is not None:
            raise RuntimeError(
                "StringColumns do not use data attribute of Column, use "
                "`set_base_children` instead"
            )
        else:
            super().set_base_data(value)

    def set_base_mask(self, value):
        super().set_base_mask(value)

    def set_base_children(self, value):
        # TODO: Implement dtype validation of the children here somehow
        super().set_base_children(value)

    def __contains__(self, item):
        return True in self.str().contains(f"^{item}$")

    def str(self, parent=None):
        return StringMethods(self, parent=parent)

    def __sizeof__(self):
        n = 0
        if len(self.base_children) == 2:
            n += (
                self.base_children[0].__sizeof__()
                + self.base_children[1].__sizeof__()
            )
        if self.base_mask is not None:
            n += self.base_mask.size
        return n

    def _memory_usage(self, **kwargs):
        return self.__sizeof__()

    def unary_operator(self, unaryop):
        raise TypeError(
            f"Series of dtype `str` cannot perform the operation: "
            f"{unaryop}"
        )

    def __len__(self):
        return self.size

    def _set_mask(self, value):
        super()._set_mask(value)

    @property
    def _nbytes(self):
        if self.size == 0:
            return 0
        else:
            return self.children[1].size

    def as_numerical_column(self, dtype, **kwargs):

        out_dtype = np.dtype(dtype)
        kwargs.update(dtype=out_dtype)

        if out_dtype.type is np.datetime64:
            if "format" not in kwargs:
                if len(self) > 0:
                    # infer on host from the first not na element
                    fmt = datetime.infer_format(self[self.notna()][0])
                    kwargs.update(format=fmt)

            # Check for None strings
            if len(self) > 0 and self.binary_operator("eq", "None").any():
                raise ValueError("Could not convert `None` value to datetime")

            boolean_match = self.binary_operator("eq", "NaT")
        elif out_dtype.kind in {"i", "u"}:
            if not cpp_is_integer(self).all():
                raise ValueError(
                    "Could not convert strings to integer "
                    "type due to presence of non-integer values."
                )
        elif out_dtype.kind == "f":
            if not cpp_is_float(self).all():
                raise ValueError(
                    "Could not convert strings to float "
                    "type due to presence of non-floating values."
                )

        result_col = _str_to_numeric_typecast_functions[out_dtype](
            self, **kwargs
        )
        if (out_dtype.type is np.datetime64) and boolean_match.any():
            result_col[boolean_match] = None
        return result_col

    def as_datetime_column(self, dtype, **kwargs):
        return self.as_numerical_column(dtype, **kwargs)

    def as_string_column(self, dtype, **kwargs):
        return self

    def to_arrow(self):
        if len(self) == 0:
            sbuf = np.empty(0, dtype="int8")
            obuf = np.empty(0, dtype="int32")
            nbuf = None
        else:
            sbuf = self.children[1].data.to_host_array().view("int8")
            obuf = self.children[0].data.to_host_array().view("int32")
            nbuf = None
            if self.null_count > 0:
                nbuf = self.mask.to_host_array().view("int8")
                nbuf = pa.py_buffer(nbuf)

        sbuf = pa.py_buffer(sbuf)
        obuf = pa.py_buffer(obuf)

        if self.null_count == len(self):
            return pa.NullArray.from_buffers(
                pa.null(), len(self), [pa.py_buffer((b""))], self.null_count
            )
        else:
            return pa.StringArray.from_buffers(
                len(self), obuf, sbuf, nbuf, self.null_count
            )

    def to_pandas(self, index=None, nullable_pd_dtype=False):
        pd_series = self.to_arrow().to_pandas()
        if index is not None:
            pd_series.index = index
        if nullable_pd_dtype:
            return pd_series.astype(pd.StringDtype(), copy=False)
        return pd_series

    @property
    def values_host(self):
        """
        Return a numpy representation of the StringColumn.
        """
        return self.to_pandas().values

    @property
    def values(self):
        """
        Return a CuPy representation of the StringColumn.
        """
        raise NotImplementedError(
            "String Arrays is not yet implemented in cudf"
        )

    def to_array(self, fillna=None):
        """Get a dense numpy array for the data.

        Notes
        -----

        if ``fillna`` is ``None``, null values are skipped.  Therefore, the
        output size could be smaller.

        Raises
        ------
        ``NotImplementedError`` if there are nulls
        """
        if fillna is not None:
            warnings.warn("fillna parameter not supported for string arrays")

        return self.to_arrow().to_pandas().values

    def __array__(self, dtype=None):
        raise TypeError(
            "Implicit conversion to a host NumPy array via __array__ is not "
            "allowed, Conversion to GPU array in strings is not yet "
            "supported.\nTo explicitly construct a host array, "
            "consider using .to_array()"
        )

    def __arrow_array__(self, type=None):
        raise TypeError(
            "Implicit conversion to a host PyArrow Array via __arrow_array__ "
            "is not allowed, To explicitly construct a PyArrow Array, "
            "consider using .to_arrow()"
        )

    def serialize(self):
        header = {"null_count": self.null_count}
        header["type-serialized"] = pickle.dumps(type(self))
        header["size"] = pickle.dumps(self.size)

        frames = []
        sub_headers = []

        for item in self.children:
            sheader, sframes = item.serialize()
            sub_headers.append(sheader)
            frames.extend(sframes)

        if self.null_count > 0:
            frames.append(self.mask)

        header["subheaders"] = sub_headers
        header["frame_count"] = len(frames)
        return header, frames

    @classmethod
    def deserialize(cls, header, frames):
        size = pickle.loads(header["size"])
        # Deserialize the mask, value, and offset frames
        buffers = [Buffer(each_frame) for each_frame in frames]

        if header["null_count"] > 0:
            nbuf = buffers[2]
        else:
            nbuf = None

        children = []
        for h, b in zip(header["subheaders"], buffers[:2]):
            column_type = pickle.loads(h["type-serialized"])
            children.append(column_type.deserialize(h, [b]))

        col = column.build_column(
            data=None,
            dtype="str",
            mask=nbuf,
            children=tuple(children),
            size=size,
        )
        return col

    def can_cast_safely(self, to_dtype):
        to_dtype = np.dtype(to_dtype)

        if self.dtype == to_dtype:
            return True
        elif to_dtype.kind in {"i", "u"} and not cpp_is_integer(self).all():
            return False
        elif to_dtype.kind == "f" and not cpp_is_float(self).all():
            return False
        else:
            return True

    def find_and_replace(self, to_replace, replacement, all_nan):
        """
        Return col with *to_replace* replaced with *value*
        """
        to_replace = column.as_column(to_replace, dtype=self.dtype)
        replacement = column.as_column(replacement, dtype=self.dtype)
        return libcudf.replace.replace(self, to_replace, replacement)

    def fillna(self, fill_value):
        if not is_scalar(fill_value):
            fill_value = column.as_column(fill_value, dtype=self.dtype)
        return libcudf.replace.replace_nulls(self, fill_value, dtype="object")

    def _find_first_and_last(self, value):
        found_indices = self.str().contains(f"^{value}$")
        found_indices = libcudf.unary.cast(found_indices, dtype=np.int32)
        first = column.as_column(found_indices).find_first_value(1)
        last = column.as_column(found_indices).find_last_value(1)
        return first, last

    def find_first_value(self, value, closest=False):
        return self._find_first_and_last(value)[0]

    def find_last_value(self, value, closest=False):
        return self._find_first_and_last(value)[1]

    def normalize_binop_value(self, other):
        if isinstance(other, column.Column):
            return other.astype(self.dtype)
        elif isinstance(other, str) or other is None:
            col = utils.scalar_broadcast_to(
                other, size=len(self), dtype="object"
            )
            return col
        else:
            raise TypeError("cannot broadcast {}".format(type(other)))

    def default_na_value(self):
        return None

    def binary_operator(self, op, rhs, reflect=False):
        lhs = self
        if reflect:
            lhs, rhs = rhs, lhs
        if isinstance(rhs, StringColumn) and op == "add":
            return lhs.str().cat(others=rhs)
        elif op in ("eq", "ne", "gt", "lt", "ge", "le"):
            return _string_column_binop(self, rhs, op=op, out_dtype="bool")
        else:
            msg = "{!r} operator not supported between {} and {}"
            raise TypeError(msg.format(op, type(self), type(rhs)))

    @property
    def is_unique(self):
        return len(self.unique()) == len(self)

    @property
    def __cuda_array_interface__(self):
        raise NotImplementedError(
            "Strings are not yet supported via `__cuda_array_interface__`"
        )

    def _mimic_inplace(self, other_col, inplace=False):
        out = super()._mimic_inplace(other_col, inplace=inplace)
        return out

    @copy_docstring(column.ColumnBase.view)
    def view(self, dtype):
        if self.null_count > 0:
            raise ValueError(
                "Can not produce a view of a string column with nulls"
            )
        dtype = np.dtype(dtype)
        str_byte_offset = self.base_children[0][self.offset]
        str_end_byte_offset = self.base_children[0][self.offset + self.size]
        char_dtype_size = self.base_children[1].dtype.itemsize

        n_bytes_to_view = (
            str_end_byte_offset - str_byte_offset
        ) * char_dtype_size

        to_view = column.build_column(
            self.base_children[1].data,
            dtype=self.base_children[1].dtype,
            offset=str_byte_offset,
            size=n_bytes_to_view,
        )

        return to_view.view(dtype)


@annotate("BINARY_OP", color="orange", domain="cudf_python")
def _string_column_binop(lhs, rhs, op, out_dtype):
    out = libcudf.binaryop.binaryop(lhs=lhs, rhs=rhs, op=op, dtype=out_dtype)
    return out


def _get_cols_list(others):

    if (
        can_convert_to_column(others)
        and len(others) > 0
        and (
            can_convert_to_column(
                others.iloc[0]
                if isinstance(others, cudf.Series)
                else others[0]
            )
        )
    ):
        """
        If others is a list-like object (in our case lists & tuples)
        just another Series/Index, great go ahead with concatenation.
        """
        cols_list = [column.as_column(frame, dtype="str") for frame in others]
        return cols_list
    elif others is not None:
        return [column.as_column(others, dtype="str")]
    else:
        raise TypeError(
            "others must be Series, Index, DataFrame, np.ndarrary "
            "or list-like (either containing only strings or "
            "containing only objects of type Series/Index/"
            "np.ndarray[1-dim])"
        )<|MERGE_RESOLUTION|>--- conflicted
+++ resolved
@@ -4181,22 +4181,6 @@
             cupy.asarray(metadata),
         )
 
-<<<<<<< HEAD
-    def edit_distance(self, targets, **kwargs):
-        """
-        The targets strings are measured against the strings in this column
-        using the Levenshtein edit distance algorithm.
-        https://www.cuelogic.com/blog/the-levenshtein-algorithm
-
-        Parameters
-        ----------
-        targets : array-like, Sequence or Series or str
-            The string(s) to measure against each string.
-
-        Returns
-        -------
-        Series or Index of int32.
-=======
     def porter_stemmer_measure(self, **kwargs):
         """
         Compute the Porter Stemmer measure for each string.
@@ -4236,33 +4220,10 @@
         Returns
         -------
         Series or Index of bool dtype.
->>>>>>> 5c439947
-
-        Examples
-        --------
-        >>> import cudf
-<<<<<<< HEAD
-        >>> sr = cudf.Series(["puppy", "doggy", "kitty"])
-        >>> targets = cudf.Series(["pup", "dogie", "kitten"])
-        >>> sr.str.edit_distance(targets=targets)
-        0    2
-        1    2
-        2    2
-        dtype: int32
-        """
-        if is_scalar(targets):
-            targets_column = column.as_column([targets])
-        elif can_convert_to_column(targets):
-            targets_column = column.as_column(targets)
-        else:
-            raise TypeError(
-                f"targets should be an str, array-like or Series object, "
-                f"found {type(targets)}"
-            )
-
-        return self._return_or_inplace(
-            cpp_edit_distance(self._column, targets_column), **kwargs,
-=======
+
+        Examples
+        --------
+        >>> import cudf
         >>> ser = cudf.Series(["toy", "trouble"])
         >>> ser.str.is_consonant(1)
         0    False
@@ -4331,8 +4292,46 @@
 
         return self._return_or_inplace(
             cpp_is_letter(self._column, ltype, position), **kwargs
->>>>>>> 5c439947
-        )
+        )
+
+    def edit_distance(self, targets, **kwargs):
+        """
+        The targets strings are measured against the strings in this column
+        using the Levenshtein edit distance algorithm.
+        https://www.cuelogic.com/blog/the-levenshtein-algorithm
+
+        Parameters
+        ----------
+        targets : array-like, Sequence or Series or str
+            The string(s) to measure against each string.
+
+        Returns
+        -------
+        Series or Index of int32.
+
+        Examples
+        --------
+        >>> import cudf
+        >>> sr = cudf.Series(["puppy", "doggy", "kitty"])
+        >>> targets = cudf.Series(["pup", "dogie", "kitten"])
+        >>> sr.str.edit_distance(targets=targets)
+        0    2
+        1    2
+        2    2
+        dtype: int32
+        """
+        if is_scalar(targets):
+            targets_column = column.as_column([targets])
+        elif can_convert_to_column(targets):
+            targets_column = column.as_column(targets)
+        else:
+            raise TypeError(
+                f"targets should be an str, array-like or Series object, "
+                f"found {type(targets)}"
+            )
+
+        return self._return_or_inplace(
+            cpp_edit_distance(self._column, targets_column), **kwargs,
 
 
 def _massage_string_arg(value, name, allow_col=False):
