--- conflicted
+++ resolved
@@ -523,17 +523,9 @@
         from cudf.core import column
 
         if isinstance(key, slice):
-<<<<<<< HEAD
-
-            if key.step and key.step != 1:
-                raise NotImplementedError("Stride not supported in slice")
-
-            if is_scalar(value):
-                return self._fill(value, key.start, key.stop, inplace=True)
-
             key_start, key_stop, key_stride = key.indices(len(self))
             nelem = abs(key_stop - key_start)
-=======
+
             key_start, key_stop, key_stride = key.indices(len(self))
             if key_start < 0:
                 key_start = key_start + len(self)
@@ -541,6 +533,8 @@
                 key_stop = key_stop + len(self)
             if key_start >= key_stop:
                 return self.copy()
+            if (key_stride is None or key_stride == 1) and is_scalar(value):
+                return self._fill(value, key_start, key_stop, inplace=True)
             if key_stride != 1 or key_stride is not None or is_scalar(value):
                 key = as_column(
                     cupy.arange(
@@ -553,7 +547,6 @@
                 nelem = len(key)
             else:
                 nelem = abs(key_stop - key_start)
->>>>>>> a94a3ae6
         else:
             key = column.as_column(key)
             if pd.api.types.is_bool_dtype(key.dtype):
