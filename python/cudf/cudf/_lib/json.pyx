--- conflicted
+++ resolved
@@ -213,12 +213,8 @@
 cdef schema_element _get_cudf_schema_element_from_dtype(object dtype) except *:
     cdef schema_element s_element
     cdef data_type lib_type
-<<<<<<< HEAD
-    if cudf.api.types._is_categorical_dtype(dtype):
-=======
     dtype = cudf.dtype(dtype)
     if isinstance(dtype, cudf.CategoricalDtype):
->>>>>>> a0c637f5
         raise NotImplementedError(
             "CategoricalDtype as dtype is not yet "
             "supported in JSON reader"
@@ -239,12 +235,8 @@
 
 
 cdef data_type _get_cudf_data_type_from_dtype(object dtype) except *:
-<<<<<<< HEAD
-    if cudf.api.types._is_categorical_dtype(dtype):
-=======
     dtype = cudf.dtype(dtype)
     if isinstance(dtype, cudf.CategoricalDtype):
->>>>>>> a0c637f5
         raise NotImplementedError(
             "CategoricalDtype as dtype is not yet "
             "supported in JSON reader"
