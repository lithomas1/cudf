--- conflicted
+++ resolved
@@ -20,7 +20,6 @@
 
 from cudf._lib.utils cimport data_from_pylibcudf_io
 
-from cudf._lib import pylibcudf
 from cudf._lib.utils import _index_level_name, generate_pandas_metadata
 
 from libc.stdint cimport uint8_t
@@ -37,20 +36,15 @@
 cimport cudf._lib.pylibcudf.libcudf.io.types as cudf_io_types
 cimport cudf._lib.pylibcudf.libcudf.types as cudf_types
 from cudf._lib.column cimport Column
-<<<<<<< HEAD
-=======
-from cudf._lib.expressions cimport Expression
->>>>>>> dddeb120
 from cudf._lib.io.utils cimport (
     add_df_col_struct_names,
     make_sinks_info,
     make_source_info,
 )
-<<<<<<< HEAD
 from cudf._lib.pylibcudf.expressions cimport Expression
-=======
->>>>>>> dddeb120
 from cudf._lib.pylibcudf.io.datasource cimport NativeFileDatasource
+from cudf._lib.pylibcudf.io.parquet cimport ChunkedParquetReader
+from cudf._lib.pylibcudf.io.types cimport TableWithMetadata
 from cudf._lib.pylibcudf.libcudf.expressions cimport expression
 from cudf._lib.pylibcudf.libcudf.io.parquet cimport (
     chunked_parquet_writer_options,
@@ -75,18 +69,8 @@
 
 from pyarrow.lib import NativeFile
 
-<<<<<<< HEAD
 import cudf._lib.pylibcudf as plc
 from cudf.utils.ioutils import _ROW_GROUP_SIZE_BYTES_DEFAULT
-
-from cudf._lib.pylibcudf.io cimport TableWithMetadata
-from cudf._lib.pylibcudf.io.parquet cimport ChunkedParquetReader
-=======
-from cudf._lib.concat import concat_columns
-from cudf.utils.ioutils import _ROW_GROUP_SIZE_BYTES_DEFAULT
-
-from cudf._lib.utils cimport data_from_pylibcudf_table
->>>>>>> dddeb120
 
 
 cdef class BufferArrayFromVector:
@@ -900,123 +884,6 @@
         self.initialized = True
 
 
-<<<<<<< HEAD
-=======
-cdef class ParquetReader:
-    cdef bool initialized
-    cdef unique_ptr[cpp_chunked_parquet_reader] reader
-    cdef size_t chunk_read_limit
-    cdef size_t pass_read_limit
-    cdef size_t row_group_size_bytes
-    cdef table_metadata result_meta
-    cdef vector[unordered_map[string, string]] per_file_user_data
-    cdef object pandas_meta
-    cdef list pa_buffers
-    cdef bool allow_range_index
-    cdef object row_groups
-    cdef object filepaths_or_buffers
-    cdef object names
-    cdef object column_index_type
-    cdef object index_col_names
-    cdef bool is_range_index
-    cdef object index_col
-    cdef bool cpp_use_pandas_metadata
-
-    def __cinit__(self, filepaths_or_buffers, columns=None, row_groups=None,
-                  use_pandas_metadata=True,
-                  size_t chunk_read_limit=0,
-                  size_t pass_read_limit=1024000000):
-
-        # Convert NativeFile buffers to NativeFileDatasource,
-        # but save original buffers in case we need to use
-        # pyarrow for metadata processing
-        # (See: https://github.com/rapidsai/cudf/issues/9599)
-
-        pa_buffers = []
-        for i, datasource in enumerate(filepaths_or_buffers):
-            if isinstance(datasource, NativeFile):
-                pa_buffers.append(datasource)
-                filepaths_or_buffers[i] = NativeFileDatasource(datasource)
-        self.pa_buffers = pa_buffers
-        cdef cudf_io_types.source_info source = make_source_info(
-            filepaths_or_buffers)
-
-        self.cpp_use_pandas_metadata = use_pandas_metadata
-
-        cdef vector[vector[size_type]] cpp_row_groups
-        if row_groups is not None:
-            cpp_row_groups = row_groups
-        cdef parquet_reader_options args
-        cdef pair[parquet_reader_options, bool] c_res = _setup_parquet_reader_options(
-            source, cpp_row_groups, use_pandas_metadata, None, columns)
-        args, self.allow_range_index = c_res.first, c_res.second
-
-        with nogil:
-            self.reader.reset(
-                new cpp_chunked_parquet_reader(
-                    chunk_read_limit,
-                    pass_read_limit,
-                    args
-                )
-            )
-        self.initialized = False
-        self.row_groups = row_groups
-        self.filepaths_or_buffers = filepaths_or_buffers
-
-    def _has_next(self):
-        cdef bool res
-        with nogil:
-            res = self.reader.get()[0].has_next()
-        return res
-
-    def _read_chunk(self):
-        # Read Parquet
-        cdef cudf_io_types.table_with_metadata c_result
-
-        with nogil:
-            c_result = move(self.reader.get()[0].read_chunk())
-
-        if not self.initialized:
-            self.names = [info.name.decode() for info in c_result.metadata.schema_info]
-            self.result_meta = c_result.metadata
-
-        df = cudf.DataFrame._from_data(*data_from_unique_ptr(
-            move(c_result.tbl),
-            column_names=self.names,
-        ))
-
-        self.initialized = True
-        return df
-
-    def read(self):
-        dfs = self._read_chunk()
-        column_names = dfs._column_names
-        concatenated_columns = list(dfs._columns)
-        del dfs
-        while self._has_next():
-            new_chunk = list(self._read_chunk()._columns)
-            for i in range(len(column_names)):
-                concatenated_columns[i] = concat_columns(
-                    [concatenated_columns[i], new_chunk[i]]
-                )
-                # Must drop any residual GPU columns to save memory
-                new_chunk[i] = None
-
-        dfs = cudf.DataFrame._from_data(
-            *data_from_pylibcudf_table(
-                pylibcudf.Table(
-                    [col.to_pylibcudf(mode="read") for col in concatenated_columns]
-                ),
-                column_names=column_names,
-                index_names=None
-                )
-            )
-
-        return _process_metadata(dfs, self.result_meta, self.names, self.row_groups,
-                                 self.filepaths_or_buffers, self.pa_buffers,
-                                 self.allow_range_index, self.cpp_use_pandas_metadata)
-
->>>>>>> dddeb120
 cpdef merge_filemetadata(object filemetadata_list):
     """
     Cython function to call into libcudf API, see `merge_row_group_metadata`.
