# Copyright (c) 2024, NVIDIA CORPORATION.

from cpython.buffer cimport PyBUF_READ
from cpython.memoryview cimport PyMemoryView_FromMemory
from libcpp.memory cimport unique_ptr
from libcpp.string cimport string
from libcpp.utility cimport move
from libcpp.vector cimport vector

from cudf._lib.pylibcudf.io.datasource cimport Datasource
<<<<<<< HEAD
=======
from cudf._lib.pylibcudf.libcudf.io.data_sink cimport data_sink
>>>>>>> dddeb120
from cudf._lib.pylibcudf.libcudf.io.datasource cimport datasource
from cudf._lib.pylibcudf.libcudf.io.types cimport (
    column_name_info,
    host_buffer,
    source_info,
    table_with_metadata,
)

import codecs
import errno
import io
import os

from cudf._lib.pylibcudf.libcudf.io.json import \
    json_recovery_mode_t as JSONRecoveryMode  # no-cython-lint
from cudf._lib.pylibcudf.libcudf.io.types import \
    compression_type as CompressionType  # no-cython-lint


cdef class TableWithMetadata:
    """A container holding a table and its associated metadata
    (e.g. column names)

    For details, see :cpp:class:`cudf::io::table_with_metadata`.

    Parameters
    ----------
    tbl : Table
        The input table.
    column_names : list
        A list of tuples each containing the name of each column
        and the names of its child columns (in the same format).
        e.g.
        [("id", []), ("name", [("first", []), ("last", [])])]

    """
    def __init__(self, Table tbl, list column_names):
        self.tbl = tbl

        self.metadata.schema_info = self._make_column_info(column_names)

    cdef vector[column_name_info] _make_column_info(self, list column_names):
        cdef vector[column_name_info] col_name_infos
        cdef column_name_info info

        col_name_infos.reserve(len(column_names))

        for name, child_names in column_names:
            if not isinstance(name, str):
                raise ValueError("Column name must be a string!")

            info.name = <string> name.encode()
            info.children = self._make_column_info(child_names)

            col_name_infos.push_back(info)

        return col_name_infos

    @property
    def columns(self):
        """
        Return a list containing the columns of the table
        """
        return self.tbl.columns()

    cdef list _make_columns_list(self, dict child_dict):
        cdef list names = []
        for child in child_dict:
            grandchildren = self._make_columns_list(child_dict[child])
            names.append((child, grandchildren))
        return names

    def column_names(self, include_children=False):
        """
        Return a list containing the column names of the table
        """
        cdef list names = []
        cdef str name
        cdef dict child_names = self.child_names
        for col_info in self.metadata.schema_info:
<<<<<<< HEAD
            names.append(col_info.name.decode())
=======
            name = col_info.name.decode()
            if include_children:
                children = self._make_columns_list(child_names[name])
                names.append((name, children))
            else:
                names.append(name)
        return names

    @property
    def child_names(self):
        """
        Return a dictionary mapping the names of columns with children
        to the names of their child columns
        """
        return TableWithMetadata._parse_col_names(self.metadata.schema_info)

    @staticmethod
    cdef dict _parse_col_names(vector[column_name_info] infos):
        cdef dict child_names = dict()
        cdef dict names = dict()
        for col_info in infos:
            child_names = TableWithMetadata._parse_col_names(col_info.children)
            names[col_info.name.decode()] = child_names
>>>>>>> dddeb120
        return names

    @staticmethod
    cdef TableWithMetadata from_libcudf(table_with_metadata& tbl_with_meta):
        """Create a Python TableWithMetadata from a libcudf table_with_metadata"""
        cdef TableWithMetadata out = TableWithMetadata.__new__(TableWithMetadata)
        out.tbl = Table.from_libcudf(move(tbl_with_meta.tbl))
        out.metadata = tbl_with_meta.metadata
        return out

<<<<<<< HEAD
    @property
    def per_file_user_data(self):
        """
        Returns a list containing a dict
        containing file-format specific metadata,
        for each file being read in.
        """
        return self.metadata.per_file_user_data

    @property
    def child_names(self):
        """
        Return a dictionary mapping the names of columns with children
        to the names of their child columns
        """
        return TableWithMetadata._parse_col_names(self.metadata.schema_info)

    @staticmethod
    cdef dict _parse_col_names(vector[column_name_info] infos):
        cdef dict child_names = dict()
        cdef dict names = dict()
        for col_info in infos:
            child_names = TableWithMetadata._parse_col_names(col_info.children)
            names[col_info.name.decode()] = child_names
        return names
=======
>>>>>>> dddeb120

cdef class SourceInfo:
    """A class containing details on a source to read from.

    For details, see :cpp:class:`cudf::io::source_info`.

    Parameters
    ----------
    sources : List[Union[str, os.PathLike, bytes, io.BytesIO, DataSource]]
        A homogeneous list of sources to read from.

        Mixing different types of sources will raise a `ValueError`.
    """

    def __init__(self, list sources):
        if not sources:
            raise ValueError("Need to pass at least one source")

        cdef vector[string] c_files
        cdef vector[datasource*] c_datasources

        if isinstance(sources[0], (os.PathLike, str)):
            c_files.reserve(len(sources))

            for src in sources:
                if not isinstance(src, (os.PathLike, str)):
                    raise ValueError("All sources must be of the same type!")
                if not os.path.isfile(src):
                    raise FileNotFoundError(errno.ENOENT,
                                            os.strerror(errno.ENOENT),
                                            src)

                c_files.push_back(<string> str(src).encode())

            self.c_obj = move(source_info(c_files))
            return
        elif isinstance(sources[0], Datasource):
            for csrc in sources:
                if not isinstance(csrc, Datasource):
                    raise ValueError("All sources must be of the same type!")
                c_datasources.push_back((<Datasource>csrc).get_datasource())
            self.c_obj = move(source_info(c_datasources))
            return

        # TODO: host_buffer is deprecated API, use host_span instead
        cdef vector[host_buffer] c_host_buffers
        cdef const unsigned char[::1] c_buffer
        cdef bint empty_buffer = False
        cdef list new_sources = []

        if isinstance(sources[0], io.StringIO):
            for buffer in sources:
                if not isinstance(buffer, io.StringIO):
                    raise ValueError("All sources must be of the same type!")
                new_sources.append(buffer.read().encode())
            sources = new_sources

        if isinstance(sources[0], bytes):
            empty_buffer = True
            for buffer in sources:
                if not isinstance(buffer, bytes):
                    raise ValueError("All sources must be of the same type!")
                if (len(buffer) > 0):
                    c_buffer = buffer
                    c_host_buffers.push_back(host_buffer(<char*>&c_buffer[0],
                                                         c_buffer.shape[0]))
                    empty_buffer = False
        elif isinstance(sources[0], io.BytesIO):
            for bio in sources:
                if not isinstance(bio, io.BytesIO):
                    raise ValueError("All sources must be of the same type!")
                c_buffer = bio.getbuffer()  # check if empty?
                c_host_buffers.push_back(host_buffer(<char*>&c_buffer[0],
                                                     c_buffer.shape[0]))
        else:
            raise ValueError("Sources must be a list of str/paths, "
<<<<<<< HEAD
                             "bytes, io.BytesIO, or a Datasource")

        if empty_buffer is True:
            c_host_buffers.push_back(host_buffer(<char*>NULL, 0))

        self.c_obj = move(source_info(c_host_buffers))
=======
                             "bytes, io.BytesIO, io.StringIO, or a Datasource")

        if empty_buffer is True:
            c_host_buffers.push_back(host_buffer(<char*>NULL, 0))

        self.c_obj = source_info(c_host_buffers)


# Adapts a python io.IOBase object as a libcudf IO data_sink. This lets you
# write from cudf to any python file-like object (File/BytesIO/SocketIO etc)
cdef cppclass iobase_data_sink(data_sink):
    object buf

    iobase_data_sink(object buf_):
        this.buf = buf_

    void host_write(const void * data, size_t size) with gil:
        if isinstance(buf, io.TextIOBase):
            buf.write(PyMemoryView_FromMemory(<char*>data, size, PyBUF_READ)
                      .tobytes().decode())
        else:
            buf.write(PyMemoryView_FromMemory(<char*>data, size, PyBUF_READ))

    void flush() with gil:
        buf.flush()

    size_t bytes_written() with gil:
        return buf.tell()


cdef class SinkInfo:
    """A class containing details on a source to read from.

    For details, see :cpp:class:`cudf::io::sink_info`.

    Parameters
    ----------
    sinks : list of str, PathLike, BytesIO, StringIO

        A homogeneous list of sinks (this can be a string filename,
        bytes, or one of the Python I/O classes) to read from.

        Mixing different types of sinks will raise a `ValueError`.
    """

    def __init__(self, list sinks):
        cdef vector[data_sink *] data_sinks
        cdef vector[string] paths

        if not sinks:
            raise ValueError("Need to pass at least one sink")

        if isinstance(sinks[0], os.PathLike):
            sinks = [os.path.expanduser(s) for s in sinks]

        cdef object initial_sink_cls = type(sinks[0])

        if not all(isinstance(s, initial_sink_cls) for s in sinks):
            raise ValueError("All sinks must be of the same type!")

        if initial_sink_cls in {io.StringIO, io.BytesIO, io.TextIOBase}:
            data_sinks.reserve(len(sinks))
            if isinstance(sinks[0], (io.StringIO, io.BytesIO)):
                for s in sinks:
                    self.sink_storage.push_back(
                        unique_ptr[data_sink](new iobase_data_sink(s))
                    )
            elif isinstance(sinks[0], io.TextIOBase):
                for s in sinks:
                    if codecs.lookup(s).name not in ('utf-8', 'ascii'):
                        raise NotImplementedError(f"Unsupported encoding {s.encoding}")
                    self.sink_storage.push_back(
                        unique_ptr[data_sink](new iobase_data_sink(s.buffer))
                    )
            data_sinks.push_back(self.sink_storage.back().get())
        elif initial_sink_cls is str:
            paths.reserve(len(sinks))
            for s in sinks:
                paths.push_back(<string> s.encode())
        else:
            raise TypeError(
                "Unrecognized input type: {}".format(type(sinks[0]))
            )

        if data_sinks.size() > 0:
            self.c_obj = sink_info(data_sinks)
        else:
            # we don't have sinks so we must have paths to sinks
            self.c_obj = sink_info(paths)
>>>>>>> dddeb120
<|MERGE_RESOLUTION|>--- conflicted
+++ resolved
@@ -8,10 +8,7 @@
 from libcpp.vector cimport vector
 
 from cudf._lib.pylibcudf.io.datasource cimport Datasource
-<<<<<<< HEAD
-=======
 from cudf._lib.pylibcudf.libcudf.io.data_sink cimport data_sink
->>>>>>> dddeb120
 from cudf._lib.pylibcudf.libcudf.io.datasource cimport datasource
 from cudf._lib.pylibcudf.libcudf.io.types cimport (
     column_name_info,
@@ -92,9 +89,6 @@
         cdef str name
         cdef dict child_names = self.child_names
         for col_info in self.metadata.schema_info:
-<<<<<<< HEAD
-            names.append(col_info.name.decode())
-=======
             name = col_info.name.decode()
             if include_children:
                 children = self._make_columns_list(child_names[name])
@@ -102,42 +96,6 @@
             else:
                 names.append(name)
         return names
-
-    @property
-    def child_names(self):
-        """
-        Return a dictionary mapping the names of columns with children
-        to the names of their child columns
-        """
-        return TableWithMetadata._parse_col_names(self.metadata.schema_info)
-
-    @staticmethod
-    cdef dict _parse_col_names(vector[column_name_info] infos):
-        cdef dict child_names = dict()
-        cdef dict names = dict()
-        for col_info in infos:
-            child_names = TableWithMetadata._parse_col_names(col_info.children)
-            names[col_info.name.decode()] = child_names
->>>>>>> dddeb120
-        return names
-
-    @staticmethod
-    cdef TableWithMetadata from_libcudf(table_with_metadata& tbl_with_meta):
-        """Create a Python TableWithMetadata from a libcudf table_with_metadata"""
-        cdef TableWithMetadata out = TableWithMetadata.__new__(TableWithMetadata)
-        out.tbl = Table.from_libcudf(move(tbl_with_meta.tbl))
-        out.metadata = tbl_with_meta.metadata
-        return out
-
-<<<<<<< HEAD
-    @property
-    def per_file_user_data(self):
-        """
-        Returns a list containing a dict
-        containing file-format specific metadata,
-        for each file being read in.
-        """
-        return self.metadata.per_file_user_data
 
     @property
     def child_names(self):
@@ -155,8 +113,23 @@
             child_names = TableWithMetadata._parse_col_names(col_info.children)
             names[col_info.name.decode()] = child_names
         return names
-=======
->>>>>>> dddeb120
+
+    @staticmethod
+    cdef TableWithMetadata from_libcudf(table_with_metadata& tbl_with_meta):
+        """Create a Python TableWithMetadata from a libcudf table_with_metadata"""
+        cdef TableWithMetadata out = TableWithMetadata.__new__(TableWithMetadata)
+        out.tbl = Table.from_libcudf(move(tbl_with_meta.tbl))
+        out.metadata = tbl_with_meta.metadata
+        return out
+
+    @property
+    def per_file_user_data(self):
+        """
+        Returns a list containing a dict
+        containing file-format specific metadata,
+        for each file being read in.
+        """
+        return self.metadata.per_file_user_data
 
 cdef class SourceInfo:
     """A class containing details on a source to read from.
@@ -233,14 +206,6 @@
                                                      c_buffer.shape[0]))
         else:
             raise ValueError("Sources must be a list of str/paths, "
-<<<<<<< HEAD
-                             "bytes, io.BytesIO, or a Datasource")
-
-        if empty_buffer is True:
-            c_host_buffers.push_back(host_buffer(<char*>NULL, 0))
-
-        self.c_obj = move(source_info(c_host_buffers))
-=======
                              "bytes, io.BytesIO, io.StringIO, or a Datasource")
 
         if empty_buffer is True:
@@ -329,5 +294,4 @@
             self.c_obj = sink_info(data_sinks)
         else:
             # we don't have sinks so we must have paths to sinks
-            self.c_obj = sink_info(paths)
->>>>>>> dddeb120
+            self.c_obj = sink_info(paths)