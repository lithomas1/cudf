# Copyright (c) 2018, NVIDIA CORPORATION.

from __future__ import print_function, division

import inspect
import random
from collections import OrderedDict
import warnings
import numbers

import numpy as np
import pandas as pd
import pyarrow as pa

from numba.cuda.cudadrv.devicearray import DeviceNDArray

from librmm_cffi import librmm as rmm

from cudf import formatting, _gdf
from cudf.utils import cudautils, queryutils, applyutils, utils
from .index import GenericIndex, Index, RangeIndex
from .series import Series
from .column import Column
from cudf.settings import NOTSET, settings
from cudf.comm.serialize import register_distributed_serializer
from .categorical import CategoricalColumn
from .datetime import DatetimeColumn
from .numerical import NumericalColumn
from .buffer import Buffer
from cudf._gdf import nvtx_range_push, nvtx_range_pop
from cudf._sort import get_sorted_inds

import cudf.bindings.join as cpp_join


class DataFrame(object):
    """
    A GPU Dataframe object.

    Examples
    --------

    Build dataframe with `__setitem__`:

    .. code-block:: python

          from cudf.dataframe import DataFrame
          df = DataFrame()
          df['key'] = [0, 1, 2, 3, 4]
          df['val'] = [float(i + 10) for i in range(5)]  # insert column
          print(df)

    Output:

    .. code-block:: python

              key  val
          0    0 10.0
          1    1 11.0
          2    2 12.0
          3    3 13.0
          4    4 14.0

    Build dataframe with initializer:

    .. code-block:: python

          from cudf.dataframe import DataFrame
          import numpy as np
          import datetime as dt
          ids = np.arange(5)

          # Create some datetime data
          t0 = dt.datetime.strptime('2018-10-07 12:00:00', '%Y-%m-%d %H:%M:%S')
          datetimes = [(t0+ dt.timedelta(seconds=x)) for x in range(5)]
          dts = np.array(datetimes, dtype='datetime64')

          # Create the GPU DataFrame
          df = DataFrame([('id', ids), ('datetimes', dts)])
          print(df)

    Output:

    .. code-block:: python

              id               datetimes
          0    0 2018-10-07T12:00:00.000
          1    1 2018-10-07T12:00:01.000
          2    2 2018-10-07T12:00:02.000
          3    3 2018-10-07T12:00:03.000
          4    4 2018-10-07T12:00:04.000

    Convert from a Pandas DataFrame:

    .. code-block:: python

          import pandas as pd
          from pygdf.dataframe import DataFrame
          pdf = pd.DataFrame({'a': [0, 1, 2, 3],'b': [0.1, 0.2, None, 0.3]})
          df = DataFrame.from_pandas(pdf)
          print(df)

    Output:

    .. code-block:: python

            a b
          0 0 0.1
          1 1 0.2
          2 2 nan
          3 3 0.3

    """
    def __init__(self, name_series=None, index=None):
        if index is None:
            index = RangeIndex(start=0)
        self._index = index
        self._size = len(index)
        self._cols = OrderedDict()
        # has initializer?
        if name_series is not None:
            if isinstance(name_series, dict):
                name_series = name_series.items()
            for k, series in name_series:
                self.add_column(k, series, forceindex=index is not None)

    def serialize(self, serialize):
        header = {}
        frames = []
        header['index'], index_frames = serialize(self._index)
        header['index_frame_count'] = len(index_frames)
        frames.extend(index_frames)
        # Use the column directly to avoid duplicating the index
        columns = [col._column for col in self._cols.values()]
        serialized_columns = zip(*map(serialize, columns))
        header['columns'], column_frames = serialized_columns
        header['column_names'] = tuple(self._cols)
        for f in column_frames:
            frames.extend(f)
        return header, frames

    @classmethod
    def deserialize(cls, deserialize, header, frames):
        # Reconstruct the index
        index_header = header['index']
        index_frames = frames[:header['index_frame_count']]
        index = deserialize(index_header, index_frames)
        # Reconstruct the columns
        column_frames = frames[header['index_frame_count']:]
        columns = []
        for k, meta in zip(header['column_names'], header['columns']):
            col_frame_count = meta['frame_count']
            colobj = deserialize(meta, column_frames[:col_frame_count])
            columns.append((k, colobj))
            # Advance frames
            column_frames = column_frames[col_frame_count:]
        return cls(columns, index=index)

    @property
    def dtypes(self):
        """Return the dtypes in this object."""
        return pd.Series([x.dtype for x in self._cols.values()],
                         index=self._cols.keys())

    @property
    def shape(self):
        """Returns a tuple representing the dimensionality of the DataFrame.
        """
        return len(self), len(self._cols)

    def __dir__(self):
        o = set(dir(type(self)))
        o.update(self.__dict__)
        o.update(c for c in self.columns if
                 (isinstance(c, pd.compat.string_types) and
                  pd.compat.isidentifier(c)))
        return list(o)

    def __getattr__(self, key):
        if key != '_cols' and key in self._cols:
            return self[key]

        raise AttributeError("'DataFrame' object has no attribute %r" % key)

    def __getitem__(self, arg):
        """
        If *arg* is a ``str`` or ``int`` type, return the column Series.
        If *arg* is a ``slice``, return a new DataFrame with all columns
        sliced to the specified range.
        If *arg* is an ``array`` containing column names, return a new
        DataFrame with the corresponding columns.
        If *arg* is a ``dtype.bool array``, return the rows marked True

        Examples
        --------
        >>> df = DataFrame([('a', list(range(20))),
        ...                 ('b', list(range(20))),
        ...                 ('c', list(range(20)))])
        >>> df[:4]    # get first 4 rows of all columns
             a    b    c
        0    0    0    0
        1    1    1    1
        2    2    2    2
        3    3    3    3
        >>> df[-5:]  # get last 5 rows of all columns
             a    b    c
        15   15   15   15
        16   16   16   16
        17   17   17   17
        18   18   18   18
        19   19   19   19
        >>>df[['a','c']] # get columns a and c
             a    c
        0    0    0
        1    1    1
        2    2    2
        3    3    3
        >>> df[[True, False, True, False]] # mask the entire dataframe,
        # returning the rows specified in the boolean mask
        """
        if isinstance(arg, str) or isinstance(arg, numbers.Integral):
            s = self._cols[arg]
            s.name = arg
            return s
        elif isinstance(arg, slice):
            df = DataFrame()
            for k, col in self._cols.items():
                df[k] = col[arg]
            return df
        elif isinstance(arg, (list, np.ndarray, pd.Series, Series,)):
            mask = np.array(arg)
            df = DataFrame()
            if(mask.dtype == 'bool'):
                for col in self._cols:
                    df[col] = self._cols[col][arg]
            else:
                for col in arg:
                    df[col] = self[col]
            return df
        else:
            msg = "__getitem__ on type {!r} is not supported"
            raise TypeError(msg.format(type(arg)))

    def __setitem__(self, name, col):
        """Add/set column by *name*
        """

        if name in self._cols:
            self._cols[name] = self._prepare_series_for_add(col)
        else:
            self.add_column(name, col)

    def __delitem__(self, name):
        """
        Drop the given column by *name*.
        """
        self._drop_column(name)

    def __sizeof__(self):
        return sum(col.__sizeof__() for col in self._cols.values())

    def __len__(self):
        """
        Returns the number of rows
        """
        return self._size

    def assign(self, **kwargs):
        """
        Assign columns to DataFrame from keyword arguments.

        Examples
        --------

        .. code-block:: python

            import cudf

            df = cudf.dataframe.DataFrame()
            df = df.assign(a=[0,1,2], b=[3,4,5])
            print(df)

        Output:

        .. code-block:: python

                  a    b
             0    0    3
             1    1    4
             2    2    5

        """
        new = self.copy()
        for k, v in kwargs.items():
            new[k] = v
        return new

    def head(self, n=5):
        """
        Returns the first n rows as a new DataFrame

        Examples
        --------

        .. code-block:: python

            from cudf.dataframe import DataFrame

            df = DataFrame()
            df['key'] = [0, 1, 2, 3, 4]
            df['val'] = [float(i + 10) for i in range(5)]  # insert column
            print(df.head(2))

        Output

        .. code-block:: python

               key  val
           0    0 10.0
           1    1 11.0

        """
        return self[:n]

    def to_string(self, nrows=NOTSET, ncols=NOTSET):
        """
        Convert to string

        Parameters
        ----------
        nrows : int
            Maximum number of rows to show.
            If it is None, all rows are shown.

        ncols : int
            Maximum number of columns to show.
            If it is None, all columns are shown.

        Examples
        --------

        .. code-block:: python

            from cudf.dataframe import DataFrame()
            df = DataFrame()
            df['key'] = [0, 1, 2]
            df['val'] = [float(i + 10) for i in range(3)]
            df.to_string()

        Output:

        .. code-block:: python

          '   key  val\\n0    0 10.0\\n1    1 11.0\\n2    2 12.0'

        """
        if nrows is NOTSET:
            nrows = settings.formatting.get('nrows')
        if ncols is NOTSET:
            ncols = settings.formatting.get('ncols')

        if nrows is None:
            nrows = len(self)
        else:
            nrows = min(nrows, len(self))  # cap row count

        if ncols is None:
            ncols = len(self.columns)
        else:
            ncols = min(ncols, len(self.columns))  # cap col count

        more_cols = len(self.columns) - ncols
        more_rows = len(self) - nrows

        # Prepare cells
        cols = OrderedDict()
        use_cols = list(self.columns[:ncols - 1])
        if ncols > 0:
            use_cols.append(self.columns[-1])

        for h in use_cols:
            cols[h] = self[h].values_to_string(nrows=nrows)

        # Format into a table
        return formatting.format(index=self._index, cols=cols,
                                 show_headers=True, more_cols=more_cols,
                                 more_rows=more_rows)

    def __str__(self):
        nrows = settings.formatting.get('nrows') or 10
        ncols = settings.formatting.get('ncols') or 8
        return self.to_string(nrows=nrows, ncols=ncols)

    def __repr__(self):
        return "<cudf.DataFrame ncols={} nrows={} >".format(
            len(self.columns),
            len(self),
        )

    def __iter__(self):
        return iter(self.columns)

    def iteritems(self):
        """ Iterate over column names and series pairs """
        for k in self:
            yield (k, self[k])

    @property
    def loc(self):
        """
        Returns a label-based indexer for row-slicing and column selection.

        Examples
        --------

        >>> df = DataFrame([('a', list(range(20))),
        ...                 ('b', list(range(20))),
        ...                 ('c', list(range(20)))])
        # get rows from index 2 to index 5 from 'a' and 'b' columns.
        >>> df.loc[2:5, ['a', 'b']]
             a    b
        2    2    2
        3    3    3
        4    4    4
        5    5    5
        """
        return Loc(self)

    @property
    def iloc(self):
        """
        Returns a  integer-location based indexer for selection by position.

        Examples
        --------
        >>> df = DataFrame([('a', list(range(20))),
        ...                 ('b', list(range(20))),
        ...                 ('c', list(range(20)))])
        #get the row from index 1st
        >>> df.iloc[1]
        a    1
        b    1
        c    1

        # get the rows from indices 0,2,9 and 18.
        >>> df.iloc[[0, 2, 9, 18]]
             a    b    c
        0    0    0    0
        2    2    2    2
        9    9    9    9
        18   18   18   18

        # get the rows using slice indices
        >>> df.iloc[3:10:2]
             a    b    c
        3    3    3    3
        5    5    5    5
        7    7    7    7
        9    9    9    9
        """

        return Iloc(self)

    @property
    def columns(self):
        """Returns a tuple of columns
        """
        return pd.Index(self._cols)

    @property
    def index(self):
        """Returns the index of the DataFrame
        """
        return self._index

    def set_index(self, index):
        """Return a new DataFrame with a new index

        Parameters
        ----------
        index : Index, Series-convertible, or str
            Index : the new index.
            Series-convertible : values for the new index.
            str : name of column to be used as series
        """
        # When index is a column name
        if isinstance(index, str):
            df = self.copy(deep=False)
            df._drop_column(index)
            return df.set_index(self[index])
        # Otherwise
        else:
            index = index if isinstance(index, Index) else GenericIndex(index)
            df = DataFrame()
            for k in self.columns:
                df[k] = self[k].set_index(index)
            return df

    def reset_index(self):
        return self.set_index(RangeIndex(len(self)))

    def take(self, positions, ignore_index=False):
        out = DataFrame()
        for col in self.columns:
            out[col] = self[col].take(positions, ignore_index=ignore_index)
        return out

    def copy(self, deep=True):
        """
        Returns a copy of this dataframe

        Parameters
        ----------
        deep: bool
           Make a full copy of Series columns and Index at the GPU level, or
           create a new allocation with references.
        """
        df = DataFrame()
        df._size = self._size
        if deep:
            df._index = self._index.copy(deep)
            for k in self._cols:
                df._cols[k] = self._cols[k].copy(deep)
        else:
            df._index = self._index
            for k in self._cols:
                df._cols[k] = self._cols[k]
        return df

    def __copy__(self):
        return self.copy(deep=True)

    def __deepcopy__(self, memo={}):
        """
        Parameters
        ----------
        memo, default None
            Standard signature. Unused
        """
        if memo is None:
            memo = {}
        return self.copy(deep=True)

    def _sanitize_columns(self, col):
        """Sanitize pre-appended
           col values
        """
        series = Series(col)
        if len(self) == 0 and len(self.columns) > 0 and len(series) > 0:
            ind = series.index
            arr = rmm.device_array(shape=len(ind), dtype=np.float64)
            size = utils.calc_chunk_size(arr.size, utils.mask_bitsize)
            mask = cudautils.zeros(size, dtype=utils.mask_dtype)
            val = Series.from_masked_array(arr, mask, null_count=len(ind))
            for name in self._cols:
                self._cols[name] = val
            self._index = series.index
            self._size = len(series)

    def _sanitize_values(self, col):
        """Sanitize col values before
           being added
        """
        index = self._index
        series = Series(col)
        sind = series.index
        VALID = isinstance(col, (np.ndarray, DeviceNDArray, list, Series,
                                 Column))
        if len(self) > 0 and len(series) == 1 and not VALID:
            arr = rmm.device_array(shape=len(index), dtype=series.dtype)
            cudautils.gpu_fill_value.forall(arr.size)(arr, col)
            return Series(arr)
        elif len(self) > 0 and len(sind) != len(index):
            raise ValueError('Length of values does not match index length')
        return col

    def _prepare_series_for_add(self, col, forceindex=False):
        """Prepare a series to be added to the DataFrame.

        Parameters
        ----------
        col : Series, array-like
            Values to be added.

        Returns
        -------
        The prepared Series object.
        """
        self._sanitize_columns(col)
        col = self._sanitize_values(col)

        empty_index = len(self._index) == 0
        series = Series(col)
        if forceindex or empty_index or self._index == series.index:
            if empty_index:
                self._index = series.index
            self._size = len(series)
            return series
        else:
            return series.set_index(self._index)

    def add_column(self, name, data, forceindex=False):
        """Add a column

        Parameters
        ----------
        name : str
            Name of column to be added.
        data : Series, array-like
            Values to be added.
        """

        if name in self._cols:
            raise NameError('duplicated column name {!r}'.format(name))

        series = self._prepare_series_for_add(data, forceindex=forceindex)
        series.name = name
        self._cols[name] = series

    def drop(self, labels):
        """Drop column(s)

        Parameters
        ----------
        labels : str or sequence of strings
            Name of column(s) to be dropped.

        Returns
        -------
        A dataframe without dropped column(s)

        Examples
        ----------

        .. code-block:: python

            from cudf.dataframe.dataframe import DataFrame
            df = DataFrame()
            df['key'] = [0, 1, 2, 3, 4]
            df['val'] = [float(i + 10) for i in range(5)]

            df_new = df.drop('val')
            print(df)
            print(df_new)

        Output:
        .. code-block:: python

                key  val
            0    0 10.0
            1    1 11.0
            2    2 12.0
            3    3 13.0
            4    4 14.0

                key
            0    0
            1    1
            2    2
            3    3
            4    4
        """
        columns = [labels] if isinstance(labels, str) else list(labels)

        outdf = self.copy()
        for c in columns:
            outdf._drop_column(c)
        return outdf

    def drop_column(self, name):
        """Drop a column by *name*
        """
        warnings.warn(
                'The drop_column method is deprecated. '
                'Use the drop method instead.',
                DeprecationWarning
            )
        self._drop_column(name)

    def _drop_column(self, name):
        """Drop a column by *name*
        """
        if name not in self._cols:
            raise NameError('column {!r} does not exist'.format(name))
        del self._cols[name]

    @classmethod
    def _concat(cls, objs, ignore_index=False):
        nvtx_range_push("PYGDF_CONCAT", "orange")
        if len(set(frozenset(o.columns) for o in objs)) != 1:
            what = set(frozenset(o.columns) for o in objs)
            raise ValueError('columns mismatch: {}'.format(what))
        objs = [o for o in objs]
        if ignore_index:
            index = RangeIndex(sum(map(len, objs)))
        else:
            index = Index._concat([o.index for o in objs])
        data = [(c, Series._concat([o[c] for o in objs], index=index))
                for c in objs[0].columns]
        out = cls(data)
        out._index = index
        nvtx_range_pop()
        return out

    def as_gpu_matrix(self, columns=None, order='F'):
        """Convert to a matrix in device memory.

        Parameters
        ----------
        columns : sequence of str
            List of a column names to be extracted.  The order is preserved.
            If None is specified, all columns are used.
        order : 'F' or 'C'
            Optional argument to determine whether to return a column major
            (Fortran) matrix or a row major (C) matrix.

        Returns
        -------
        A (nrow x ncol) numpy ndarray in "F" order.
        """
        if columns is None:
            columns = self.columns

        cols = [self._cols[k] for k in columns]
        ncol = len(cols)
        nrow = len(self)
        if ncol < 1:
            raise ValueError("require at least 1 column")
        if nrow < 1:
            raise ValueError("require at least 1 row")
        dtype = cols[0].dtype
        if any(dtype != c.dtype for c in cols):
            raise ValueError('all columns must have the same dtype')
        for k, c in self._cols.items():
            if c.null_count > 0:
                errmsg = ("column {!r} has null values. "
                          "hint: use .fillna() to replace null values")
                raise ValueError(errmsg.format(k))

        if order == 'F':
            matrix = rmm.device_array(shape=(nrow, ncol), dtype=dtype,
                                      order=order)
            for colidx, inpcol in enumerate(cols):
                dense = inpcol.to_gpu_array(fillna='pandas')
                matrix[:, colidx].copy_to_device(dense)
        elif order == 'C':
            matrix = cudautils.row_matrix(cols, nrow, ncol, dtype)
        else:
            errmsg = ("order parameter should be 'C' for row major or 'F' for"
                      "column major GPU matrix")
            raise ValueError(errmsg.format(k))
        return matrix

    def as_matrix(self, columns=None):
        """Convert to a matrix in host memory.

        Parameters
        ----------
        columns : sequence of str
            List of a column names to be extracted.  The order is preserved.
            If None is specified, all columns are used.

        Returns
        -------
        A (nrow x ncol) numpy ndarray in "F" order.
        """
        return self.as_gpu_matrix(columns=columns).copy_to_host()

    def one_hot_encoding(self, column, prefix, cats, prefix_sep='_',
                         dtype='float64'):
        """
        Expand a column with one-hot-encoding.

        Parameters
        ----------

        column : str
            the source column with binary encoding for the data.
        prefix : str
            the new column name prefix.
        cats : sequence of ints
            the sequence of categories as integers.
        prefix_sep : str
            the separator between the prefix and the category.
        dtype :
            the dtype for the outputs; defaults to float64.

        Returns
        -------

        a new dataframe with new columns append for each category.

        Examples
        --------

        .. code-block:: python

          import pandas as pd
          from cudf.dataframe import DataFrame as gdf

          pet_owner = [1, 2, 3, 4, 5]
          pet_type = ['fish', 'dog', 'fish', 'bird', 'fish']
          df = pd.DataFrame({'pet_owner': pet_owner, 'pet_type': pet_type})
          df.pet_type = df.pet_type.astype('category')

          # Create a column with numerically encoded category values
          df['pet_codes'] = df.pet_type.cat.codes
          my_gdf = gdf.from_pandas(df)

          # Create the list of category codes to use in the encoding
          codes = my_gdf.pet_codes.unique()
          enc_gdf = my_gdf.one_hot_encoding('pet_codes', 'pet_dummy', codes)
          enc_gdf.head()

        Output:

        .. code-block:: python

          pet_owner pet_type pet_codes pet_dummy_0 pet_dummy_1 pet_dummy_2
          0         1     fish         2         0.0         0.0         1.0
          1         2      dog         1         0.0         1.0         0.0
          2         3     fish         2         0.0         0.0         1.0
          3         4     bird         0         1.0         0.0         0.0
          4         5     fish         2         0.0         0.0         1.0

        """
        newnames = [prefix_sep.join([prefix, str(cat)]) for cat in cats]
        newcols = self[column].one_hot_encoding(cats=cats, dtype=dtype)
        outdf = self.copy()
        for name, col in zip(newnames, newcols):
            outdf.add_column(name, col)
        return outdf

    def label_encoding(self, column, prefix, cats, prefix_sep='_', dtype=None,
                       na_sentinel=-1):
        """Encode labels in a column with label encoding.

        Parameters
        ----------
        column : str
            the source column with binary encoding for the data.
        prefix : str
            the new column name prefix.
        cats : sequence of ints
            the sequence of categories as integers.
        prefix_sep : str
            the separator between the prefix and the category.
        dtype :
            the dtype for the outputs; see Series.label_encoding
        na_sentinel : number
            Value to indicate missing category.
        Returns
        -------
        a new dataframe with a new column append for the coded values.
        """

        newname = prefix_sep.join([prefix, 'labels'])
        newcol = self[column].label_encoding(cats=cats, dtype=dtype,
                                             na_sentinel=na_sentinel)
        outdf = self.copy()
        outdf.add_column(newname, newcol)

        return outdf

    def _sort_by(self, sorted_indices):
        df = DataFrame()
        # Perform out = data[index] for all columns
        for k in self.columns:
            df[k] = self[k].take(sorted_indices.to_gpu_array())
        return df

    def argsort(self, ascending=True, na_position='last'):
        cols = [series._column for series in self._cols.values()]
        return get_sorted_inds(cols, ascending=ascending,
                               na_position=na_position)

    def sort_index(self, ascending=True):
        """Sort by the index
        """
        return self._sort_by(self.index.argsort(ascending=ascending))

    def sort_values(self, by, ascending=True, na_position='last'):
        """

        Sort by the values row-wise.

        Parameters
        ----------
        by : str or list of str
            Name or list of names to sort by.
        ascending : bool or list of bool, default True
            Sort ascending vs. descending. Specify list for multiple sort
            orders. If this is a list of bools, must match the length of the
            by.
        na_position : {‘first’, ‘last’}, default ‘last’
            'first' puts nulls at the beginning, 'last' puts nulls at the end
        Returns
        -------
        sorted_obj : cuDF DataFrame

        Difference from pandas:
          * Support axis='index' only.
          * Not supporting: inplace, kind

        Examples
        --------

        .. code-block:: python

              from cudf.dataframe import DataFrame
              a = ('a', [0, 1, 2])
              b = ('b', [-3, 2, 0])
              df = DataFrame([a, b])
              df.sort_values('b')

        Output:

        .. code-block:: python

                    a    b
               0    0   -3
               2    2    0
               1    1    2

        """
        # argsort the `by` column
        return self._sort_by(self[by].argsort(
            ascending=ascending,
            na_position=na_position)
        )

    def nlargest(self, n, columns, keep='first'):
        """Get the rows of the DataFrame sorted by the n largest value of *columns*

        Difference from pandas:
        * Only a single column is supported in *columns*
        """
        return self._n_largest_or_smallest('nlargest', n, columns, keep)

    def nsmallest(self, n, columns, keep='first'):
        """Get the rows of the DataFrame sorted by the n smallest value of *columns*

        Difference from pandas:
        * Only a single column is supported in *columns*
        """
        return self._n_largest_or_smallest('nsmallest', n, columns, keep)

    def _n_largest_or_smallest(self, method, n, columns, keep):
        # Get column to operate on
        if not isinstance(columns, str):
            [column] = columns
        else:
            column = columns
        if not (0 <= n < len(self)):
            raise ValueError("n out-of-bound")
        col = self[column].reset_index()
        # Operate
        sorted_series = getattr(col, method)(n=n, keep=keep)
        df = DataFrame()
        new_positions = sorted_series.index.gpu_values
        for k in self.columns:
            if k == column:
                df[k] = sorted_series
            else:
                df[k] = self[k].reset_index().take(new_positions)
        return df.set_index(self.index.take(new_positions))

    def merge(self, other, on=None, how='left', lsuffix='_x', rsuffix='_y',
              type="", method='hash'):
        """Merge GPU DataFrame objects by performing a database-style join operation
        by columns or indexes.

        Parameters
        ----------
        other : DataFrame
        on : label or list; defaults to None
            Column or index level names to join on. These must be found in
            both DataFrames.

            If on is None and not merging on indexes then
            this defaults to the intersection of the columns
            in both DataFrames.
        how : str, defaults to 'left'
            Only accepts 'left'
            left: use only keys from left frame, similar to
            a SQL left outer join; preserve key order
        lsuffix : str, defaults to '_x'
            Suffix applied to overlapping column names on the left side
        rsuffix : str, defaults to '_y'
            Suffix applied to overlapping column names on the right side
        type : str, defaults to 'hash'

        Returns
        -------
        merged : DataFrame

        Examples
        --------

        .. code-block:: python

            from cudf.dataframe import DataFrame

            df_a = DataFrame()
            df['key'] = [0, 1, 2, 3, 4]
            df['vals_a'] = [float(i + 10) for i in range(5)]

            df_b = DataFrame()
            df_b['key'] = [1, 2, 4]
            df_b['vals_b'] = [float(i+10) for i in range(3)]
            df_merged = df_a.merge(df_b, on=['key'], how='left')
            print(df_merged.sort_values('key'))

        Output:

        .. code-block:: python

             key  val vals_b
             3    0 10.0
             0    1 11.0   10.0
             1    2 12.0   11.0
             4    3 13.0
             2    4 14.0   12.0

        """
        _gdf.nvtx_range_push("PYGDF_JOIN", "blue")

        if type != "":
            warnings.warn(
                'type="' + type + '" parameter is deprecated.'
                'Use method="' + type + '" instead.',
                DeprecationWarning
            )
            method = type

        if how not in ['left', 'inner', 'outer']:
            raise NotImplementedError('{!r} merge not supported yet'
                                      .format(how))

        same_names = set(self.columns) & set(other.columns)
        if same_names and not (lsuffix or rsuffix):
            raise ValueError('there are overlapping columns but '
                             'lsuffix and rsuffix are not defined')

        def fix_name(name, suffix):
            if name in same_names:
                return "{}{}".format(name, suffix)
            return name

        if on is None:
            on = list(same_names)
            if len(on) == 0:
                raise ValueError('No common columns to perform merge on')
        on = [on] if isinstance(on, str) else list(on)

        lhs = self
        rhs = other

        col_cats = {}

        for name in on:
            if pd.api.types.is_categorical_dtype(self[name]):
                lcats = self[name].cat.categories
                rcats = other[name].cat.categories
                if how == 'left':
                    cats = lcats
                    other[name] = (other[name].cat.set_categories(cats)
                                   .fillna(-1))
                elif how == 'right':
                    cats = rcats
                    self[name] = (self[name].cat.set_categories(cats)
                                  .fillna(-1))
                elif how in ['inner', 'outer']:
                    # Do the join using the union of categories from both side.
                    # Adjust for inner joins afterwards
                    cats = sorted(set(lcats) | set(rcats))

                    self[name] = (self[name].cat.set_categories(cats)
                                  .fillna(-1))
                    self[name] = self[name]._column.as_numerical

                    other[name] = (other[name].cat.set_categories(cats)
                                   .fillna(-1))
                    other[name] = other[name]._column.as_numerical

                col_cats[name] = cats

        for name, col in lhs._cols.items():
            if pd.api.types.is_categorical_dtype(col) and name not in on:
                f_n = fix_name(name, lsuffix)
                col_cats[f_n] = self[name].cat.categories

        for name, col in rhs._cols.items():
            if pd.api.types.is_categorical_dtype(col) and name not in on:
                f_n = fix_name(name, rsuffix)
                col_cats[f_n] = other[name].cat.categories

        cols, valids = cpp_join.join(lhs._cols, rhs._cols, on, how,
                                     method=method)

        df = DataFrame()

        # Columns are returned in order left - on - right from libgdf
        # Creating dataframe with ordering as pandas:

        gap = len(self.columns) - len(on)
        for idx in range(len(on)):
            if (cols[idx + gap].dtype == 'datetime64[ms]'):
                df[on[idx]] = DatetimeColumn(data=Buffer(cols[idx + gap]),
                                             dtype=np.dtype('datetime64[ms]'),
                                             mask=Buffer(valids[idx]))
            elif on[idx] in col_cats.keys():
                df[on[idx]] = CategoricalColumn(data=Buffer(cols[idx + gap]),
                                                categories=col_cats[on[idx]],
                                                ordered=False,
                                                mask=Buffer(valids[idx]))
            else:
                df[on[idx]] = NumericalColumn(data=Buffer(cols[idx + gap]),
                                              dtype=cols[idx + gap].dtype,
                                              mask=Buffer(valids[idx]))

        idx = 0

        for name in self.columns:
            if name not in on:
                f_n = fix_name(name, lsuffix)
                if (cols[idx].dtype == 'datetime64[ms]'):
                    df[f_n] = DatetimeColumn(data=Buffer(cols[idx]),
                                             dtype=np.dtype('datetime64[ms]'),
                                             mask=Buffer(valids[idx]))
                elif f_n in col_cats.keys():
                    df[f_n] = CategoricalColumn(data=Buffer(cols[idx]),
                                                categories=col_cats[f_n],
                                                ordered=False,
                                                mask=Buffer(valids[idx]))
                else:
                    df[f_n] = NumericalColumn(data=Buffer(cols[idx]),
                                              dtype=cols[idx].dtype,
                                              mask=Buffer(valids[idx]))
                idx = idx + 1

        idx = len(self.columns)

        for name in other.columns:
            if name not in on:
                f_n = fix_name(name, rsuffix)
                if (cols[idx].dtype == 'datetime64[ms]'):
                    df[f_n] = DatetimeColumn(data=Buffer(cols[idx]),
                                             dtype=np.dtype('datetime64[ms]'),
                                             mask=Buffer(valids[idx]))
                elif f_n in col_cats.keys():
                    df[f_n] = CategoricalColumn(data=Buffer(cols[idx]),
                                                categories=col_cats[f_n],
                                                ordered=False,
                                                mask=Buffer(valids[idx]))
                else:
                    df[f_n] = NumericalColumn(data=Buffer(cols[idx]),
                                              dtype=cols[idx].dtype,
                                              mask=Buffer(valids[idx]))
                idx = idx + 1

        _gdf.nvtx_range_pop()

        return df

    def join(self, other, on=None, how='left', lsuffix='', rsuffix='',
             sort=False, type="", method='hash'):
        """Join columns with other DataFrame on index or on a key column.

        Parameters
        ----------
        other : DataFrame
        how : str
            Only accepts "left", "right", "inner", "outer"
        lsuffix, rsuffix : str
            The suffices to add to the left (*lsuffix*) and right (*rsuffix*)
            column names when avoiding conflicts.
        sort : bool
            Set to True to ensure sorted ordering.

        Returns
        -------
        joined : DataFrame

        Notes
        -----

        Difference from pandas:

        - *other* must be a single DataFrame for now.
        - *on* is not supported yet due to lack of multi-index support.
        """

        _gdf.nvtx_range_push("PYGDF_JOIN", "blue")

        # Outer joins still use the old implementation
        if type != "":
            warnings.warn(
                'type="' + type + '" parameter is deprecated.'
                'Use method="' + type + '" instead.',
                DeprecationWarning
            )
            method = type

        if how not in ['left', 'right', 'inner', 'outer']:
            raise NotImplementedError('unsupported {!r} join'.format(how))

        if how == 'right':
            # libgdf doesn't support right join directly, we will swap the
            # dfs and use left join
            return other.join(self, other, how='left', lsuffix=rsuffix,
                              rsuffix=lsuffix, sort=sort, method='hash')

        same_names = set(self.columns) & set(other.columns)
        if same_names and not (lsuffix or rsuffix):
            raise ValueError('there are overlapping columns but '
                             'lsuffix and rsuffix are not defined')

        lhs = DataFrame()
        rhs = DataFrame()

        # Creating unique column name to use libgdf join
        idx_col_name = str(random.randint(2**29, 2**31))

        while idx_col_name in self.columns or idx_col_name in other.columns:
            idx_col_name = str(random.randint(2**29, 2**31))

        lhs[idx_col_name] = Series(self.index.as_column()).set_index(self
                                                                     .index)
        rhs[idx_col_name] = Series(other.index.as_column()).set_index(other
                                                                      .index)

        for name in self.columns:
            lhs[name] = self[name]

        for name in other.columns:
            rhs[name] = other[name]

        lhs = lhs.reset_index()
        rhs = rhs.reset_index()

        cat_join = False

        if pd.api.types.is_categorical_dtype(lhs[idx_col_name]):
            cat_join = True
            lcats = lhs[idx_col_name].cat.categories
            rcats = rhs[idx_col_name].cat.categories
            if how == 'left':
                cats = lcats
                rhs[idx_col_name] = (rhs[idx_col_name].cat
                                                      .set_categories(cats)
                                                      .fillna(-1))
            elif how == 'right':
                cats = rcats
                lhs[idx_col_name] = (lhs[idx_col_name].cat
                                                      .set_categories(cats)
                                                      .fillna(-1))
            elif how in ['inner', 'outer']:
                cats = sorted(set(lcats) | set(rcats))

                lhs[idx_col_name] = (lhs[idx_col_name].cat
                                                      .set_categories(cats)
                                                      .fillna(-1))
                lhs[idx_col_name] = lhs[idx_col_name]._column.as_numerical

                rhs[idx_col_name] = (rhs[idx_col_name].cat
                                                      .set_categories(cats)
                                                      .fillna(-1))
                rhs[idx_col_name] = rhs[idx_col_name]._column.as_numerical

                print(cats)
                print(lhs[idx_col_name])
                print(rhs[idx_col_name])

        if lsuffix == '':
            lsuffix = 'l'
        if rsuffix == '':
            rsuffix = 'r'

        df = lhs.merge(rhs, on=[idx_col_name], how=how, lsuffix=lsuffix,
                       rsuffix=rsuffix, method=method)

        if cat_join:
            df[idx_col_name] = CategoricalColumn(data=df[idx_col_name].data,
                                                 categories=cats,
                                                 ordered=False)

        df = df.set_index(idx_col_name)

        if sort and len(df):
            return df.sort_index()

        return df

    def groupby(self, by, sort=False, as_index=False, method="hash"):
        """Groupby

        Parameters
        ----------
        by : list-of-str or str
            Column name(s) to form that groups by.
        sort : bool
            Force sorting group keys.
            Depends on the underlying algorithm.
        as_index : bool; defaults to False
            Must be False.  Provided to be API compatible with pandas.
            The keys are always left as regular columns in the result.
        method : str, optional
            A string indicating the method to use to perform the group by.
            Valid values are "hash" or "cudf".
            "cudf" method may be deprecated in the future, but is currently
            the only method supporting group UDFs via the `apply` function.

        Returns
        -------
        The groupby object

        Notes
        -----
        Unlike pandas, this groupby operation behaves like a SQL groupby.
        No empty rows are returned.  (For categorical keys, pandas returns
        rows for all categories even if they are no corresponding values.)

        Only a minimal number of operations is implemented so far.

        - Only *by* argument is supported.
        - Since we don't support multiindex, the *by* columns are stored
          as regular columns.
        """
        if (method == "cudf"):
            from cudf.groupby.legacy_groupby import Groupby
            if as_index:
                msg = "as_index==True not supported due to the lack of\
                    multi-index"
                raise NotImplementedError(msg)
            result = Groupby(self, by=by)
            return result
        else:
            from cudf.groupby.groupby import Groupby

            _gdf.nvtx_range_push("PYGDF_GROUPBY", "purple")
            if as_index:
                msg = "as_index==True not supported due to the lack of\
                    multi-index"
                raise NotImplementedError(msg)
            # The matching `pop` for this range is inside LibGdfGroupby
            # __apply_agg
            result = Groupby(self, by=by, method=method)
            return result

    def query(self, expr):
        """
        Query with a boolean expression using Numba to compile a GPU kernel.

        See pandas.DataFrame.query.

        Parameters
        ----------

        expr : str
            A boolean expression. Names in expression refer to columns.

            Names starting with `@` refer to Python variables

        Returns
        -------

        filtered :  DataFrame

        Examples
        --------

        .. code-block:: python

              from cudf.dataframe import DataFrame
              a = ('a', [1, 2, 2])
              b = ('b', [3, 4, 5])
              df = DataFrame([a, b])
              expr = "(a == 2 and b == 4) or (b == 3)"
              df.query(expr)

        Output:

        .. code-block:: python

                     a    b
                0    1    3
                1    2    4

        DateTime conditionals:

        .. code-block:: python

           from cudf.dataframe import DataFrame
           import numpy as np

           df = DataFrame()
           data = np.array(['2018-10-07', '2018-10-08'], dtype='datetime64')
           df['datetimes'] = data
           search_date = dt.datetime.strptime('2018-10-08', '%Y-%m-%d')
           df.query('datetimes==@search_date')

        Output:

        .. code-block:: python

                            datetimes
            1 2018-10-08T00:00:00.000

        """

        _gdf.nvtx_range_push("PYGDF_QUERY", "purple")
        # Get calling environment
        callframe = inspect.currentframe().f_back
        callenv = {
            'locals': callframe.f_locals,
            'globals': callframe.f_globals,
        }
        # Run query
        boolmask = queryutils.query_execute(self, expr, callenv)

        selected = Series(boolmask)
        newdf = DataFrame()
        for col in self.columns:
            newseries = self[col][selected]
            newdf[col] = newseries
        result = newdf
        _gdf.nvtx_range_pop()
        return result

    @applyutils.doc_apply()
    def apply_rows(self, func, incols, outcols, kwargs, cache_key=None):
        """
        Apply a row-wise user defined function.

        Parameters
        ----------
        {params}

        Examples
        --------

        The user function should loop over the columns and set the output for
        each row. Loop execution order is arbitrary, so each iteration of
        the loop **MUST** be independent of each other.

        When ``func`` is invoked, the array args corresponding to the
        input/output are strided so as to improve GPU parallelism.
        The loop in the function resembles serial code, but executes
        concurrently in multiple threads.

        .. code-block:: python

          import cudf
          import numpy as np

          df = cudf.dataframe.DataFrame()
          nelem = 3
          df['in1'] = np.arange(nelem)
          df['in2'] = np.arange(nelem)
          df['in3'] = np.arange(nelem)

          # Define input columns for the kernel
          in1 = df['in1']
          in2 = df['in2']
          in3 = df['in3']

          def kernel(in1, in2, in3, out1, out2, kwarg1, kwarg2):
              for i, (x, y, z) in enumerate(zip(in1, in2, in3)):
                 out1[i] = kwarg2 * x - kwarg1 * y
                 out2[i] = y - kwarg1 * z

        Call ``.apply_rows`` with the name of the input columns, the name and
        dtype of the output columns, and, optionally, a dict of extra
        arguments.

        .. code-block:: python

          df.apply_rows(kernel,
                        incols=['in1', 'in2', 'in3'],
                        outcols=dict(out1=np.float64, out2=np.float64),
                        kwargs=dict(kwarg1=3, kwarg2=4))

        Output:

        .. code-block:: python

                 in1  in2  in3 out1 out2
             0    0    0    0  0.0  0.0
             1    1    1    1  1.0 -2.0
             2    2    2    2  2.0 -4.0

        """
        return applyutils.apply_rows(self, func, incols, outcols, kwargs,
                                     cache_key=cache_key)

    @applyutils.doc_applychunks()
    def apply_chunks(self, func, incols, outcols, kwargs={}, chunks=None,
                     tpb=1):
        """
        Transform user-specified chunks using the user-provided function.

        Parameters
        ----------
        {params}
        {params_chunks}

        Examples
        --------

        For ``tpb > 1``, ``func`` is executed by ``tpb`` number of threads
        concurrently.  To access the thread id and count,
        use ``numba.cuda.threadIdx.x`` and ``numba.cuda.blockDim.x``,
        respectively (See `numba CUDA kernel documentation`_).

        .. _numba CUDA kernel documentation:\
        http://numba.pydata.org/numba-doc/latest/cuda/kernels.html

        In the example below, the *kernel* is invoked concurrently on each
        specified chunk. The *kernel* computes the corresponding output
        for the chunk.

        By looping over the range
        ``range(cuda.threadIdx.x, in1.size, cuda.blockDim.x)``, the *kernel*
        function can be used with any *tpb* in a efficient manner.

        .. code-block:: python

          from numba import cuda
          def kernel(in1, in2, in3, out1):
               for i in range(cuda.threadIdx.x, in1.size, cuda.blockDim.x):
                   x = in1[i]
                   y = in2[i]
                   z = in3[i]
                   out1[i] = x * y + z

        See also
        --------
        .apply_rows

        """
        if chunks is None:
            raise ValueError('*chunks* must be defined')
        return applyutils.apply_chunks(self, func, incols, outcols, kwargs,
                                       chunks=chunks, tpb=tpb)

    def hash_columns(self, columns=None):
        """Hash the given *columns* and return a new Series

        Parameters
        ----------
        column : sequence of str; optional
            Sequence of column names. If columns is *None* (unspecified),
            all columns in the frame are used.
        """
        from . import numerical

        if columns is None:
            columns = self.columns

        cols = [self[k]._column for k in columns]
        return Series(numerical.column_hash_values(*cols))

    def partition_by_hash(self, columns, nparts):
        """Partition the dataframe by the hashed value of data in *columns*.

        Parameters
        ----------
        columns : sequence of str
            The names of the columns to be hashed.
            Must have at least one name.
        nparts : int
            Number of output partitions

        Returns
        -------
        partitioned: list of DataFrame
        """
        cols = [col._column for col in self._cols.values()]
        names = list(self._cols.keys())
        key_indices = [names.index(k) for k in columns]
        # Allocate output buffers
        outputs = [col.copy() for col in cols]
        # Call hash_partition
        offsets = _gdf.hash_partition(cols, key_indices, nparts, outputs)
        # Re-construct output partitions
        outdf = DataFrame()
        for k, col in zip(self._cols, outputs):
            outdf[k] = col
        # Slice into partition
        return [outdf[s:e] for s, e in zip(offsets, offsets[1:] + [None])]

    def to_pandas(self):
        """
        Convert to a Pandas DataFrame.

        Examples
        --------

        .. code-block:: python

          from cudf.dataframe import DataFrame
          a = ('a', [0, 1, 2])
          b = ('b', [-3, 2, 0])
          df = DataFrame([a, b])
          pdf = df.to_pandas()
          type(pdf)

        Output:

        .. code-block:: python

           <class 'pandas.core.frame.DataFrame'>

        """
        index = self.index.to_pandas()
        data = {c: x.to_pandas(index=index) for c, x in self._cols.items()}
        return pd.DataFrame(data, columns=list(self._cols), index=index)

    @classmethod
    def from_pandas(cls, dataframe, nan_as_null=True):
        """
        Convert from a Pandas DataFrame.

        Raises
        ------
        TypeError for invalid input type.

        Examples
        --------

        .. code-block:: python

            import cudf
            import pandas as pd

            data = [[0,1], [1,2], [3,4]]
            pdf = pd.DataFrame(data, columns=['a', 'b'], dtype=int)
            cudf.dataframe.DataFrame.from_pandas(pdf)

        Output:

        .. code-block:: python

            <cudf.DataFrame ncols=2 nrows=3 >

        """
        if not isinstance(dataframe, pd.DataFrame):
            raise TypeError('not a pandas.DataFrame')

        df = cls()
        # Set columns
        for colk in dataframe.columns:
            df[colk] = Series(dataframe[colk].values, nan_as_null=nan_as_null)
        # Set index
        return df.set_index(dataframe.index.values)

    def to_arrow(self, index=True):
        """
        Convert to a PyArrow Table.

        Examples
        --------

        .. code-block:: python

            from cudf.dataframe import DataFrame

            a = ('a', [0, 1, 2])
            b = ('b', [-3, 2, 0])
            df = DataFrame([a, b])
            df.to_arrow()

        Output:

        .. code-block:: python

           pyarrow.Table
           None: int64
           a: int64
           b: int64

        """
        arrays = []
        names = []
        if index:
            names.append(self.index.name)
            arrays.append(self.index.to_arrow())
        for name, column in self._cols.items():
            names.append(name)
            arrays.append(column.to_arrow())
        return pa.Table.from_arrays(arrays, names=names)

    @classmethod
    def from_arrow(cls, table):
        """Convert from a PyArrow Table.

        Raises
        ------
        TypeError for invalid input type.

        **Notes**

        Does not support automatically setting index column(s) similar to how
        ``to_pandas`` works for PyArrow Tables.

        Examples
        --------

        .. code-block:: python

            import pyarrow as pa
            from cudf.dataframe import DataFrame

            data = [pa.array([1, 2, 3]), pa.array([4, 5, 6])
            batch = pa.RecordBatch.from_arrays(data, ['f0', 'f1'])
            table = pa.Table.from_batches([batch])
            DataFrame.from_arrow(table)

        Output:

        .. code-block:: python

            <cudf.DataFrame ncols=2 nrows=3 >

        """
        if not isinstance(table, pa.Table):
            raise TypeError('not a pyarrow.Table')

        df = cls()
        for col in table.columns:
            if len(col.data.chunks) != 1:
                raise NotImplementedError("Importing from PyArrow Tables "
                                          "with multiple chunks is not yet "
                                          "supported")
            df[col.name] = col.data.chunk(0)
        return df

    def to_records(self, index=True):
        """Convert to a numpy recarray

        Parameters
        ----------
        index : bool
            Whether to include the index in the output.

        Returns
        -------
        numpy recarray
        """
        members = [('index', self.index.dtype)] if index else []
        members += [(col, self[col].dtype) for col in self.columns]
        dtype = np.dtype(members)
        ret = np.recarray(len(self), dtype=dtype)
        if index:
            ret['index'] = self.index.values
        for col in self.columns:
            ret[col] = self[col].to_array()
        return ret

    @classmethod
    def from_records(self, data, index=None, columns=None, nan_as_null=False):
        """Convert from a numpy recarray or structured array.

        Parameters
        ----------
        data : numpy structured dtype or recarray
        index : str
            The name of the index column in *data*.
            If None, the default index is used.
        columns : list of str
            List of column names to include.

        Returns
        -------
        DataFrame
        """
        names = data.dtype.names if columns is None else columns
        df = DataFrame()
        for k in names:
            # FIXME: unnecessary copy
            df[k] = Series(np.ascontiguousarray(data[k]),
                           nan_as_null=nan_as_null)
        if index is not None:
            indices = data[index]
            return df.set_index(indices.astype(np.int64))
        return df

    def quantile(self,
                 q=0.5,
                 interpolation='linear',
                 columns=None,
                 exact=True):
        """
        Return values at the given quantile.

        Parameters
        ----------

        q : float or array-like
            0 <= q <= 1, the quantile(s) to compute
        interpolation : {`linear`, `lower`, `higher`, `midpoint`, `nearest`}
            This  parameter specifies the interpolation method to use,
            when the desired quantile lies between two data points i and j.
            Default 'linear'.
        columns : list of str
            List of column names to include.
        exact : boolean
            Whether to use approximate or exact quantile algorithm.

        Returns
        -------

        DataFrame

        """
        if columns is None:
            columns = self.columns

        result = DataFrame()
        result['Quantile'] = q
        for k, col in self._cols.items():
            if k in columns:
                result[k] = col.quantile(q, interpolation=interpolation,
                                         exact=exact,
                                         quant_index=False)
        return result


class Loc(object):
    """
    For selection by label.
    """

    def __init__(self, df):
        self._df = df

    def __getitem__(self, arg):
        if isinstance(arg, tuple):
            row_slice, col_slice = arg
        elif isinstance(arg, slice):
            row_slice = arg
            col_slice = self._df.columns
        else:
            raise TypeError(type(arg))

        df = DataFrame()
        begin, end = self._df.index.find_label_range(row_slice.start,
                                                     row_slice.stop)
        for col in col_slice:
            sr = self._df[col]
            df.add_column(col, sr[begin:end], forceindex=True)

        return df


<<<<<<< HEAD
class Iloc(object):
    """
    For integer-location based selection.
    """

    def __init__(self, df):
        self._df = df

    def __getitem__(self, arg):
        rows = []
        len_idx = len(self._df.index)

        if isinstance(arg, tuple):
            raise NotImplementedError('cudf columnar iloc not supported')

        elif isinstance(arg, int):
            rows.append(arg)

        elif isinstance(arg, slice):
            start, stop, step, sln = utils.standard_python_slice(len_idx, arg)
            if sln > 0:
                for idx in range(start, stop, step):
                    rows.append(idx)

        elif isinstance(arg, utils.list_types_tuple):
            for idx in arg:
                rows.append(idx)

        else:
            raise TypeError(type(arg))

        # To check whether all the indices are valid.
        for idx in rows:
            if abs(idx) > len_idx or idx == len_idx:
                raise IndexError("positional indexers are out-of-bounds")

        # returns the series similar to pandas
        if isinstance(arg, int) and len(rows) == 1:
            ret_list = []
            col_list = list(self._df.columns)
            for col in col_list:
                ret_list.append(self._df[col][rows[0]])
            return Series(ret_list,
                          index=GenericIndex(np.asarray(col_list)))

        df = DataFrame()

        for col in self._df.columns:
            sr = self._df[col]
            df.add_column(col, sr.iloc[tuple(rows)], forceindex=True)

        return df

    def __setitem__(self, key, value):
        # throws an exception while updating
        msg = "updating columns using iloc is not allowed"
        raise ValueError(msg)
=======
def from_pandas(obj):
    """
    Convert a Pandas DataFrame or Series object into the cudf equivalent

    Raises
    ------
    TypeError for invalid input type.

    Examples
    --------

    .. code-block:: python

        import cudf
        import pandas as pd

        data = [[0,1], [1,2], [3,4]]
        pdf = pd.DataFrame(data, columns=['a', 'b'], dtype=int)
        cudf.from_pandas(pdf)

    Output:

    .. code-block:: python

        <cudf.DataFrame ncols=2 nrows=3 >

    """
    if isinstance(obj, pd.DataFrame):
        return DataFrame.from_pandas(obj)
    elif isinstance(obj, pd.Series):
        return Series.from_pandas(obj)
    else:
        raise TypeError(
            "from_pandas only accepts Pandas Dataframes and Series objects. "
            "Got %s" % type(obj)
        )
>>>>>>> 323a46f8


register_distributed_serializer(DataFrame)<|MERGE_RESOLUTION|>--- conflicted
+++ resolved
@@ -1854,7 +1854,6 @@
         return df
 
 
-<<<<<<< HEAD
 class Iloc(object):
     """
     For integer-location based selection.
@@ -1912,7 +1911,8 @@
         # throws an exception while updating
         msg = "updating columns using iloc is not allowed"
         raise ValueError(msg)
-=======
+
+
 def from_pandas(obj):
     """
     Convert a Pandas DataFrame or Series object into the cudf equivalent
@@ -1949,7 +1949,6 @@
             "from_pandas only accepts Pandas Dataframes and Series objects. "
             "Got %s" % type(obj)
         )
->>>>>>> 323a46f8
 
 
 register_distributed_serializer(DataFrame)