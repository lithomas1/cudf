--- conflicted
+++ resolved
@@ -1,23 +1,14 @@
 # Copyright (c) 2018, NVIDIA CORPORATION.
 from cudf import dataframe
 
-<<<<<<< HEAD
-from cudf.dataframe import DataFrame   # noqa: F401
-from cudf.dataframe import Index       # noqa: F401
-from cudf.dataframe import Series      # noqa: F401
-from cudf.multi import concat          # noqa: F401
-from cudf.io import read_csv           # noqa: F401
-from cudf.settings import set_options  # noqa: F401
-from cudf.reshape import melt
-=======
 from cudf.dataframe import DataFrame, from_pandas
 from cudf.dataframe import Index
 from cudf.dataframe import Series
 from cudf.multi import concat
 from cudf.io import read_csv
 from cudf.settings import set_options
+from cudf.reshape import melt
 
->>>>>>> b3e770aa
 
 # Versioneer
 from ._version import get_versions
